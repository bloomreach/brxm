<?xml version="1.0" encoding="UTF-8"?>
<!--
  Copyright 2011-2016 Hippo B.V. (http://www.onehippo.com)

  Licensed under the Apache License, Version 2.0 (the "License");
  you may not use this file except in compliance with the License.
  You may obtain a copy of the License at

   http://www.apache.org/licenses/LICENSE-2.0

  Unless required by applicable law or agreed to in writing, software
  distributed under the License is distributed on an "AS IS" BASIS,
  WITHOUT WARRANTIES OR CONDITIONS OF ANY KIND, either express or implied.
  See the License for the specific language governing permissions and
  limitations under the License.
  -->
<project xmlns="http://maven.apache.org/POM/4.0.0" xmlns:xsi="http://www.w3.org/2001/XMLSchema-instance" xsi:schemaLocation="http://maven.apache.org/POM/4.0.0 http://maven.apache.org/xsd/maven-4.0.0.xsd">
  <modelVersion>4.0.0</modelVersion>

  <parent>
    <artifactId>hippo-addon-channel-manager</artifactId>
    <groupId>org.onehippo.cms7</groupId>
<<<<<<< HEAD
    <version>4.1.0-visual-editing-psp1-SNAPSHOT</version>
=======
    <version>4.2.0-SNAPSHOT</version>
>>>>>>> 13e77183
  </parent>

  <artifactId>hippo-addon-channel-manager-repository</artifactId>
  <packaging>jar</packaging>

  <name>Addon Channel Manager Repository</name>

  <dependencies>
    <dependency>
      <groupId>org.onehippo.cms7</groupId>
      <artifactId>hippo-addon-channel-manager-content-service</artifactId>
      <version>${project.version}</version>
    </dependency>
    <dependency>
      <groupId>javax.jcr</groupId>
      <artifactId>jcr</artifactId>
      <version>${javax.jcr.version}</version>
      <scope>provided</scope>
    </dependency>
    <dependency>
      <groupId>org.onehippo.cms7</groupId>
      <artifactId>hippo-repository-api</artifactId>
      <version>${hippo.repository.version}</version>
      <scope>provided</scope>
    </dependency>
    <dependency>
      <groupId>org.onehippo.cms7</groupId>
      <artifactId>hippo-repository-utilities</artifactId>
      <version>${hippo.repository.version}</version>
      <scope>provided</scope>
    </dependency>
    <dependency>
      <groupId>org.onehippo.cms7</groupId>
      <artifactId>hippo-addon-hst-configuration-editor-repository</artifactId>
    </dependency>
  </dependencies>


  <build>
    <defaultGoal>package</defaultGoal>
    <plugins>
      <plugin>
        <groupId>org.apache.maven.plugins</groupId>
        <artifactId>maven-jar-plugin</artifactId>
      </plugin>
    </plugins>
  </build>

</project><|MERGE_RESOLUTION|>--- conflicted
+++ resolved
@@ -20,11 +20,7 @@
   <parent>
     <artifactId>hippo-addon-channel-manager</artifactId>
     <groupId>org.onehippo.cms7</groupId>
-<<<<<<< HEAD
-    <version>4.1.0-visual-editing-psp1-SNAPSHOT</version>
-=======
-    <version>4.2.0-SNAPSHOT</version>
->>>>>>> 13e77183
+    <version>4.2.0-visual-editing-psp1-SNAPSHOT</version>
   </parent>
 
   <artifactId>hippo-addon-channel-manager-repository</artifactId>
