/*
 *  Copyright 2011-2018 Hippo B.V. (http://www.onehippo.com)
 *
 *  Licensed under the Apache License, Version 2.0 (the "License");
 *  you may not use this file except in compliance with the License.
 *  You may obtain a copy of the License at
 *
 *       http://www.apache.org/licenses/LICENSE-2.0
 *
 *  Unless required by applicable law or agreed to in writing, software
 *  distributed under the License is distributed on an "AS IS" BASIS,
 *  WITHOUT WARRANTIES OR CONDITIONS OF ANY KIND, either express or implied.
 *  See the License for the specific language governing permissions and
 *  limitations under the License.
 */
package org.onehippo.cms7.channelmanager.plugins.channelactions;

import java.io.Serializable;
import java.rmi.RemoteException;
import java.util.ArrayList;
import java.util.Collections;
import java.util.Comparator;
import java.util.LinkedHashMap;
import java.util.List;
import java.util.Map;

import javax.jcr.Node;
import javax.jcr.RepositoryException;
import javax.servlet.http.HttpServletRequest;

import org.apache.commons.lang.StringUtils;
import org.apache.wicket.Component;
import org.apache.wicket.MarkupContainer;
import org.apache.wicket.markup.html.basic.Label;
import org.apache.wicket.markup.html.list.ListItem;
import org.apache.wicket.markup.html.list.ListView;
import org.apache.wicket.markup.html.panel.EmptyPanel;
import org.apache.wicket.markup.html.panel.Fragment;
import org.apache.wicket.model.IModel;
import org.apache.wicket.model.LoadableDetachableModel;
import org.apache.wicket.model.StringResourceModel;
import org.apache.wicket.util.io.IClusterable;
import org.hippoecm.addon.workflow.CompatibilityWorkflowPlugin;
import org.hippoecm.addon.workflow.MenuDescription;
import org.hippoecm.addon.workflow.StdWorkflow;
import org.hippoecm.addon.workflow.WorkflowDescriptorModel;
import org.hippoecm.frontend.model.BranchIdModel;
import org.hippoecm.frontend.plugin.IPluginContext;
import org.hippoecm.frontend.plugin.config.IPluginConfig;
import org.hippoecm.frontend.plugins.standards.icon.HippoIcon;
import org.hippoecm.frontend.session.UserSession;
import org.hippoecm.frontend.skin.Icon;
import org.hippoecm.hst.platform.api.PlatformServices;
import org.hippoecm.hst.platform.api.beans.ChannelDocument;
import org.hippoecm.repository.api.HippoNodeType;
import org.hippoecm.repository.api.Workflow;
import org.hippoecm.repository.api.WorkflowException;
import org.hippoecm.repository.api.WorkflowManager;
import org.onehippo.cms7.channelmanager.service.IChannelManagerService;
import org.onehippo.cms7.services.HippoServiceRegistry;
import org.onehippo.repository.documentworkflow.DocumentWorkflow;
import org.slf4j.Logger;
import org.slf4j.LoggerFactory;

<<<<<<< HEAD
import static org.onehippo.cms7.channelmanager.HstUtil.getHostGroup;
=======
import static org.onehippo.cms7.channelmanager.restproxy.RestProxyServicesManager.submitJobs;
import static org.onehippo.repository.branch.BranchConstants.MASTER_BRANCH_ID;
>>>>>>> 765c6204

@SuppressWarnings({"deprecation", "serial"})
public class ChannelActionsPlugin extends CompatibilityWorkflowPlugin<Workflow> {

    private static final Logger log = LoggerFactory.getLogger(ChannelActionsPlugin.class);
    private static final Comparator<ChannelDocument> DEFAULT_CHANNEL_DOCUMENT_COMPARATOR = new ChannelDocumentNameComparator();

    public static final String CONFIG_CHANNEL_MANAGER_SERVICE_ID = "channel.manager.service.id";

    private final IChannelManagerService channelManagerService;

    public ChannelActionsPlugin(IPluginContext context, IPluginConfig config) {
        super(context, config);
        channelManagerService = loadService("channel manager service", CONFIG_CHANNEL_MANAGER_SERVICE_ID, IChannelManagerService.class);
        if (channelManagerService != null) {
            WorkflowDescriptorModel model = (WorkflowDescriptorModel) getDefaultModel();
            if (model != null) {
                try {
                    Node node = model.getNode();
                    if (node.isNodeType(HippoNodeType.NT_HANDLE)) {
                        WorkflowManager workflowManager = UserSession.get().getWorkflowManager();
                        DocumentWorkflow workflow = (DocumentWorkflow) workflowManager.getWorkflow(model.getObject());
                        final String branchId = new BranchIdModel(getPluginContext(), node.getIdentifier()).getBranchId();
                        if (Boolean.TRUE.equals(workflow.hints(branchId).get("previewAvailable"))) {
                            addMenuDescription(model);
                        }
                    }
                } catch (RepositoryException | RemoteException | WorkflowException e) {
                    log.error("Error getting document node from WorkflowDescriptorModel", e);
                }
            }
        }
        add(new EmptyPanel("content"));
    }

    private void addMenuDescription(final WorkflowDescriptorModel model) {
        add(new MenuDescription() {
            private static final long serialVersionUID = 1L;

            @Override
            public Component getLabel() {
                Fragment fragment = new Fragment("label", "description", ChannelActionsPlugin.this);
                fragment.add(new Label("label", new StringResourceModel("label", ChannelActionsPlugin.this, null)));
                return fragment;
            }

            @Override
            public MarkupContainer getContent() {
                Fragment fragment = new Fragment("content", "actions", ChannelActionsPlugin.this);
                try {
                    Node node = model.getNode();
                    String handleUuid = node.getIdentifier();
                    fragment.add(createMenu(handleUuid));
                } catch (RepositoryException e) {
                    log.warn("Unable to create channel menu", e);
                    fragment.addOrReplace(new EmptyPanel("channels"));
                }
                ChannelActionsPlugin.this.addOrReplace(fragment);
                return fragment;
            }
        });
    }

    private <T extends IClusterable> T loadService(final String name, final String configServiceId, final Class<T> clazz) {
        final String serviceId = getPluginConfig().getString(configServiceId, clazz.getName());
        log.debug("Using {} with id '{}'", name, serviceId);

        final T service = getPluginContext().getService(serviceId, clazz);
        if (service == null) {
            log.info("Could not get service '{}' of type {}", serviceId, clazz.getName());
        }

        return service;
    }


    private javax.jcr.Session getUserJcrSession() {
        return UserSession.get().getJcrSession();
    }

<<<<<<< HEAD

=======
        final String branchId;
        final BranchIdModel branchIdModel = new BranchIdModel(getPluginContext(), documentUuid);
        if (branchIdModel == null) {
            branchId = MASTER_BRANCH_ID;
        } else {
            branchId = branchIdModel.getBranchId();
        }

        // a rest proxy can only return ChannelDocument for the webapp the proxy belongs to. Hence we need to
        // invoke all rest proxies to get all available channel documents
        List<Callable<List<ChannelDocument>>> restProxyJobs = new ArrayList<>();

        for (final Map.Entry<String, IRestProxyService> entry : liveRestProxyServices.entrySet()) {
            final DocumentService documentService = entry.getValue().createSecureRestProxy(DocumentService.class);
            restProxyJobs.add(() -> documentService.getChannels(documentUuid, branchId).getChannelDocuments());
        }
>>>>>>> 765c6204

    private MarkupContainer createMenu(final String documentUuid) {

        List<ChannelDocument> channelDocuments;

        try {
            channelDocuments = HippoServiceRegistry.getService(PlatformServices.class)
                    .getDocumentService().getChannels(getUserJcrSession(), getHostGroup(), documentUuid);
        } catch (IllegalStateException e) {
            log.info("Cannot get channels for document: {}", e.getMessage());
            channelDocuments = new ArrayList<>();
        }
        channelDocuments.sort(getChannelDocumentComparator());

        final Map<String, ChannelDocument> idToChannelMap = new LinkedHashMap<>();
        for (final ChannelDocument channelDocument : channelDocuments) {
            idToChannelMap.put(channelDocument.getChannelId(), channelDocument);
        }

        return new ListView<String>("channels", new LoadableDetachableModel<List<String>>() {

            @Override
            protected List<String> load() {
                if (!idToChannelMap.isEmpty()) {
                    return new ArrayList<>(idToChannelMap.keySet());
                } else {
                    return Collections.singletonList("<empty>");
                }
            }

        }) {

            {
                onPopulate();
            }

            @Override
            protected void populateItem(final ListItem<String> item) {
                final String channelId = item.getModelObject();
                ChannelDocument channel = idToChannelMap.get(channelId);
                if (channel != null) {
                    item.add(new ViewChannelAction("view-channel", channel));
                } else {
                    item.add(new ViewChannelUnavailablePanel("view-channel"));
                }
            }
        };

    }

    protected Comparator<ChannelDocument> getChannelDocumentComparator() {
        return DEFAULT_CHANNEL_DOCUMENT_COMPARATOR;
    }

    private class ViewChannelUnavailablePanel extends StdWorkflow {

        public ViewChannelUnavailablePanel(final String id) {
            super(id, "channelactions");
            setEnabled(false);
        }

        @Override
        protected Component getIcon(final String id) {
            return HippoIcon.fromSprite(id, Icon.GLOBE);
        }

        @Override
        protected IModel getTitle() {
            return new StringResourceModel("unavailable", ChannelActionsPlugin.this, null);
        }
    }

    private class ViewChannelAction extends StdWorkflow {

        private static final long serialVersionUID = 1L;
        private ChannelDocument channelDocument;

        ViewChannelAction(String id, ChannelDocument channelDocument) {
            super(id, "channelactions");
            this.channelDocument = channelDocument;
        }

        @Override
        protected IModel<String> getTitle() {
            return new LoadableDetachableModel<String>() {
                private static final long serialVersionUID = 1L;

                @Override
                protected String load() {
                    return channelDocument.getChannelName();
                }
            };
        }

        @Override
        protected Component getIcon(final String id) {
            return HippoIcon.fromSprite(id, Icon.GLOBE);
        }

        @Override
        protected void invoke() {
            if (channelManagerService != null) {
                final String branchId = channelDocument.getBranchId();
                if (StringUtils.isNotBlank(branchId)) {
                    channelManagerService.viewChannel(channelDocument.getBranchOf(), channelDocument.getPathInfo(), branchId);
                } else {
                    channelManagerService.viewChannel(channelDocument.getChannelId(), channelDocument.getPathInfo());
                }
            } else {
                log.info("Cannot view channel, no channel manager service available");
            }
        }
    }

    protected static class ChannelDocumentNameComparator implements Comparator<ChannelDocument>, Serializable {

        @Override
        public int compare(final ChannelDocument o1, final ChannelDocument o2) {
            return o1.getChannelName().compareTo(o2.getChannelName());
        }

    }

}<|MERGE_RESOLUTION|>--- conflicted
+++ resolved
@@ -26,7 +26,6 @@
 
 import javax.jcr.Node;
 import javax.jcr.RepositoryException;
-import javax.servlet.http.HttpServletRequest;
 
 import org.apache.commons.lang.StringUtils;
 import org.apache.wicket.Component;
@@ -62,12 +61,8 @@
 import org.slf4j.Logger;
 import org.slf4j.LoggerFactory;
 
-<<<<<<< HEAD
 import static org.onehippo.cms7.channelmanager.HstUtil.getHostGroup;
-=======
-import static org.onehippo.cms7.channelmanager.restproxy.RestProxyServicesManager.submitJobs;
 import static org.onehippo.repository.branch.BranchConstants.MASTER_BRANCH_ID;
->>>>>>> 765c6204
 
 @SuppressWarnings({"deprecation", "serial"})
 public class ChannelActionsPlugin extends CompatibilityWorkflowPlugin<Workflow> {
@@ -148,9 +143,9 @@
         return UserSession.get().getJcrSession();
     }
 
-<<<<<<< HEAD
-
-=======
+
+
+    private MarkupContainer createMenu(final String documentUuid) {
         final String branchId;
         final BranchIdModel branchIdModel = new BranchIdModel(getPluginContext(), documentUuid);
         if (branchIdModel == null) {
@@ -159,23 +154,11 @@
             branchId = branchIdModel.getBranchId();
         }
 
-        // a rest proxy can only return ChannelDocument for the webapp the proxy belongs to. Hence we need to
-        // invoke all rest proxies to get all available channel documents
-        List<Callable<List<ChannelDocument>>> restProxyJobs = new ArrayList<>();
-
-        for (final Map.Entry<String, IRestProxyService> entry : liveRestProxyServices.entrySet()) {
-            final DocumentService documentService = entry.getValue().createSecureRestProxy(DocumentService.class);
-            restProxyJobs.add(() -> documentService.getChannels(documentUuid, branchId).getChannelDocuments());
-        }
->>>>>>> 765c6204
-
-    private MarkupContainer createMenu(final String documentUuid) {
-
         List<ChannelDocument> channelDocuments;
 
         try {
             channelDocuments = HippoServiceRegistry.getService(PlatformServices.class)
-                    .getDocumentService().getChannels(getUserJcrSession(), getHostGroup(), documentUuid);
+                    .getDocumentService().getChannels(getUserJcrSession(), getHostGroup(), documentUuid, branchId);
         } catch (IllegalStateException e) {
             log.info("Cannot get channels for document: {}", e.getMessage());
             channelDocuments = new ArrayList<>();
