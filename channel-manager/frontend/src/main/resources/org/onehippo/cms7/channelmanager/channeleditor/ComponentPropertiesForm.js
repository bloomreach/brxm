--- conflicted
+++ resolved
@@ -302,158 +302,6 @@
       return field;
     },
 
-<<<<<<< HEAD
-    _addDocumentComboBox: function (record, defaultValue, initialValue) {
-      var comboStore, propertyField, createDocumentLinkId, proxy;
-
-      proxy = new Ext.data.HttpProxy({
-        method: 'POST',
-        url: this.composerRestMountUrl + '/' + this.mountId + './documents/' + record.get('docType'),
-        headers: {
-          'Force-Client-Host': 'true',
-          'contextPath': this.siteContextPath
-        }
-      });
-      comboStore = new Ext.data.JsonStore({
-        root: 'data',
-        proxy: proxy,
-        fields: ['path']
-      });
-
-      propertyField = this.add({
-        fieldLabel: record.get('label'),
-        xtype: 'combo',
-        allowBlank: !record.get('required'),
-        name: record.get('name'),
-        value: initialValue,
-        defaultValue: defaultValue,
-        disabled: this.isReadOnly,
-        store: comboStore,
-        forceSelection: true,
-        triggerAction: 'all',
-        displayField: 'path',
-        valueField: 'path',
-        listeners: {
-          afterrender: fixComboLeftPadding,
-          select: function (combo, comboRecord) {
-            record.set('value', comboRecord.get('path') || defaultValue);
-            record.commit();
-          }
-        }
-      });
-
-      if (record.get('allowCreation') && !this.isReadOnly) {
-        createDocumentLinkId = Ext.id();
-
-        this.add({
-          bodyCfg: {
-            tag: 'div',
-            cls: 'create-document-link',
-            html: Hippo.ChannelManager.ChannelEditor.Resources['properties-form-create-new-document-link-text'].format('<a href="#" id="' + createDocumentLinkId + '">&nbsp;', '&nbsp;</a>&nbsp;')
-          },
-          border: false
-        });
-
-        this.on('afterlayout', function () {
-          Ext.get(createDocumentLinkId).on("click", this._createDocument, this, {
-            docType: record.get('docType'),
-            docLocation: record.get('docLocation'),
-            comboId: propertyField.id
-          });
-        }, this, {single: true});
-      }
-
-      return propertyField;
-    },
-
-    _createDocument: function (ev, target, options) {
-      var createUrl, createDocumentWindow;
-
-      createUrl = this.composerRestMountUrl + '/' + this.mountId + './create';
-      createDocumentWindow = new Ext.Window({
-        title: Hippo.ChannelManager.ChannelEditor.Resources['properties-form-create-new-document-window-title'],
-        height: 200,
-        width: 450,
-        modal: true,
-        items: [
-          {
-            xtype: 'form',
-            height: 200,
-            labelWidth: 120,
-            id: 'createDocumentForm',
-            defaults: {
-              labelSeparator: '',
-              anchor: '100%'
-            },
-            items: [
-              {
-                xtype: 'textfield',
-                fieldLabel: Hippo.ChannelManager.ChannelEditor.Resources['properties-form-create-new-document-field-name'],
-                allowBlank: false
-              },
-              {
-                xtype: 'textfield',
-                disabled: true,
-                fieldLabel: Hippo.ChannelManager.ChannelEditor.Resources['properties-form-create-new-document-field-location'],
-                value: options.docLocation
-              }
-            ]
-          }
-        ],
-        layout: 'fit',
-        buttons: [
-          {
-            cls: 'btn btn-default',
-            text: Hippo.ChannelManager.ChannelEditor.Resources['properties-form-create-new-document-button-create'],
-            handler: function () {
-              var createDocForm = Ext.getCmp('createDocumentForm').getForm();
-              createDocForm.submit();
-              options.docName = createDocForm.items.get(0).getValue();
-
-              if (options.docName === '') {
-                return;
-              }
-              createDocumentWindow.hide();
-
-              Ext.Ajax.request({
-                url: createUrl,
-                params: options,
-                headers: {
-                  'Force-Client-Host': 'true',
-                  'contextPath': this.siteContextPath
-                },
-                success: function () {
-                  Ext.getCmp(options.comboId).setValue(options.docLocation + "/" + options.docName);
-                },
-                failure: function () {
-                  Hippo.Msg.alert(Hippo.ChannelManager.ChannelEditor.Resources['properties-form-create-new-document-message'],
-                    Hippo.ChannelManager.ChannelEditor.Resources['properties-form-create-new-document-failed'],
-                    function () {
-                      Hippo.ChannelManager.ChannelEditor.Instance.initComposer();
-                    }
-                  );
-                }
-              });
-
-            }
-          }
-        ]
-      });
-      createDocumentWindow.addButton(
-        {
-          cls: 'btn btn-default',
-          text: Hippo.ChannelManager.ChannelEditor.Resources['properties-form-create-new-document-button-cancel']
-        },
-        function () {
-          this.hide();
-        },
-        createDocumentWindow
-      );
-      createDocumentWindow.show();
-    },
-
-=======
->>>>>>> 47285dec
     _addComboBox: function (record, defaultValue, initialValue) {
 
       function createData () {
