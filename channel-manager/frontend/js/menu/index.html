--- conflicted
+++ resolved
@@ -31,12 +31,8 @@
 
 <body>
     <div data-ng-app="hippo.channel.menu" id="application" class="l-stretch">
-<<<<<<< HEAD
+        <div class="hidden" ng-include="'../components/hippo-theme/dist/images/hippo-icon-sprite.svg'"></div>
         <div ui-view id="ui-view"></div>
-=======
-        <div class="hidden" ng-include="'../components/hippo-theme/dist/images/hippo-icon-sprite.svg'"></div>
-        <div ui-view></div>
->>>>>>> bbb727f9
     </div>
 
     <script src="../components/jquery/dist/jquery.min.js"></script>
