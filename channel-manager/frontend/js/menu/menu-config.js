/*
 * Copyright 2014-2015 Hippo B.V. (http://www.onehippo.com)
 *
 * Licensed under the Apache License, Version 2.0 (the "License");
 * you may not use this file except in compliance with the License.
 * You may obtain a copy of the License at
 *
 *  http://www.apache.org/licenses/LICENSE-2.0
 *
 * Unless required by applicable law or agreed to in writing, software
 * distributed under the License is distributed on an "AS IS" BASIS,
 * WITHOUT WARRANTIES OR CONDITIONS OF ANY KIND, either express or implied.
 * See the License for the specific language governing permissions and
 * limitations under the License.
 */
(function() {
    "use strict";

    angular.module('hippo.channel.menu')

        .config([
            '$stateProvider',
            '$translateProvider',
            '$tooltipProvider',
            function($stateProvider, $translateProvider, $tooltipProvider) {

                // routing
                $stateProvider
                    .state('loader', {
                        url: '/loader',
                        controller: 'hippo.channel.menu.LoaderCtrl',
                        templateUrl: 'states/loader/loader.html'
                    })

                    .state('menu-item', {
                        abstract: true,
                        controller: 'hippo.channel.menu.MenuItemCtrl',
                        templateUrl: 'states/menu-item/menu-item.html'
                    })

                    .state('menu-item.edit', {
                        url: '/:menuItemId/edit',
                        controller: 'hippo.channel.menu.EditMenuItemCtrl',
                        templateUrl: 'states/menu-item/edit/edit-menu-item.html'
                    })
<<<<<<< HEAD

                    .state('picker', {
                        url: '/:menuItemId/picker',
                        controller: 'hippo.channel.menu.PickerCtrl',
                        templateUrl: 'states/picker/picker.html'
                    });
=======

                    .state('menu-item.none', {
                        url: '/none',
                        controller: 'hippo.channel.menu.NoMenuItemCtrl'
                    });


>>>>>>> 5de71c63
                // translations
                $translateProvider.useStaticFilesLoader({
                    prefix: 'i18n/',
                    suffix: '.json'
                });

                // tooltips
                $tooltipProvider.options({
                    animation: false
                });
                $tooltipProvider.setTriggers({
                    'show': 'hide'
                });
            }
        ]
    );

}());<|MERGE_RESOLUTION|>--- conflicted
+++ resolved
@@ -43,22 +43,17 @@
                         controller: 'hippo.channel.menu.EditMenuItemCtrl',
                         templateUrl: 'states/menu-item/edit/edit-menu-item.html'
                     })
-<<<<<<< HEAD
+
+                    .state('menu-item.none', {
+                        url: '/none',
+                        controller: 'hippo.channel.menu.NoMenuItemCtrl'
+                    })
 
                     .state('picker', {
                         url: '/:menuItemId/picker',
                         controller: 'hippo.channel.menu.PickerCtrl',
                         templateUrl: 'states/picker/picker.html'
                     });
-=======
-
-                    .state('menu-item.none', {
-                        url: '/none',
-                        controller: 'hippo.channel.menu.NoMenuItemCtrl'
-                    });
-
-
->>>>>>> 5de71c63
                 // translations
                 $translateProvider.useStaticFilesLoader({
                     prefix: 'i18n/',
