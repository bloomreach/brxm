<!--
  Copyright 2014-2015 Hippo B.V. (http://www.onehippo.com)

  Licensed under the Apache License, Version 2.0 (the "License");
  you may not use this file except in compliance with the License.
  You may obtain a copy of the License at

   http://www.apache.org/licenses/LICENSE-2.0

  Unless required by applicable law or agreed to in writing, software
  distributed under the License is distributed on an "AS IS" BASIS,
  WITHOUT WARRANTIES OR CONDITIONS OF ANY KIND, either express or implied.
  See the License for the specific language governing permissions and
  limitations under the License.
  -->

<<<<<<< HEAD
<div class="container">
  <div class="row">
    <div id="menu-panel" class="col-sm-4" data-ng-controller="hippo.channel.menu.TreeCtrl">
      <div class="tree-col">
        <div class="hippo-tree-wrapper" data-keep-scroll-pos>
          <div data-hippo.theme.tree data-items="list" data-callbacks="callbacks" data-selected-item-id="selectedMenuItem.id" drag="true">
            <a class="btn btn-link btn-xs" data-nodrag data-ng-click="toggleItem()" stop-propogation data-ng-hide="childNodes().length === 0">
              <span class="fa" data-ng-class="{'fa-caret-down': !collapsed, 'fa-caret-right': collapsed}"></span>
            </a>
            <span class="spacer" data-ng-show="childNodes().length === 0">&#9679;</span>
            <span class="angular-ui-tree-title-wrapper">
              <span class="angular-ui-tree-title">{{ item.title }}</span>
            </span>
          </div>
          <div class="empty-tree" data-ng-if="list.length == 0">{{ 'EMPTY_MENU' | translate }}</div>
        </div>
      </div>
      <div class="panel-footer" data-ng-controller="hippo.channel.menu.MenuCtrl">
        <button type="button" class="btn btn-default btn-block" data-ng-click="addItem()" data-ng-disabled="isSaving.newItem">
          <i class="fa"
             data-ng-class="{
=======
<div class="container" id="container">
    <div class="row">
        <div class="col-sm-4" id="menu-tree" data-ng-controller="hippo.channel.menu.TreeCtrl">
            <div class="panel panel-default">
                <div class="panel-content l-sidebar">
                    <div hippo-tree data-items="list" data-callbacks="callbacks" data-selected-item-id="selectedMenuItem.id">
                        <a class="btn btn-link btn-xs" data-nodrag data-ng-click="toggleItem()" data-ng-hide="childNodes().length === 0">
                            <hippo-icon name="{{collapsed ? 'caret-right-medium' : 'caret-down-medium'}}" size="tiny"></hippo-icon>
                        </a>
                        <div class="spacer" data-ng-show="childNodes().length === 0">&#9679;</div>
                        {{ item.title }}
                    </div>
                    <div class="empty-tree" data-ng-if="list.length == 0">{{ 'EMPTY_MENU' | translate }}</div>
                </div>
                <div class="panel-footer" data-ng-controller="hippo.channel.menu.MenuCtrl">
                    <button type="button" class="btn btn-default btn-block" data-ng-click="addItem()" data-ng-disabled="isSaving.newItem">
                        <i class="fa"
                           data-ng-class="{
>>>>>>> bbb727f9
                            'fa-spinner fa-spin': isSaving.newItem,
                            'fa-plus': !isSaving.newItem
                            }"></i>
          {{ 'ADD_MENU_ITEM' | translate }}
        </button>
      </div>
    </div>

    <div data-ui-view class="col-sm-8" id="form-panel"></div>

<<<<<<< HEAD
    <!-- START general confirmation dialog -->
    <div data-ng-controller="hippo.channel.menu.CloseConfirmationCtrl" id="close-confirmation">
      <div class="overlay" data-ng-show="dialog.visible">&#160;</div>
      <div hippo.theme.confirmation-dialog
           data-show="dialog.visible"
           data-perform-confirmation="confirm()"
           data-perform-cancel="cancel()"
           data-confirm-label="{{ 'CLOSE' | translate }}"
           data-cancel-label="{{ 'CANCEL' | translate }}">
        <p class="confirmation-dialog-title">
          {{ 'CLOSE_PANEL_TITLE' | translate }}
        </p>
        <p class="confirmation-dialog-message">
          {{ 'CLOSE_PANEL_CONFIRMATION' | translate }}
        </p>
      </div>
=======
        <!-- START general confirmation dialog -->
        <div data-ng-controller="hippo.channel.menu.CloseConfirmationCtrl" id="close-confirmation">
            <div class="overlay" data-ng-show="dialog.visible">&#160;</div>
            <div hippo-confirmation-dialog
                 data-show="dialog.visible"
                 data-perform-confirmation="confirm()"
                 data-perform-cancel="cancel()"
                 data-confirm-label="{{ 'CLOSE' | translate }}"
                 data-cancel-label="{{ 'CANCEL' | translate }}">
                <p class="confirmation-dialog-title">
                    {{ 'CLOSE_PANEL_TITLE' | translate }}
                </p>
                <p class="confirmation-dialog-message">
                    {{ 'CLOSE_PANEL_CONFIRMATION' | translate }}
                </p>
            </div>
        </div>
        <!-- END confirmation dialog -->
>>>>>>> bbb727f9
    </div>
    <!-- END confirmation dialog -->
  </div>
</div><|MERGE_RESOLUTION|>--- conflicted
+++ resolved
@@ -14,15 +14,14 @@
   limitations under the License.
   -->
 
-<<<<<<< HEAD
 <div class="container">
   <div class="row">
     <div id="menu-panel" class="col-sm-4" data-ng-controller="hippo.channel.menu.TreeCtrl">
       <div class="tree-col">
         <div class="hippo-tree-wrapper" data-keep-scroll-pos>
-          <div data-hippo.theme.tree data-items="list" data-callbacks="callbacks" data-selected-item-id="selectedMenuItem.id" drag="true">
+          <div hippo-tree data-items="list" data-callbacks="callbacks" data-selected-item-id="selectedMenuItem.id" drag="true">
             <a class="btn btn-link btn-xs" data-nodrag data-ng-click="toggleItem()" stop-propogation data-ng-hide="childNodes().length === 0">
-              <span class="fa" data-ng-class="{'fa-caret-down': !collapsed, 'fa-caret-right': collapsed}"></span>
+              <hippo-icon name="{{collapsed ? 'caret-right-medium' : 'caret-down-medium'}}" size="tiny"></hippo-icon>
             </a>
             <span class="spacer" data-ng-show="childNodes().length === 0">&#9679;</span>
             <span class="angular-ui-tree-title-wrapper">
@@ -36,26 +35,6 @@
         <button type="button" class="btn btn-default btn-block" data-ng-click="addItem()" data-ng-disabled="isSaving.newItem">
           <i class="fa"
              data-ng-class="{
-=======
-<div class="container" id="container">
-    <div class="row">
-        <div class="col-sm-4" id="menu-tree" data-ng-controller="hippo.channel.menu.TreeCtrl">
-            <div class="panel panel-default">
-                <div class="panel-content l-sidebar">
-                    <div hippo-tree data-items="list" data-callbacks="callbacks" data-selected-item-id="selectedMenuItem.id">
-                        <a class="btn btn-link btn-xs" data-nodrag data-ng-click="toggleItem()" data-ng-hide="childNodes().length === 0">
-                            <hippo-icon name="{{collapsed ? 'caret-right-medium' : 'caret-down-medium'}}" size="tiny"></hippo-icon>
-                        </a>
-                        <div class="spacer" data-ng-show="childNodes().length === 0">&#9679;</div>
-                        {{ item.title }}
-                    </div>
-                    <div class="empty-tree" data-ng-if="list.length == 0">{{ 'EMPTY_MENU' | translate }}</div>
-                </div>
-                <div class="panel-footer" data-ng-controller="hippo.channel.menu.MenuCtrl">
-                    <button type="button" class="btn btn-default btn-block" data-ng-click="addItem()" data-ng-disabled="isSaving.newItem">
-                        <i class="fa"
-                           data-ng-class="{
->>>>>>> bbb727f9
                             'fa-spinner fa-spin': isSaving.newItem,
                             'fa-plus': !isSaving.newItem
                             }"></i>
@@ -66,11 +45,10 @@
 
     <div data-ui-view class="col-sm-8" id="form-panel"></div>
 
-<<<<<<< HEAD
     <!-- START general confirmation dialog -->
     <div data-ng-controller="hippo.channel.menu.CloseConfirmationCtrl" id="close-confirmation">
       <div class="overlay" data-ng-show="dialog.visible">&#160;</div>
-      <div hippo.theme.confirmation-dialog
+      <div hippo-confirmation-dialog
            data-show="dialog.visible"
            data-perform-confirmation="confirm()"
            data-perform-cancel="cancel()"
@@ -83,26 +61,6 @@
           {{ 'CLOSE_PANEL_CONFIRMATION' | translate }}
         </p>
       </div>
-=======
-        <!-- START general confirmation dialog -->
-        <div data-ng-controller="hippo.channel.menu.CloseConfirmationCtrl" id="close-confirmation">
-            <div class="overlay" data-ng-show="dialog.visible">&#160;</div>
-            <div hippo-confirmation-dialog
-                 data-show="dialog.visible"
-                 data-perform-confirmation="confirm()"
-                 data-perform-cancel="cancel()"
-                 data-confirm-label="{{ 'CLOSE' | translate }}"
-                 data-cancel-label="{{ 'CANCEL' | translate }}">
-                <p class="confirmation-dialog-title">
-                    {{ 'CLOSE_PANEL_TITLE' | translate }}
-                </p>
-                <p class="confirmation-dialog-message">
-                    {{ 'CLOSE_PANEL_CONFIRMATION' | translate }}
-                </p>
-            </div>
-        </div>
-        <!-- END confirmation dialog -->
->>>>>>> bbb727f9
     </div>
     <!-- END confirmation dialog -->
   </div>
