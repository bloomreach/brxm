--- conflicted
+++ resolved
@@ -71,19 +71,11 @@
                    data-hippo-channel-tooltip-show="form.title.$invalid"
                    data-tooltip-placement="top">
             <span class="form-control-feedback" data-ng-show="form.title.$dirty">
-<<<<<<< HEAD
-              <hippo-icon ng-if="EditMenuItemCtrl.isSaving.title && !EditMenuItemCtrl.isSaved.title"
+              <hippo-icon ng-if="EditMenuItemCtrl.isSaving.title"
                           name="spinner"
                           size="m">
               </hippo-icon>
-              <hippo-icon ng-if="form.title.$valid && EditMenuItemCtrl.isSaved.title"
-=======
-              <hippo-icon ng-if="isSaving.title"
-                          name="spinner"
-                          size="m">
-              </hippo-icon>
-              <hippo-icon ng-if="form.title.$valid && isSaved.title && !isSaving.title"
->>>>>>> 9fdc607f
+              <hippo-icon ng-if="form.title.$valid && EditMenuItemCtrl.isSaved.title && !EditMenuItemCtrl.isSaving.title"
                           name="check-circle"
                           size="m">
               </hippo-icon>
@@ -133,36 +125,21 @@
             <label for="hippo.channel.menu.menuItem.edit.sitemapItem">{{ 'INTERNAL_LINK' | translate }}</label>
             <div class="input-group">
                 <input type="text" name="sitemapItem" class="form-control" id="hippo.channel.menu.menuItem.edit.sitemapItem"
-<<<<<<< HEAD
                        data-ng-model="MenuItemCtrl.selectedMenuItem.sitemapLink"
                        data-show-focus="EditMenuItemCtrl.linkToFocus == 'sitemapLink'"
                        data-ng-blur="EditMenuItemCtrl.updateLinkDestination(form)">
-                
               <span class="form-control-feedback" data-ng-show="form.sitemapItem.$dirty">
-                  <hippo-icon ng-if="EditMenuItemCtrl.isSaving.link && !EditMenuItemCtrl.isSaved.link"
+                  <hippo-icon ng-if="EditMenuItemCtrl.isSaving.link"
                               name="spinner"
                               size="m">
                   </hippo-icon>
-                  <hippo-icon ng-if="form.sitemapItem.$valid && EditMenuItemCtrl.isSaved.link"
-=======
-                       data-ng-model="selectedMenuItem.sitemapLink"
-                       data-show-focus="linkToFocus == 'sitemapLink'"
-                       data-ng-blur="updateLinkDestination(form)">
-                <span class="form-control-feedback" data-ng-show="form.sitemapItem.$dirty">
-                  <hippo-icon ng-if="isSaving.link"
-                              name="spinner"
+                  <hippo-icon ng-if="form.sitemapItem.$valid && EditMenuItemCtrl.isSaved.link && !EditMenuItemCtrl.isSaving.link"
+                              name="check-circle"
                               size="m">
-                  </hippo-icon>
-                  <hippo-icon ng-if="form.sitemapItem.$valid && isSaved.link && !isSaving.link"
->>>>>>> 9fdc607f
-                              name="check-circle"
-                              size="m"
-                              class="hi-color-white hi-fill-success">
                   </hippo-icon>
                   <hippo-icon ng-if="form.sitemapItem.$invalid || !EditMenuItemCtrl.isSaved.link"
                               name="minus-circle"
-                              size="m"
-                              class="hi-color-white hi-fill-danger">
+                              size="m">
                   </hippo-icon>
                 </span>
                 <span class="input-group-btn">
@@ -200,12 +177,11 @@
                        data-hippo-channel-tooltip-show="form.url.$invalid"
                        data-tooltip-placement="top">
                 <span class="form-control-feedback" data-ng-show="form.url.$dirty">
-<<<<<<< HEAD
-                    <hippo-icon ng-if="EditMenuItemCtrl.isSaving.link && !EditMenuItemCtrl.isSaved.link"
+                    <hippo-icon ng-if="EditMenuItemCtrl.isSaving.link"
                                 name="spinner"
                                 size="m">
                     </hippo-icon>
-                    <hippo-icon ng-if="form.url.$valid && EditMenuItemCtrl.isSaved.link"
+                    <hippo-icon ng-if="form.url.$valid && EditMenuItemCtrl.isSaved.link && !EditMenuItemCtrl.isSaving.link"
                                 name="check-circle"
                                 size="m">
                     </hippo-icon>
@@ -213,20 +189,6 @@
                                 name="minus-circle"
                                 size="m">
                     </hippo-icon>
-=======
-                  <hippo-icon ng-if="isSaving.link"
-                              name="spinner"
-                              size="m">
-                  </hippo-icon>
-                  <hippo-icon ng-if="form.url.$valid && isSaved.link && !isSaving.link"
-                              name="check-circle"
-                              size="m">
-                  </hippo-icon>
-                  <hippo-icon ng-if="form.url.$invalid || !isSaved.link"
-                              name="minus-circle"
-                              size="m">
-                  </hippo-icon>
->>>>>>> 9fdc607f
                 </span>
                 <span class="input-group-btn">
                     <button class="btn btn-default" type="button" ng-click="EditMenuItemCtrl.externalLink.show()">
