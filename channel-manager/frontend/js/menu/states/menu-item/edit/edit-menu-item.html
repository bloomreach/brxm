<!--
  Copyright 2014-2015 Hippo B.V. (http://www.onehippo.com)

  Licensed under the Apache License, Version 2.0 (the "License");
  you may not use this file except in compliance with the License.
  You may obtain a copy of the License at

   http://www.apache.org/licenses/LICENSE-2.0

  Unless required by applicable law or agreed to in writing, software
  distributed under the License is distributed on an "AS IS" BASIS,
  WITHOUT WARRANTIES OR CONDITIONS OF ANY KIND, either express or implied.
  See the License for the specific language governing permissions and
  limitations under the License.
  -->

<div class="edit-menu-item-container">
    <!-- START confirmation dialogs -->
    <div class="overlay" data-ng-show="EditMenuItemCtrl.remove.isVisible || EditMenuItemCtrl.externalLink.isVisible">&#160;</div>
    <div hippo-confirmation-dialog
<<<<<<< HEAD
         confirm-icon="trash-o"
         data-show="EditMenuItemCtrl.remove.isVisible"
         data-perform-confirmation="EditMenuItemCtrl.remove.execute()"
         data-perform-cancel="EditMenuItemCtrl.remove.cancel()"
=======
         confirm-icon="trash"
         data-show="remove.isVisible"
         data-perform-confirmation="remove.execute()"
         data-perform-cancel="remove.cancel()"
>>>>>>> d69473f3
         data-confirm-label="{{ 'DELETE_MENU_ITEM' | translate }}"
         data-cancel-label="{{ 'CANCEL' | translate }}">
        <p class="confirmation-dialog-title">
            {{ 'REMOVE_CONFIRMATION_TITLE' | translate }}
        </p>
        <p class="confirmation-dialog-message">
            {{ 'REMOVE_CONFIRMATION' | translate:MenuItemCtrl.selectedMenuItem }}
        </p>
    </div>
    <div hippo-confirmation-dialog
         confirm-icon="external-link"
         data-show="EditMenuItemCtrl.externalLink.isVisible"
         data-perform-confirmation="EditMenuItemCtrl.externalLink.execute()"
         data-perform-cancel="EditMenuItemCtrl.externalLink.cancel()"
         data-confirm-label="{{ 'OPEN_LINK' | translate }}"
         data-cancel-label="{{ 'CANCEL' | translate }}">
        <p class="confirmation-dialog-title">
            {{ 'OPEN_CONFIRMATION_TITLE' | translate }}
        </p>
        <p class="confirmation-dialog-message">
            {{ 'OPEN_CONFIRMATION' | translate:MenuItemCtrl.selectedMenuItem }}
        </p>
    </div>
    <!-- END confirmation dialog -->

    <!-- START edit form -->
    <form name="form" data-role="form" novalidate class="l-fixed-height" data-ng-controller="hippo.channel.menu.EditMenuItemFormCtrl as EditMenuItemFormCtrl">
        <h1><strong>{{ MenuItemCtrl.selectedMenuItem.title | hippoChannelPlaceholder:'UNTITLED' }}</strong> {{ 'MENU_ITEM' | translate }}</h1>
        <p class="alert alert-danger alert-dismissable" data-ng-show="MenuItemCtrl.feedback.message">
            <button type="button" class="close" data-ng-click="EditMenuItemCtrl.dismissFeedback()" aria-hidden="true">&times;</button>
            {{MenuItemCtrl.feedback.message}}
        </p>
        <div class="form-group has-feedback"
             data-ng-class="{
            'has-success': form.title.$dirty && !EditMenuItemCtrl.isSaving.title && form.title.$valid && EditMenuItemCtrl.isSaved.title,
            'has-error': form.title.$dirty && !EditMenuItemCtrl.isSaving.title && (form.title.$invalid || !EditMenuItemCtrl.isSaved.title)
        }">
            <label for="hippo.channel.menu.menuItem.edit.title">{{ 'LABEL' | translate }}</label>
            <input type="text" name="title" class="form-control" id="hippo.channel.menu.menuItem.edit.title"
                   data-ng-attr-placeholder="{{ 'LABEL' | translate }}"
                   data-hippo-channel-auto-focus
                   data-ng-model="MenuItemCtrl.selectedMenuItem.title"
                   data-ng-required="true"
                   data-ng-blur="EditMenuItemFormCtrl.saveTitle(form)"
                   data-tooltip="{{ EditMenuItemCtrl.fieldFeedbackMessage.title }}"
                   data-tooltip-trigger="show"
                   data-hippo-channel-tooltip-show="form.title.$invalid"
                   data-tooltip-placement="top">
            <span class="form-control-feedback" data-ng-show="form.title.$dirty">
<<<<<<< HEAD
              <hippo-icon ng-if="EditMenuItemCtrl.isSaving.title"
=======
              <hippo-icon ng-if="isSaving.title && !isSaved.title"
>>>>>>> d69473f3
                          name="spinner"
                          size="m">
              </hippo-icon>
              <hippo-icon ng-if="form.title.$valid && EditMenuItemCtrl.isSaved.title"
                          name="check-circle"
                          size="m">
              </hippo-icon>
              <hippo-icon ng-if="form.title.$invalid || !EditMenuItemCtrl.isSaved.title"
                          name="minus-circle"
                          size="m">
              </hippo-icon>
            </span>
        </div>

        <div class="form-group has-feedback" id="hippo.channel.menu.menuItem.edit.linkType">
            <label for="hippo.channel.menu.menuItem.edit.linkType">{{ 'DESTINATION' | translate }}</label>
            <div class="radio first">
                <label>
                    <input type="radio" name="destination"
                           data-ng-model="MenuItemCtrl.selectedMenuItem.linkType"
                           value="SITEMAPITEM"
                           data-ng-click="EditMenuItemFormCtrl.updateLinkDestination(form)">
                    {{ 'INTERNAL_LINK' | translate }}
                </label>
            </div>
            <div class="radio">
                <label>
                    <input type="radio" name="destination"
                           data-ng-model="MenuItemCtrl.selectedMenuItem.linkType"
                           value="EXTERNAL"
                           data-ng-click="EditMenuItemFormCtrl.updateLinkDestination(form)">
                    {{ 'EXTERNAL_LINK' | translate }}
                </label>
            </div>
            <div class="radio">
                <label>
                    <input type="radio" name="destination"
                           data-ng-model="MenuItemCtrl.selectedMenuItem.linkType"
                           value="NONE"
                           data-ng-click="EditMenuItemFormCtrl.updateLinkDestination(form)">
                    {{ 'NONE' | translate }}
                </label>
            </div>
        </div>
        <div class="form-group has-feedback"
             data-ng-show="MenuItemCtrl.selectedMenuItem.linkType === 'SITEMAPITEM'"
             data-ng-class="{
            'has-success': form.sitemapItem.$dirty && !EditMenuItemCtrl.isSaving.link && form.sitemapItem.$valid && EditMenuItemCtrl.isSaved.link,
            'has-error': !EditMenuItemCtrl.isSaving.link && (form.sitemapItem.$invalid || !EditMenuItemCtrl.isSaved.link)
        }">
            <label for="hippo.channel.menu.menuItem.edit.sitemapItem">{{ 'INTERNAL_LINK' | translate }}</label>
            <div class="input-group">
                <input type="text" name="sitemapItem" class="form-control" id="hippo.channel.menu.menuItem.edit.sitemapItem"
<<<<<<< HEAD
                       data-ng-model="MenuItemCtrl.selectedMenuItem.sitemapLink"
                       data-show-focus="EditMenuItemCtrl.linkToFocus == 'sitemapLink'"
                       data-ng-blur="EditMenuItemCtrl.updateLinkDestination(form)">
                
              <span class="form-control-feedback" data-ng-show="form.sitemapItem.$dirty">
                  <hippo-icon ng-if="EditMenuItemCtrl.isSaving.link"
=======
                       data-ng-model="selectedMenuItem.sitemapLink"
                       data-show-focus="linkToFocus == 'sitemapLink'"
                       data-ng-blur="updateLinkDestination(form)">
                <span class="form-control-feedback" data-ng-show="form.sitemapItem.$dirty">
                  <hippo-icon ng-if="isSaving.link && !isSaved.link"
>>>>>>> d69473f3
                              name="spinner"
                              size="m">
                  </hippo-icon>
                  <hippo-icon ng-if="form.sitemapItem.$valid && EditMenuItemCtrl.isSaved.link"
                              name="check-circle"
                              size="m">
                  </hippo-icon>
                  <hippo-icon ng-if="form.sitemapItem.$invalid || !EditMenuItemCtrl.isSaved.link"
                              name="minus-circle"
                              size="m">
                  </hippo-icon>
                </span>
                <span class="input-group-btn">
                    <div data-tooltip
                          data-placement="left"
                          data-title="{{ tooltip }}"
                          data-ng-mouseenter="showTooltip()"
                          data-ng-mouseleave="hideTooltip()">
<<<<<<< HEAD
                        <button class="btn btn-default" type="button" data-ng-click="EditMenuItemCtrl.internalLink.openPicker()">
                          Pick
                        </button>
                        <button class="btn btn-default" type="button" data-ng-click="EditMenuItemCtrl.internalLink.showPage()">
                          <hippo-icon name="link" size="m"></hippo-icon>
=======
                        <button class="btn btn-default" type="button"
                                data-ng-click="showPage()">
                            <hippo-icon name="external-link" size="m"></hippo-icon>
>>>>>>> d69473f3
                        </button>
                    </div>
                </span>
            </div>
        </div>
        <div class="form-group has-feedback"
             data-ng-show="MenuItemCtrl.selectedMenuItem.linkType === 'EXTERNAL'"
             data-ng-class="{
            'has-success': form.url.$dirty && !EditMenuItemCtrl.isSaving.link && form.url.$valid && EditMenuItemCtrl.isSaved.link,
            'has-error': (!form.url.$pristine) && (!EditMenuItemCtrl.isSaving.link && (form.url.$invalid || !EditMenuItemCtrl.isSaved.link))
        }">
            <label for="hippo.channel.menu.menuItem.edit.url">{{ 'EXTERNAL_LINK' | translate }}</label>
            <div class="input-group">
                <input type="text" name="url" class="form-control" id="hippo.channel.menu.menuItem.edit.url"
                       data-ng-attr-placeholder="{{ 'EXAMPLE_DOMAIN' | translate }}"
                       data-ng-model="MenuItemCtrl.selectedMenuItem.externalLink"
                       data-ng-required="true"
                       data-show-focus="EditMenuItemCtrl.linkToFocus == 'externalLink'"
                       data-ng-blur="EditMenuItemCtrl.updateLinkDestination(form)"
                       data-tooltip="{{ EditMenuItemCtrl.fieldFeedbackMessage.link }}"
                       data-tooltip-trigger="show"
                       data-hippo-channel-tooltip-show="form.url.$invalid"
                       data-tooltip-placement="top">
                <span class="form-control-feedback" data-ng-show="form.url.$dirty">
<<<<<<< HEAD
                    <hippo-icon ng-if="EditMenuItemCtrl.isSaving.link"
                                name="spinner"
                                size="m">
                    </hippo-icon>
                    <hippo-icon ng-if="form.url.$valid && EditMenuItemCtrl.isSaved.link"
                                name="check-circle"
                                size="m"
                                class="hi-color-white hi-fill-success">
                    </hippo-icon>
                    <hippo-icon ng-if="form.url.$invalid || !EditMenuItemCtrl.isSaved.link"
                                name="minus-circle"
                                size="m"
                                class="hi-color-white hi-fill-danger">
                    </hippo-icon>
                </span>
                <span class="input-group-btn">
                    <button class="btn btn-default" type="button" ng-click="EditMenuItemCtrl.externalLink.show()">
                      <hippo-icon name="link" size="m"></hippo-icon>
=======
                  <hippo-icon ng-if="isSaving.link && !isSaved.link"
                              name="spinner"
                              size="m">
                  </hippo-icon>
                  <hippo-icon ng-if="form.url.$valid && isSaved.link"
                              name="check-circle"
                              size="m">
                  </hippo-icon>
                  <hippo-icon ng-if="form.url.$invalid || !isSaved.link"
                              name="minus-circle"
                              size="m">
                  </hippo-icon>
                </span>
                <span class="input-group-btn">
                    <button class="btn btn-default" type="button" ng-click="external.show()">
                      <hippo-icon name="external-link" size="m"></hippo-icon>
>>>>>>> d69473f3
                    </button>
                </span>
            </div>
        </div>

        <hr />

<<<<<<< HEAD
        <button type="button" class="btn btn-default" data-ng-click="EditMenuItemCtrl.remove.show()">
          <hippo-icon name="trash" size="m"></hippo-icon> {{ 'DELETE_MENU_ITEM' | translate }}
=======
        <button type="button" class="btn btn-default" data-ng-click="remove.show()">
          <hippo-icon name="trash" size="m"></hippo-icon>&nbsp;{{ 'DELETE_MENU_ITEM' | translate }}
>>>>>>> d69473f3
        </button>
    </form>
</div><|MERGE_RESOLUTION|>--- conflicted
+++ resolved
@@ -18,17 +18,10 @@
     <!-- START confirmation dialogs -->
     <div class="overlay" data-ng-show="EditMenuItemCtrl.remove.isVisible || EditMenuItemCtrl.externalLink.isVisible">&#160;</div>
     <div hippo-confirmation-dialog
-<<<<<<< HEAD
-         confirm-icon="trash-o"
+         confirm-icon="trash"
          data-show="EditMenuItemCtrl.remove.isVisible"
          data-perform-confirmation="EditMenuItemCtrl.remove.execute()"
          data-perform-cancel="EditMenuItemCtrl.remove.cancel()"
-=======
-         confirm-icon="trash"
-         data-show="remove.isVisible"
-         data-perform-confirmation="remove.execute()"
-         data-perform-cancel="remove.cancel()"
->>>>>>> d69473f3
          data-confirm-label="{{ 'DELETE_MENU_ITEM' | translate }}"
          data-cancel-label="{{ 'CANCEL' | translate }}">
         <p class="confirmation-dialog-title">
@@ -78,11 +71,7 @@
                    data-hippo-channel-tooltip-show="form.title.$invalid"
                    data-tooltip-placement="top">
             <span class="form-control-feedback" data-ng-show="form.title.$dirty">
-<<<<<<< HEAD
-              <hippo-icon ng-if="EditMenuItemCtrl.isSaving.title"
-=======
-              <hippo-icon ng-if="isSaving.title && !isSaved.title"
->>>>>>> d69473f3
+              <hippo-icon ng-if="EditMenuItemCtrl.isSaving.title && !EditMenuItemCtrl.isSaved.title"
                           name="spinner"
                           size="m">
               </hippo-icon>
@@ -136,30 +125,24 @@
             <label for="hippo.channel.menu.menuItem.edit.sitemapItem">{{ 'INTERNAL_LINK' | translate }}</label>
             <div class="input-group">
                 <input type="text" name="sitemapItem" class="form-control" id="hippo.channel.menu.menuItem.edit.sitemapItem"
-<<<<<<< HEAD
                        data-ng-model="MenuItemCtrl.selectedMenuItem.sitemapLink"
                        data-show-focus="EditMenuItemCtrl.linkToFocus == 'sitemapLink'"
                        data-ng-blur="EditMenuItemCtrl.updateLinkDestination(form)">
                 
               <span class="form-control-feedback" data-ng-show="form.sitemapItem.$dirty">
-                  <hippo-icon ng-if="EditMenuItemCtrl.isSaving.link"
-=======
-                       data-ng-model="selectedMenuItem.sitemapLink"
-                       data-show-focus="linkToFocus == 'sitemapLink'"
-                       data-ng-blur="updateLinkDestination(form)">
-                <span class="form-control-feedback" data-ng-show="form.sitemapItem.$dirty">
-                  <hippo-icon ng-if="isSaving.link && !isSaved.link"
->>>>>>> d69473f3
+                  <hippo-icon ng-if="EditMenuItemCtrl.isSaving.link && !EditMenuItemCtrl.isSaved.link"
                               name="spinner"
                               size="m">
                   </hippo-icon>
                   <hippo-icon ng-if="form.sitemapItem.$valid && EditMenuItemCtrl.isSaved.link"
                               name="check-circle"
-                              size="m">
+                              size="m"
+                              class="hi-color-white hi-fill-success">
                   </hippo-icon>
                   <hippo-icon ng-if="form.sitemapItem.$invalid || !EditMenuItemCtrl.isSaved.link"
                               name="minus-circle"
-                              size="m">
+                              size="m"
+                              class="hi-color-white hi-fill-danger">
                   </hippo-icon>
                 </span>
                 <span class="input-group-btn">
@@ -168,17 +151,11 @@
                           data-title="{{ tooltip }}"
                           data-ng-mouseenter="showTooltip()"
                           data-ng-mouseleave="hideTooltip()">
-<<<<<<< HEAD
                         <button class="btn btn-default" type="button" data-ng-click="EditMenuItemCtrl.internalLink.openPicker()">
                           Pick
                         </button>
-                        <button class="btn btn-default" type="button" data-ng-click="EditMenuItemCtrl.internalLink.showPage()">
-                          <hippo-icon name="link" size="m"></hippo-icon>
-=======
-                        <button class="btn btn-default" type="button"
-                                data-ng-click="showPage()">
-                            <hippo-icon name="external-link" size="m"></hippo-icon>
->>>>>>> d69473f3
+                        <button class="btn btn-default" type="button" data-ng-click="EditMenuItemCtrl.internalLink.showPage">
+                            <hippo-icon name="link" size="m"></hippo-icon>
                         </button>
                     </div>
                 </span>
@@ -203,43 +180,22 @@
                        data-hippo-channel-tooltip-show="form.url.$invalid"
                        data-tooltip-placement="top">
                 <span class="form-control-feedback" data-ng-show="form.url.$dirty">
-<<<<<<< HEAD
-                    <hippo-icon ng-if="EditMenuItemCtrl.isSaving.link"
+                    <hippo-icon ng-if="EditMenuItemCtrl.isSaving.link && !EditMenuItemCtrl.isSaved.link"
                                 name="spinner"
                                 size="m">
                     </hippo-icon>
                     <hippo-icon ng-if="form.url.$valid && EditMenuItemCtrl.isSaved.link"
                                 name="check-circle"
-                                size="m"
-                                class="hi-color-white hi-fill-success">
+                                size="m">
                     </hippo-icon>
                     <hippo-icon ng-if="form.url.$invalid || !EditMenuItemCtrl.isSaved.link"
                                 name="minus-circle"
-                                size="m"
-                                class="hi-color-white hi-fill-danger">
+                                size="m">
                     </hippo-icon>
                 </span>
                 <span class="input-group-btn">
                     <button class="btn btn-default" type="button" ng-click="EditMenuItemCtrl.externalLink.show()">
                       <hippo-icon name="link" size="m"></hippo-icon>
-=======
-                  <hippo-icon ng-if="isSaving.link && !isSaved.link"
-                              name="spinner"
-                              size="m">
-                  </hippo-icon>
-                  <hippo-icon ng-if="form.url.$valid && isSaved.link"
-                              name="check-circle"
-                              size="m">
-                  </hippo-icon>
-                  <hippo-icon ng-if="form.url.$invalid || !isSaved.link"
-                              name="minus-circle"
-                              size="m">
-                  </hippo-icon>
-                </span>
-                <span class="input-group-btn">
-                    <button class="btn btn-default" type="button" ng-click="external.show()">
-                      <hippo-icon name="external-link" size="m"></hippo-icon>
->>>>>>> d69473f3
                     </button>
                 </span>
             </div>
@@ -247,13 +203,8 @@
 
         <hr />
 
-<<<<<<< HEAD
         <button type="button" class="btn btn-default" data-ng-click="EditMenuItemCtrl.remove.show()">
-          <hippo-icon name="trash" size="m"></hippo-icon> {{ 'DELETE_MENU_ITEM' | translate }}
-=======
-        <button type="button" class="btn btn-default" data-ng-click="remove.show()">
           <hippo-icon name="trash" size="m"></hippo-icon>&nbsp;{{ 'DELETE_MENU_ITEM' | translate }}
->>>>>>> d69473f3
         </button>
     </form>
 </div>