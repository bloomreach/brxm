--- conflicted
+++ resolved
@@ -21,17 +21,13 @@
 import { MatDividerModule } from '@angular/material/divider';
 import { MatFormFieldModule } from '@angular/material/form-field';
 import { MatIconModule, MatIconRegistry } from '@angular/material/icon';
-<<<<<<< HEAD
+import { MatInputModule } from '@angular/material/input';
 import { MatListModule } from '@angular/material/list';
 import { MatProgressBarModule } from '@angular/material/progress-bar';
 import { MatSelectModule } from '@angular/material/select';
 import { MatSnackBarModule } from '@angular/material/snack-bar';
 import { MatTooltipModule } from '@angular/material/tooltip';
-=======
-import { MatInputModule } from '@angular/material/input';
-import { MatProgressBarModule } from '@angular/material/progress-bar';
 import { MatTreeModule } from '@angular/material/tree';
->>>>>>> dcf34747
 import { DomSanitizer } from '@angular/platform-browser';
 
 import { registerSvgIcons } from './register-svg-icons';
@@ -39,26 +35,18 @@
 @NgModule({
   exports: [
     MatButtonModule,
-<<<<<<< HEAD
     MatDialogModule,
     MatDividerModule,
     MatFormFieldModule,
     MatIconModule,
+    MatInputModule,
     MatListModule,
     MatProgressBarModule,
     MatRippleModule,
     MatSelectModule,
     MatSnackBarModule,
     MatTooltipModule,
-=======
-    MatDividerModule,
-    MatFormFieldModule,
-    MatIconModule,
-    MatInputModule,
-    MatProgressBarModule,
-    MatRippleModule,
     MatTreeModule,
->>>>>>> dcf34747
   ],
 })
 export class MaterialModule {
