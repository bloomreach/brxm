--- conflicted
+++ resolved
@@ -46,14 +46,8 @@
     extensions: ['.ts', '.js', '.json'],
   },
   output: {
-<<<<<<< HEAD
     path: path.resolve(__dirname, 'target/classes'),
-    libraryTarget: 'commonjs',
-    filename: 'ui-extension.js',
-=======
-    path: path.resolve(__dirname, 'target'),
     library: 'UiExtension',
->>>>>>> 8efa50ad
   },
   module: {
     rules: [
