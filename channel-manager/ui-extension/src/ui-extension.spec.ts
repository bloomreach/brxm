--- conflicted
+++ resolved
@@ -14,16 +14,14 @@
  * limitations under the License.
  */
 
-<<<<<<< HEAD
-// tslint:disable
+/**
+ * Disable TSLint for imports that start with an uppercase letter
+ * @see https://github.com/Microsoft/tslint-microsoft-contrib/issues/387
+ */
+// tslint:disable:import-name
 import Penpal from 'penpal';
-import UiExtension from './ui-extension';
-import { Ui, PageProperties, Parent } from './ui-extension';
-// tslint:enable
-=======
-import Penpal from 'penpal';                                      // tslint:disable-line
-import UiExtension, { Ui, PageProperties } from './ui-extension'; // tslint:disable-line
->>>>>>> b09c6ee3
+import UiExtension, { Ui, PageProperties, Parent } from './ui-extension';
+// tslint:enable:import-name
 
 jest.mock('penpal');
 
@@ -94,7 +92,6 @@
       });
     });
 
-<<<<<<< HEAD
     describe('ui.channel.page.refresh()', () => {
       it('refreshes the current page', () => {
         const connection = (Penpal.connectToParent as jest.Mock).mock.results[0].value;
@@ -107,10 +104,7 @@
       });
     });
 
-    describe('ui.channel.page.on(\'load\', listener)', () => {
-=======
     describe('ui.channel.page.on(\'navigate\', listener)', () => {
->>>>>>> b09c6ee3
       let nextPage: PageProperties;
 
       beforeEach(() => {
@@ -146,7 +140,7 @@
         const unbind = ui.channel.page.on('navigate', listener);
         unbind();
 
-        return emitEvent('channel.page.load', nextPage)
+        return emitEvent('channel.page.navigate', nextPage)
           .then(() => {
             expect(listener).not.toHaveBeenCalled();
           });
