/*
 * Copyright 2018 Hippo B.V. (http://www.onehippo.com)
 *
 * Licensed under the Apache License, Version 2.0 (the "License");
 * you may not use this file except in compliance with the License.
 * You may obtain a copy of the License at
 *
 *   http://www.apache.org/licenses/LICENSE-2.0
 *
 * Unless required by applicable law or agreed to in writing, software
 * distributed under the License is distributed on an "AS IS" BASIS,
 * WITHOUT WARRANTIES OR CONDITIONS OF ANY KIND, either express or implied.
 * See the License for the specific language governing permissions and
 * limitations under the License.
 */

/**
 * Disable TSLint for imports that start with an uppercase letter
 * @see https://github.com/Microsoft/tslint-microsoft-contrib/issues/387
 */
import Emittery = require('emittery');  // tslint:disable-line:import-name
import Penpal from 'penpal';            // tslint:disable-line:import-name

interface UiProperties {
  baseUrl: string;
  extension: {
    config: string,
  };
  locale: string;
  timeZone: string;
  user: string;
  version: string;
}

export interface PageProperties {
  channel: {
    id: string;
  };
  id: string;
  sitemapItem: {
    id: string;
  };
  url: string;
}

interface PageEvents {
  navigate: PageProperties;
}

export interface Parent {
  getPage: () => Promise<PageProperties>;
  getProperties: () => Promise<UiProperties>;
  refreshChannel: () => Promise<void>;
  refreshPage: () => Promise<void>;
}

type ParentMethod = keyof Parent;
type ParentMethodPromisedValue<M extends ParentMethod> = ReturnType<Parent[M]> extends Promise<infer U> ? U : never;

type PenpalError = Error & { code?: string };

enum UiExtensionErrorCode {
  'NotInIframe' = 'NotInIframe',
  'IncompatibleParent' = 'IncompatibleParent',
  'ConnectionDestroyed' = 'ConnectionDestroyed',
  'InternalError' = 'InternalError',
}

class UiExtensionError extends Error {
  constructor(public code: UiExtensionErrorCode,
              public message: string) {
    super(message);

    Object.setPrototypeOf(this, new.target.prototype);
  }

  toPromise(): Promise<any> {
    return Promise.reject(this);
  }

  static fromPenpal(error: PenpalError): UiExtensionError {
    const errorCode = UiExtensionError.convertPenpalErrorCode(error);
    return new UiExtensionError(errorCode, error.message);
  }

  private static convertPenpalErrorCode(error: PenpalError): UiExtensionErrorCode {
    switch (error.code) {
      case Penpal.ERR_NOT_IN_IFRAME:
        return UiExtensionErrorCode.NotInIframe;
      case Penpal.ERR_CONNECTION_DESTROYED:
        return UiExtensionErrorCode.ConnectionDestroyed;
      default:
        return UiExtensionErrorCode.InternalError;
    }
  }
}

abstract class UiScope {
  protected constructor(protected _parent: Parent) {
  }

  protected call<M extends ParentMethod>(method: M): Promise<ParentMethodPromisedValue<M>> {
    if (!this._parent[method]) {
      return new UiExtensionError(UiExtensionErrorCode.IncompatibleParent, `missing ${method}()`).toPromise();
    }
    try {
      return this._parent[method]()
        .catch(UiScope.convertPenpalError);
    } catch (error) {
      return UiScope.convertPenpalError(error);
    }
  }

  private static convertPenpalError(error: PenpalError): Promise<any> {
    return UiExtensionError.fromPenpal(error).toPromise();
  }
}

abstract class UiScopeEmitter<Events> extends UiScope {

  constructor(parent: Parent, private _eventEmitter: Emittery, private _eventScope: string) {
    super(parent);
  }

  on(eventName: keyof Events, listener: (eventData: Events[keyof Events]) => any) {
    const scopedEventName = `${this._eventScope}.${eventName}`;
    return this._eventEmitter.on(scopedEventName, listener);
  }
}

class Page extends UiScopeEmitter<PageEvents> {

<<<<<<< HEAD
  refresh(): Promise<void> {
    return this.callParent('refreshPage');
  }

  on<Name extends Extract<keyof PageEvents, string>>
      (event: Name, listener: (eventData: PageEvents[Name]) => any): Emittery.UnsubscribeFn {
    return this._eventEmitter.on(event, listener);
=======
  get(): Promise<PageProperties> {
    return this.call('getPage');
>>>>>>> b09c6ee3
  }
}

class Channel extends UiScope {

  page: Page;

  constructor(parent: Parent, eventEmitter: Emittery) {
    super(parent);
    this.page = new Page(parent, eventEmitter, 'channel.page');
  }

  refresh(): Promise<void> {
    return this.callParent('refreshChannel');
  }
}

export class Ui extends UiScope implements UiProperties {
  baseUrl: string;
  channel: Channel;
  extension: {
    config: string,
  };
  locale: string;
  timeZone: string;
  user: string;
  version: string;

  constructor(parent: Parent, eventEmitter: Emittery) {
    super(parent);
    this.channel = new Channel(parent, eventEmitter);
  }

  init(): Promise<Ui> {
    return this.call('getProperties')
      .then(properties => Object.assign(this, properties));
  }
}

export default class UiExtension {
  static register(): Promise<Ui> {
    const eventEmitter = new Emittery();

    return UiExtension.connect(eventEmitter)
      .then(parent => new Ui(parent, eventEmitter).init());
  }

  private static connect(eventEmitter: Emittery): Promise<Parent> {
    const parentOrigin = new URLSearchParams(window.location.search).get('br.parentOrigin');
    try {
      return Penpal.connectToParent({
        parentOrigin,
        methods: {
          emitEvent: eventEmitter.emit.bind(eventEmitter),
        },
      }).promise;
    } catch (penpalError) {
      return UiExtensionError.fromPenpal(penpalError).toPromise();
    }
  }
}

// enable UiExtension.register() in ui-extension.min.js
export const register = UiExtension.register;<|MERGE_RESOLUTION|>--- conflicted
+++ resolved
@@ -130,18 +130,12 @@
 
 class Page extends UiScopeEmitter<PageEvents> {
 
-<<<<<<< HEAD
-  refresh(): Promise<void> {
-    return this.callParent('refreshPage');
-  }
-
-  on<Name extends Extract<keyof PageEvents, string>>
-      (event: Name, listener: (eventData: PageEvents[Name]) => any): Emittery.UnsubscribeFn {
-    return this._eventEmitter.on(event, listener);
-=======
   get(): Promise<PageProperties> {
     return this.call('getPage');
->>>>>>> b09c6ee3
+  }
+
+  refresh(): Promise<void> {
+    return this.call('refreshPage');
   }
 }
 
@@ -155,7 +149,7 @@
   }
 
   refresh(): Promise<void> {
-    return this.callParent('refreshChannel');
+    return this.call('refreshChannel');
   }
 }
 
