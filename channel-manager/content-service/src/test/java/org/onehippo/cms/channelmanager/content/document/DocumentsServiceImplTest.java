--- conflicted
+++ resolved
@@ -151,11 +151,8 @@
     private HintsInspector hintsInspector;
     private BranchingService branchingService;
     private PlatformServices platformServices;
-<<<<<<< HEAD
     private ChannelManagerDocumentUpdateServiceImpl channelManagerDocumentUpdateService;
-=======
     private DocumentValidityService validityService;
->>>>>>> 299c5e68
 
     @Before
     public void setup() {
@@ -1381,8 +1378,6 @@
     }
 
     @Test
-<<<<<<< HEAD
-=======
     public void updateEditableFieldSuccess() throws Exception {
         final String uuid = "uuid";
         final Node handle = createMock(Node.class);
@@ -1448,7 +1443,6 @@
     }
 
     @Test
->>>>>>> 299c5e68
     public void discardEditableDocumentNotAHandle() {
         final String uuid = "uuid";
 
