--- conflicted
+++ resolved
@@ -66,13 +66,8 @@
 
     @Test
     public void testFieldConfig() {
-<<<<<<< HEAD
         final BooleanRadioGroupFieldType booleanRadioGroupFieldType = new BooleanRadioGroupFieldType();
         final FieldTypeContext fieldTypeContext = new MockFieldTypeContext.Builder(booleanRadioGroupFieldType).build();
-        expect(fieldTypeContext.getStringConfig(Config.TRUE_LABEL)).andReturn(Optional.of("Happy"));
-=======
-        FieldTypeContext fieldTypeContext = getFieldTypeContext();
->>>>>>> a2aecacc
         expect(fieldTypeContext.getStringConfig(Config.FALSE_LABEL)).andReturn(Optional.of("Sad"));
         expect(fieldTypeContext.getStringConfig(Config.ORIENTATION)).andReturn(Optional.of("vertical"));
         expect(fieldTypeContext.getStringConfig(Config.SOURCE)).andReturn(Optional.of("/source/path"));
@@ -83,14 +78,11 @@
         booleanRadioGroupFieldType.init(fieldTypeContext);
 
         assertThat(booleanRadioGroupFieldType.getFalseLabel(), equalTo("Sad"));
-<<<<<<< HEAD
-
-        verifyAll();
-=======
         assertThat(booleanRadioGroupFieldType.getOrientation(), equalTo("vertical"));
         assertThat(booleanRadioGroupFieldType.getSource(), equalTo("/source/path"));
         assertThat(booleanRadioGroupFieldType.getTrueLabel(), equalTo("Happy"));
->>>>>>> a2aecacc
+
+        verifyAll();
     }
 
     @Test
@@ -120,6 +112,8 @@
 
         expect(fieldTypeContext.getStringConfig(Config.TRUE_LABEL)).andReturn(Optional.empty());
         expect(fieldTypeContext.getStringConfig(Config.FALSE_LABEL)).andReturn(Optional.of(""));
+        expect(fieldTypeContext.getStringConfig(Config.ORIENTATION)).andReturn(Optional.of("vertical"));
+        expect(fieldTypeContext.getStringConfig(Config.SOURCE)).andReturn(Optional.of("/source/path"));
 
         replayAll();
 
