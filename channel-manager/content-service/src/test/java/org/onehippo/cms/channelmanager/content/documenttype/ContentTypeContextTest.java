--- conflicted
+++ resolved
@@ -70,11 +70,11 @@
         replay(contentTypeService, contentTypes);
         PowerMock.replayAll();
 
-<<<<<<< HEAD
-        final ContentTypeContext context = ContentTypeContext.createDocumentTypeContext("type", session, Optional.of(locale));
+        final ContentTypeContext context = ContentTypeContext.createDocumentTypeContext("type", session, 2, Optional.of(locale));
 
         assertThat(context.getContentType(), equalTo(contentType));
         assertThat(context.getContentTypeRoot(), equalTo(rootNode));
+        assertThat(context.getLevel(), equalTo(2));
         assertThat(context.getResourceBundle().get(), equalTo(resourceBundle));
         assertThat(context.getLocale().get(), equalTo(locale));
     }
@@ -98,19 +98,13 @@
         replay(contentTypeService, contentTypes);
         PowerMock.replayAll();
 
-        final ContentTypeContext context = ContentTypeContext.createDocumentTypeContext("type", session, Optional.empty());
-=======
-        final ContentTypeContext context = ContentTypeContext.createDocumentTypeContext("type", session, locale, 2);
->>>>>>> d7d313c1
+        final ContentTypeContext context = ContentTypeContext.createDocumentTypeContext("type", session, 2, Optional.empty());
 
         assertThat(context.getContentType(), equalTo(contentType));
         assertThat(context.getContentTypeRoot(), equalTo(rootNode));
+        assertThat(context.getLevel(), equalTo(2));
         assertThat(context.getResourceBundle().isPresent(), equalTo(false));
-<<<<<<< HEAD
         assertThat(context.getLocale().isPresent(), equalTo(false));
-=======
-        assertThat(context.getLevel(), equalTo(2));
->>>>>>> d7d313c1
     }
 
     @Test(expected = ContentTypeException.class)
@@ -125,7 +119,7 @@
         replay(contentTypeService);
         PowerMock.replayAll();
 
-        ContentTypeContext.createDocumentTypeContext("type", null, null, 0);
+        ContentTypeContext.createDocumentTypeContext("type", null, 0, null);
     }
 
     @Test(expected = ContentTypeException.class)
@@ -146,10 +140,6 @@
         replay(contentTypeService, contentTypes);
         PowerMock.replayAll();
 
-<<<<<<< HEAD
-        ContentTypeContext.createDocumentTypeContext("type", session, Optional.empty());
-=======
-        ContentTypeContext.createDocumentTypeContext("type", session, locale, 0);
->>>>>>> d7d313c1
+        ContentTypeContext.createDocumentTypeContext("type", session, 0, Optional.empty());
     }
 }