--- conflicted
+++ resolved
@@ -63,13 +63,8 @@
 import static org.powermock.api.easymock.PowerMock.replayAll;
 
 @RunWith(PowerMockRunner.class)
-<<<<<<< HEAD
-@PowerMockIgnore({"javax.management.*", "javax.net.ssl.*"})
-@PrepareForTest({DocumentsService.class, DocumentTypesService.class})
-=======
 @PowerMockIgnore({"javax.management.*","javax.net.ssl.*"})
 @PrepareForTest({DocumentsService.class, DocumentTypesService.class, SlugFactory.class})
->>>>>>> 607c22f7
 public class ContentResourceTest extends CXFTest {
 
     private Session userSession;
@@ -118,7 +113,7 @@
 
         when()
                 .get("/documents/" + requestedUuid)
-                .then()
+        .then()
                 .statusCode(200)
                 .body(equalTo(expectedBody));
     }
@@ -132,7 +127,7 @@
 
         when()
                 .get("/documents/" + requestedUuid)
-                .then()
+        .then()
                 .statusCode(404);
     }
 
@@ -149,7 +144,7 @@
 
         when()
                 .post("/documents/" + requestedUuid + "/draft")
-                .then()
+        .then()
                 .statusCode(201)
                 .body(equalTo(expectedBody));
     }
@@ -159,23 +154,13 @@
         final String requestedUuid = "requested-uuid";
         final String uuid = "returned-uuid";
 
-<<<<<<< HEAD
-        expect(documentsService.createDraft(requestedUuid, userSession, locale, emptyMap())).andThrow(new ForbiddenException(testDocument));
-=======
-        expect(documentsService.createDraft(requestedUuid, userSession, locale)).andThrow(new ForbiddenException());
->>>>>>> 607c22f7
+        expect(documentsService.createDraft(requestedUuid, userSession, locale, emptyMap())).andThrow(new ForbiddenException());
         replay(documentsService);
 
         when()
                 .post("/documents/" + requestedUuid + "/draft")
-<<<<<<< HEAD
-                .then()
-                .statusCode(403)
-                .body(equalTo(expectedBody));
-=======
         .then()
                 .statusCode(403);
->>>>>>> 607c22f7
     }
 
     @Test
@@ -187,7 +172,7 @@
 
         when()
                 .post("/documents/" + requestedUuid + "/draft")
-                .then()
+        .then()
                 .statusCode(404);
     }
 
@@ -205,9 +190,9 @@
         given()
                 .body(expectedBody)
                 .contentType("application/json")
-                .when()
+        .when()
                 .put("/documents/" + requestedUuid + "/draft")
-                .then()
+        .then()
                 .statusCode(200)
                 .body(equalTo(expectedBody));
     }
@@ -222,7 +207,7 @@
 
         when()
                 .delete("/documents/" + requestedUuid + "/draft")
-                .then()
+        .then()
                 .statusCode(204);
     }
 
@@ -236,7 +221,7 @@
 
         when()
                 .delete("/documents/" + requestedUuid + "/draft")
-                .then()
+        .then()
                 .statusCode(404);
     }
 
@@ -250,7 +235,7 @@
 
         when()
                 .delete("/documents/" + requestedUuid + "/draft")
-                .then()
+        .then()
                 .statusCode(400)
                 .body(equalTo("{\"reason\":\"ALREADY_DELETED\"}"));
     }
@@ -265,7 +250,7 @@
 
         when()
                 .delete("/documents/" + requestedUuid + "/draft")
-                .then()
+        .then()
                 .statusCode(500)
                 .body(equalTo("")); // no additional ErrorInfo.
     }
@@ -284,7 +269,7 @@
 
         when()
                 .get("/documenttypes/" + requestedId)
-                .then()
+        .then()
                 .statusCode(200)
                 .header("Cache-Control", Matchers.containsString("no-cache"))
                 .body(equalTo(expectedBody));
@@ -300,7 +285,7 @@
 
         when()
                 .get("/documenttypes/" + requestedId)
-                .then()
+        .then()
                 .statusCode(404);
     }
 
