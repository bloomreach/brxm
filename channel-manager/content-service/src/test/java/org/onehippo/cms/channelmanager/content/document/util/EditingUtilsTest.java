--- conflicted
+++ resolved
@@ -16,24 +16,26 @@
 
 package org.onehippo.cms.channelmanager.content.document.util;
 
+import java.io.Serializable;
+import java.util.HashMap;
+import java.util.Map;
 import java.util.Optional;
 
 import javax.jcr.Node;
+import javax.jcr.RepositoryException;
 import javax.jcr.Session;
 
 import org.hippoecm.repository.api.Document;
+import org.hippoecm.repository.api.HippoWorkspace;
 import org.hippoecm.repository.api.WorkflowException;
 import org.hippoecm.repository.standardworkflow.EditableWorkflow;
 import org.hippoecm.repository.standardworkflow.FolderWorkflow;
 import org.junit.Test;
-<<<<<<< HEAD
-=======
 import org.onehippo.cms.channelmanager.content.error.ErrorInfo;
 import org.onehippo.cms.channelmanager.content.error.ErrorInfo.Reason;
 import org.onehippo.repository.documentworkflow.DocumentWorkflow;
 import org.onehippo.repository.security.SecurityService;
 import org.onehippo.repository.security.User;
->>>>>>> 607c22f7
 
 import static org.easymock.EasyMock.createMock;
 import static org.easymock.EasyMock.expect;
@@ -42,12 +44,12 @@
 import static org.hamcrest.MatcherAssert.assertThat;
 import static org.hamcrest.Matchers.equalTo;
 import static org.junit.Assert.assertFalse;
+import static org.junit.Assert.assertNull;
+import static org.junit.Assert.assertTrue;
 
 public class EditingUtilsTest {
 
     @Test
-<<<<<<< HEAD
-=======
     public void canCreateDraft() throws Exception {
         final EditableWorkflow workflow = createMock(EditableWorkflow.class);
         final Map<String, Serializable> hints = new HashMap<>();
@@ -306,7 +308,6 @@
     }
 
     @Test
->>>>>>> 607c22f7
     public void createDraft() throws Exception {
         final Node draft = createMock(Node.class);
         final Session session = createMock(Session.class);
