/*
 * Copyright 2017-2022 Hippo B.V. (http://www.onehippo.com)
 *
 * Licensed under the Apache License, Version 2.0 (the "License");
 * you may not use this file except in compliance with the License.
 * You may obtain a copy of the License at
 *
 *  http://www.apache.org/licenses/LICENSE-2.0
 *
 * Unless required by applicable law or agreed to in writing, software
 * distributed under the License is distributed on an "AS IS" BASIS,
 * WITHOUT WARRANTIES OR CONDITIONS OF ANY KIND, either express or implied.
 * See the License for the specific language governing permissions and
 * limitations under the License.
 */
package org.onehippo.cms.channelmanager.content;

import java.io.Serializable;
import java.text.SimpleDateFormat;
import java.util.Collections;
import java.util.List;
import java.util.Map;
import java.util.Optional;
import java.util.TimeZone;
import java.util.function.Function;

import javax.jcr.Node;
import javax.jcr.RepositoryException;
import javax.jcr.Session;
import javax.jcr.observation.EventIterator;
import javax.servlet.http.HttpServletRequest;
import javax.servlet.http.HttpSession;

import org.apache.cxf.interceptor.Fault;
import org.apache.cxf.interceptor.Interceptor;
import org.apache.cxf.message.Message;
import org.apache.cxf.phase.AbstractPhaseInterceptor;
import org.apache.cxf.phase.Phase;
import org.hippoecm.hst.container.RequestContextProvider;
import org.hippoecm.hst.core.internal.BranchSelectionService;
import org.hippoecm.hst.core.internal.HstMutableRequestContext;
import org.hippoecm.repository.util.JcrUtils;
import org.onehippo.cms.channelmanager.content.document.DocumentValidityService;
import org.onehippo.cms.channelmanager.content.document.DocumentValidityServiceImpl;
import org.onehippo.cms.channelmanager.content.document.DocumentVersionServiceImpl;
import org.onehippo.cms.channelmanager.content.document.DocumentsServiceImpl;
import org.onehippo.cms.channelmanager.content.document.NodeFieldService;
import org.onehippo.cms.channelmanager.content.document.NodeFieldServiceImpl;
import org.onehippo.cms.channelmanager.content.document.util.BranchSelectionServiceImpl;
import org.onehippo.cms.channelmanager.content.document.util.BranchingService;
import org.onehippo.cms.channelmanager.content.document.util.BranchingServiceImpl;
import org.onehippo.cms.channelmanager.content.document.util.HintsInspector;
import org.onehippo.cms.channelmanager.content.document.util.HintsInspectorImpl;
import org.onehippo.cms.channelmanager.content.document.util.HintsUtils;
import org.onehippo.cms.channelmanager.content.documenttype.DocumentTypesService;
import org.onehippo.cms.channelmanager.content.serialization.CampaignSerializationMixin;
import org.onehippo.cms.channelmanager.content.workflows.WorkflowServiceImpl;
import org.onehippo.cms7.services.HippoServiceRegistry;
import org.onehippo.cms7.services.channelmanager.ChannelManagerDocumentUpdateService;
import org.onehippo.cms7.services.cmscontext.CmsSessionContext;
import org.onehippo.repository.campaign.Campaign;
import org.onehippo.repository.jaxrs.api.JsonResourceServiceModule;
import org.onehippo.repository.jaxrs.api.ManagedUserSessionInvoker;
import org.onehippo.repository.jaxrs.api.SessionRequestContextProvider;
import org.onehippo.repository.jaxrs.event.JcrEventListener;
import org.slf4j.Logger;
import org.slf4j.LoggerFactory;

import com.fasterxml.jackson.databind.ObjectMapper;

import static org.hippoecm.repository.util.JcrUtils.ALL_EVENTS;

/**
 * ChannelContentServiceModule registers and manages a JAX-RS endpoint of the repository module.
 * <p>
 * That endpoint represents the REST resource {@link ContentResource} and the resource's root address (configurable, but
 * defaulting to "content"), and it registers the {@link ManagedUserSessionInvoker} to take care of authentication and
 * authorization.
 * <p>
 * The module requires implementation classes for the following interfaces
 * - HintsInspector: provides methods that validate if workflow actions are allowed
 * - BranchingService: provides methods for manipulation of document branches
 * - BranchSelectionService: provides methods for manipulation the currently selected branch of a user
 * <p>
 * Implementation classes can be configured via the following module properties:
 * - hintsInspectorClass
 * - branchingServiceClass
 * - branchSelectionClass
 * <p>
 * Implementation classes must have a default constructor so that this module can create instances of them.
 * In absence of a module property a default implementation will be instantiated instead. The default
 * implementations do not support branching of documents.
 */
public class ChannelContentServiceModule extends JsonResourceServiceModule {

    private final static Logger log = LoggerFactory.getLogger(ChannelContentServiceModule.class);

    private final DocumentsServiceImpl documentsService;
    private final WorkflowServiceImpl workflowsService;
    private Function<HttpServletRequest, Map<String, Serializable>> contextPayloadService;
    private BranchSelectionService branchSelectionService;
    private DocumentVersionServiceImpl documentVersionService;
    private final ChannelManagerDocumentUpdateService channelManagerDocumentUpdateService;

    private static final String PAGE_CAMPAIGN_SUPPORTED = "page.campaign.supported";
    private boolean pageCampaignSupported;

    public ChannelContentServiceModule() {
        documentsService = new DocumentsServiceImpl();
        workflowsService = new WorkflowServiceImpl();

        contextPayloadService = request -> {
            final HttpSession session = request.getSession();
            return Optional.ofNullable(CmsSessionContext.getContext(session).getContextPayload())
                    .orElse(Collections.emptyMap());
        };

        documentVersionService = new DocumentVersionServiceImpl(HintsUtils::getDocumentWorkflowHints);
        addEventListener(new HippoNamespacesEventListener() {
            @Override
            public void onEvent(final EventIterator events) {
                DocumentTypesService.get().invalidateCache();
            }
        });

        this.channelManagerDocumentUpdateService = new ChannelManagerDocumentUpdateServiceImpl();

        HippoServiceRegistry.register(channelManagerDocumentUpdateService, ChannelManagerDocumentUpdateService.class);

    }

    @Override
    protected void doShutdown() {
        HippoServiceRegistry.unregister(channelManagerDocumentUpdateService, ChannelManagerDocumentUpdateService.class);
        super.doShutdown();
    }

    @Override
    protected void doConfigure(final Node moduleConfig) throws RepositoryException {
        super.doConfigure(moduleConfig);
        pageCampaignSupported = JcrUtils.getBooleanProperty(moduleConfig, PAGE_CAMPAIGN_SUPPORTED, false);
        if (documentVersionService != null) {
            documentVersionService.setPageCampaignSupported(pageCampaignSupported);
        }
    }

    @Override
    protected ObjectMapper createObjectMapper() {
        final ObjectMapper objectMapper = super.createObjectMapper();
        objectMapper.setDateFormat(new SimpleDateFormat("yyyy-MM-dd'T'HH:mm:ss'Z'"));
        objectMapper.setTimeZone(TimeZone.getTimeZone("UTC"));
        objectMapper.addMixIn(Campaign.class, CampaignSerializationMixin.class);
        return objectMapper;
    }

    @Override
    protected List<Interceptor<? extends Message>> getInInterceptors() {
        // make sure every invocation gets marked to be handle as a channel manager request. Otherwise, for example
        // the HST CompositeHstSiteImpl won't return the correct HstSite object in case some branch is active
        return Collections.singletonList(new ChannelManagerRequestInInterceptor());
    }

    @Override
    protected void doInitialize(final Session session) throws RepositoryException {
        branchSelectionService = createBranchSelectionService(session);

        final BranchSelectionService prev = HippoServiceRegistry.getService(BranchSelectionService.class);
        if (prev != null) {
            log.debug("Remove earlier registered BranchSelectionService");
            HippoServiceRegistry.unregister(prev, BranchSelectionService.class);
        }

        HippoServiceRegistry.register(branchSelectionService, BranchSelectionService.class);

        documentsService.setHintsInspector(createHintsInspector(session));
        documentsService.setBranchingService(createBranchingService(session));
        documentsService.setNodeFieldService(createNodeFieldService(session));
<<<<<<< HEAD
        final ChannelManagerDocumentUpdateService service = HippoServiceRegistry
                .getService(ChannelManagerDocumentUpdateService.class);
        documentsService.setChannelManagerDocumentUpdateService(service);
=======
        documentsService.setDocumentValidityService(new DocumentValidityServiceImpl());
>>>>>>> 1a1efec9
        documentVersionService.setPageCampaignSupported(pageCampaignSupported);

        // First create the branchSelectionService because doInitialize needs it to be non-null
        super.doInitialize(session);
    }

    private NodeFieldService createNodeFieldService(final Session session) {
        return new NodeFieldServiceImpl(session);
    }

    private HintsInspector createHintsInspector(final Session session) throws RepositoryException {
        final String propertyPath = moduleConfigPath + "/hintsInspectorClass";
        final String defaultValue = HintsInspectorImpl.class.getName();
        final String className = JcrUtils.getStringProperty(session, propertyPath, defaultValue);
        try {
            return (HintsInspector) Class.forName(className).newInstance();
        } catch (InstantiationException | IllegalAccessException | ClassNotFoundException e) {
            throw new RepositoryException(e);
        }
    }

    private BranchingService createBranchingService(final Session session) throws RepositoryException {
        final String propertyPath = moduleConfigPath + "/branchingServiceClass";
        final String defaultValue = BranchingServiceImpl.class.getName();
        final String className = JcrUtils.getStringProperty(session, propertyPath, defaultValue);
        try {
            return (BranchingService) Class.forName(className).newInstance();
        } catch (InstantiationException | IllegalAccessException | ClassNotFoundException e) {
            throw new RepositoryException(e);
        }
    }

    private BranchSelectionService createBranchSelectionService(final Session session) throws RepositoryException {
        final String propertyPath = moduleConfigPath + "/branchSelectionServiceClass";
        final String defaultValue = BranchSelectionServiceImpl.class.getName();
        final String className = JcrUtils.getStringProperty(session, propertyPath, defaultValue);
        try {
            final BranchSelectionService branchSelectionService = (BranchSelectionService) Class.forName(className).newInstance();
            return branchSelectionService;
        } catch (InstantiationException | IllegalAccessException | ClassNotFoundException e) {
            throw new RepositoryException(e);
        }
    }

    @Override
    protected Object getRestResource(final SessionRequestContextProvider sessionRequestContextProvider) {
        return new ContentResource(
                sessionRequestContextProvider,
                documentsService,
                workflowsService,
                contextPayloadService,
                branchSelectionService,
                documentVersionService
        );
    }

    private abstract static class HippoNamespacesEventListener extends JcrEventListener {

        static final String HIPPO_NAMESPACES = "/hippo:namespaces";

        HippoNamespacesEventListener() {
            super(ALL_EVENTS, HIPPO_NAMESPACES, true, null, null);
        }
    }

    private static class ChannelManagerRequestInInterceptor extends AbstractPhaseInterceptor<Message> {

        public ChannelManagerRequestInInterceptor() {
            super(Phase.UNMARSHAL);
        }

        @Override
        public void handleMessage(final Message message) throws Fault {
            ((HstMutableRequestContext)RequestContextProvider.get()).setChannelManagerRestRequest();
        }
    }
}<|MERGE_RESOLUTION|>--- conflicted
+++ resolved
@@ -175,13 +175,10 @@
         documentsService.setHintsInspector(createHintsInspector(session));
         documentsService.setBranchingService(createBranchingService(session));
         documentsService.setNodeFieldService(createNodeFieldService(session));
-<<<<<<< HEAD
+        documentsService.setDocumentValidityService(new DocumentValidityServiceImpl());
         final ChannelManagerDocumentUpdateService service = HippoServiceRegistry
                 .getService(ChannelManagerDocumentUpdateService.class);
         documentsService.setChannelManagerDocumentUpdateService(service);
-=======
-        documentsService.setDocumentValidityService(new DocumentValidityServiceImpl());
->>>>>>> 1a1efec9
         documentVersionService.setPageCampaignSupported(pageCampaignSupported);
 
         // First create the branchSelectionService because doInitialize needs it to be non-null
