--- conflicted
+++ resolved
@@ -31,16 +31,13 @@
 import static org.onehippo.cms.channelmanager.content.document.util.EditingUtils.HINT_OBTAIN_EDITABLE_INSTANCE;
 import static org.onehippo.cms.channelmanager.content.document.util.EditingUtils.HINT_REQUESTS;
 
-<<<<<<< HEAD
+public class HintsInspectorImpl implements HintsInspector {
+
     private static final String HINT_IN_USE_BY = "inUseBy";
     private static final String HINT_COMMIT_EDITABLE_INSTANCE = "commitEditableInstance";
     private static final String HINT_DISPOSE_EDITABLE_INSTANCE = "disposeEditableInstance";
     private static final String HINT_OBTAIN_EDITABLE_INSTANCE = "obtainEditableInstance";
-    private static final String HINT_PUBLISH = "publish";
     private static final String HINT_REQUESTS = "requests";
-=======
-public class HintsInspectorImpl implements HintsInspector {
->>>>>>> b6b9fe62
 
     @Override
     public boolean canCreateDraft(Map<String, Serializable> hints) {
