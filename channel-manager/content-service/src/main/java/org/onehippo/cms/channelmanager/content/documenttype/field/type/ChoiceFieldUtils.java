/*
 * Copyright 2016-2018 Hippo B.V. (http://www.onehippo.com)
 *
 * Licensed under the Apache License, Version 2.0 (the "License");
 * you may not use this file except in compliance with the License.
 * You may obtain a copy of the License at
 *
 *  http://www.apache.org/licenses/LICENSE-2.0
 *
 * Unless required by applicable law or agreed to in writing, software
 * distributed under the License is distributed on an "AS IS" BASIS,
 * WITHOUT WARRANTIES OR CONDITIONS OF ANY KIND, either express or implied.
 * See the License for the specific language governing permissions and
 * limitations under the License.
 */

package org.onehippo.cms.channelmanager.content.documenttype.field.type;

import java.util.Map;
import java.util.Optional;

import javax.jcr.Node;
import javax.jcr.RepositoryException;

import org.hippoecm.repository.HippoStdNodeType;
import org.hippoecm.repository.util.JcrUtils;
import org.onehippo.cms.channelmanager.content.documenttype.ContentTypeContext;
import org.onehippo.cms.channelmanager.content.documenttype.field.FieldTypeContext;
import org.onehippo.cms.channelmanager.content.documenttype.field.FieldTypeUtils;
import org.onehippo.cms.channelmanager.content.documenttype.util.LocalizationUtils;
import org.onehippo.cms7.services.contenttype.ContentType;
import org.onehippo.cms7.services.contenttype.ContentTypeItem;
import org.onehippo.repository.l10n.ResourceBundle;
import org.slf4j.Logger;
import org.slf4j.LoggerFactory;

/**
 * ChoiceFieldUtils help with the non-trivial construction of document types that contain fields of type CHOICE.
 */
public class ChoiceFieldUtils {
    private static final Logger log = LoggerFactory.getLogger(ChoiceFieldUtils.class);

    private static final String PROPERTY_PROVIDER_ID = "cpItemsPath";
    private static final String PROPERTY_COMPOUND_LIST = "compoundList";

    private ChoiceFieldUtils() { }

    /**
     * Check if a field represents a CHOICE field.
     *
     * @param context field type context, wrapping the field's editor config node.
     * @return        true if field represents CHOICE, false otherwise.
     */
    public static boolean isChoiceField(final FieldTypeContext context) {
        return context.getEditorConfigNode().map(node -> {
            try {
                // Provider-based choice?
                if (node.hasProperty(PROPERTY_PROVIDER_ID)) {
                    return node;
                }

                // List-based choice?
                if (node.hasProperty(PROPERTY_COMPOUND_LIST)) {
                    return node;
                }
            } catch (RepositoryException e) {
                log.warn("Failed to determine if field is of type CHOICE", e);
            }
            return null;
        }).isPresent();
    }

    /**
     * Provider-based choices use a custom compound content type, known to the content type service, to specify
     * the available choices. We retrieve the name of the provider compound, derive its content type and loop
     * over its children/fields to populate our list of choices.
     *
     * @param editorFieldNode JCR node representing the field's editor configuration
     * @param parentContext   context of the choice field's parent content type
     * @param choices         map of fields to populate
     */
    public static void populateProviderBasedChoices(final Node editorFieldNode,
                                                    final ContentTypeContext parentContext,
                                                    final Map<String, NodeFieldType> choices,
                                                    final FieldsInformation fieldsInfo) {
        getProviderId(editorFieldNode)
                .ifPresent(providerId -> ContentTypeContext.getContentType(providerId)
                        .ifPresent(provider -> populateChoicesForProvider(provider, parentContext, choices, fieldsInfo)));
    }

    private static Optional<String> getProviderId(final Node editorFieldNode) {
        try {
            if (editorFieldNode.hasProperty(PROPERTY_PROVIDER_ID)) {
                return Optional.of(editorFieldNode.getProperty(PROPERTY_PROVIDER_ID).getString());
            }
        } catch (RepositoryException e) {
            log.warn("Failed to determine provider-based choices for field {}",
                    JcrUtils.getNodePathQuietly(editorFieldNode), e);
        }
        return Optional.empty();
    }

    private static void populateChoicesForProvider(final ContentType provider,
                                                   final ContentTypeContext parentContext,
                                                   final Map<String, NodeFieldType> choices,
                                                   final FieldsInformation fieldsInfo) {
        for (ContentTypeItem item : provider.getChildren().values()) {
            ContentTypeContext.getContentType(item.getItemType()).ifPresent(contentType -> {
<<<<<<< HEAD

                if (contentType.isCompoundType() || contentType.isContentType(HippoStdNodeType.NT_HTML)
                        || contentType.isContentType(FieldTypeUtils.FIELD_TYPE_IMAGELINK)) {
                    // Suggestion: the provider compound may have an editor configuration, helping to initialize
                    //             the choice compound. We could try to find a node and add it to the fieldContext.
                    final FieldTypeContext fieldContext = new FieldTypeContext(item, parentContext);
                    final String choiceId = item.getItemType();

                    final NodeFieldType choice = createChoiceForProvider(contentType, fieldContext, choiceId);

                    if (choice != null) {
                        patchDisplayNameForChoice(choice, fieldContext);
                        choices.put(choiceId, choice);
                    }
=======
                // Suggestion: the provider compound may have an editor configuration, helping to initialize
                //             the choice compound. We could try to find a node and add it to the fieldContext.
                final FieldTypeContext fieldContext = new FieldTypeContext(item, parentContext);
                final String choiceId = item.getItemType();

                final NodeFieldType choice = createChoiceForProvider(contentType, fieldContext, choiceId);

                if (choice != null) {
                    patchDisplayNameForChoice(choice, fieldContext);
                    choices.put(choiceId, choice);
                } else {
                    // not all available choices are supported
                    fieldsInfo.addUnsupportedField(item);
>>>>>>> 01822bfa
                }
            });
        }
    }

    private static NodeFieldType createChoiceForProvider(final ContentType contentType,
                                                         final FieldTypeContext fieldContext,
                                                         final String choiceId) {
        if (contentType.isCompoundType()) {
            final CompoundFieldType compound = new CompoundFieldType();
            compound.initProviderBasedChoice(fieldContext, choiceId);
            return compound;
        } else if (contentType.isContentType(HippoStdNodeType.NT_HTML)) {
            final RichTextFieldType richText = new RichTextFieldType();
            richText.init(fieldContext);
            return richText;
        } else if (contentType.isContentType(FieldTypeUtils.FIELD_TYPE_IMAGELINK)) {
            final ImageLinkFieldType imageLink = new ImageLinkFieldType();
            imageLink.init(fieldContext);
            return imageLink;
        }
        return null;
    }

    private static void patchDisplayNameForChoice(final NodeFieldType choice, final FieldTypeContext fieldContext) {
        fieldContext.createContextForCompound()
                .ifPresent(choiceContext -> patchDisplayNameForChoice(choice, choiceContext));
    }

    /**
     * List-based choices specify the names of the available types on a property on the choice field's
     * editor configuration node. We retrieve and normalize these names. Since this choice relationship bypasses
     * the content type service's model, no FieldTypeContext is available for any choice. Instead, we create a
     * ContentTypeContext for each choice, and use that to populate our list of choices.
     *
     * @param editorFieldNode JCR node representing the field's editor configuration
     * @param parentContext   context of the choice field's parent content type
     * @param choices         list of fields to populate
     */
    public static void populateListBasedChoices(final Node editorFieldNode,
                                                final ContentTypeContext parentContext,
                                                final Map<String, NodeFieldType> choices,
                                                final FieldsInformation fieldsInfo) {
        final String[] choiceNames = getListBasedChoiceNames(editorFieldNode);

        for (String choiceName : choiceNames) {
            final String choiceId = normalizeChoiceName(choiceName, parentContext);

            ContentTypeContext.createFromParent(choiceId, parentContext).ifPresent(choiceContext -> {
                final ContentType contentType = choiceContext.getContentType();
<<<<<<< HEAD
                if (contentType.isCompoundType() || contentType.isContentType(HippoStdNodeType.NT_HTML)
                        || contentType.isContentType(FieldTypeUtils.FIELD_TYPE_IMAGELINK)) {
                    final String id = choiceContext.getContentType().getName();

                    final NodeFieldType choice = createListBasedChoice(contentType, choiceContext, id);
=======
                final String id = choiceContext.getContentType().getName();

                final NodeFieldType choice = createListBasedChoice(contentType, choiceContext, id);
>>>>>>> 01822bfa

                if (choice != null) {
                    patchDisplayNameForChoice(choice, choiceContext);
                    choices.put(id, choice);
                } else {
                    // not all available choices are supported
                    fieldsInfo.addUnsupportedField(choiceName);
                }
            });
        }
    }

    private static String[] getListBasedChoiceNames(final Node editorFieldNode) {
        try {
            if (editorFieldNode.hasProperty(PROPERTY_COMPOUND_LIST)) {
                return editorFieldNode.getProperty(PROPERTY_COMPOUND_LIST).getString().trim().split("\\s*,\\s*");
            }
        } catch (RepositoryException e) {
            log.warn("Failed to determine list-based choices for field {}",
                    JcrUtils.getNodePathQuietly(editorFieldNode), e);
        }
        return new String[0];
    }

    private static String normalizeChoiceName(final String choiceName, final ContentTypeContext context) {
        return choiceName.contains(":") ? choiceName : context.getContentType().getPrefix() + ":" + choiceName;
    }

    private static NodeFieldType createListBasedChoice(final ContentType contentType,
                                                       final ContentTypeContext choiceContext,
                                                       final String choiceId) {
        if (contentType.isCompoundType()) {
            final CompoundFieldType compound = new CompoundFieldType();
            compound.initListBasedChoice(choiceContext, choiceId);
            return compound;
        } else if (contentType.isContentType(HippoStdNodeType.NT_HTML)) {
            final RichTextFieldType richText = new RichTextFieldType();
            // FIXME: this init call will not load configuration
            richText.initListBasedChoice(choiceId);
            return richText;
        } else if(contentType.isContentType(FieldTypeUtils.FIELD_TYPE_IMAGELINK)) {
            // FIXME: this init call will not load configuration
            final ImageLinkFieldType imageLink = new ImageLinkFieldType();
            imageLink.initListBasedChoice(choiceId);
            return imageLink;

        }
        return null;
    }

    private static void patchDisplayNameForChoice(final NodeFieldType choice, final ContentTypeContext context) {
        if (choice.getDisplayName() == null) {
            final Optional<ResourceBundle> resourceBundle = context.getResourceBundle();
            LocalizationUtils.determineDocumentDisplayName(choice.getId(), resourceBundle)
                    .ifPresent(choice::setDisplayName);
        }
    }
}<|MERGE_RESOLUTION|>--- conflicted
+++ resolved
@@ -106,22 +106,6 @@
                                                    final FieldsInformation fieldsInfo) {
         for (ContentTypeItem item : provider.getChildren().values()) {
             ContentTypeContext.getContentType(item.getItemType()).ifPresent(contentType -> {
-<<<<<<< HEAD
-
-                if (contentType.isCompoundType() || contentType.isContentType(HippoStdNodeType.NT_HTML)
-                        || contentType.isContentType(FieldTypeUtils.FIELD_TYPE_IMAGELINK)) {
-                    // Suggestion: the provider compound may have an editor configuration, helping to initialize
-                    //             the choice compound. We could try to find a node and add it to the fieldContext.
-                    final FieldTypeContext fieldContext = new FieldTypeContext(item, parentContext);
-                    final String choiceId = item.getItemType();
-
-                    final NodeFieldType choice = createChoiceForProvider(contentType, fieldContext, choiceId);
-
-                    if (choice != null) {
-                        patchDisplayNameForChoice(choice, fieldContext);
-                        choices.put(choiceId, choice);
-                    }
-=======
                 // Suggestion: the provider compound may have an editor configuration, helping to initialize
                 //             the choice compound. We could try to find a node and add it to the fieldContext.
                 final FieldTypeContext fieldContext = new FieldTypeContext(item, parentContext);
@@ -135,7 +119,6 @@
                 } else {
                     // not all available choices are supported
                     fieldsInfo.addUnsupportedField(item);
->>>>>>> 01822bfa
                 }
             });
         }
@@ -186,17 +169,9 @@
 
             ContentTypeContext.createFromParent(choiceId, parentContext).ifPresent(choiceContext -> {
                 final ContentType contentType = choiceContext.getContentType();
-<<<<<<< HEAD
-                if (contentType.isCompoundType() || contentType.isContentType(HippoStdNodeType.NT_HTML)
-                        || contentType.isContentType(FieldTypeUtils.FIELD_TYPE_IMAGELINK)) {
-                    final String id = choiceContext.getContentType().getName();
-
-                    final NodeFieldType choice = createListBasedChoice(contentType, choiceContext, id);
-=======
                 final String id = choiceContext.getContentType().getName();
 
                 final NodeFieldType choice = createListBasedChoice(contentType, choiceContext, id);
->>>>>>> 01822bfa
 
                 if (choice != null) {
                     patchDisplayNameForChoice(choice, choiceContext);
