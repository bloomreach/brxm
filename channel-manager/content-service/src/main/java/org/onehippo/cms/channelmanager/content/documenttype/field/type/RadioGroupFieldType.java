--- conflicted
+++ resolved
@@ -46,10 +46,6 @@
     }
 
     @Override
-<<<<<<< HEAD
-    protected String getDefault() {
-        return StringUtils.EMPTY;
-=======
     public boolean isSupported() {
         return isDefaultValueListProvider() && super.isSupported();
     }
@@ -60,9 +56,8 @@
     }
     
     @Override
-    protected int getPropertyType() {
-        return PropertyType.STRING;
->>>>>>> 2a771142
+    protected String getDefault() {
+        return StringUtils.EMPTY;
     }
 
     @Override
