--- conflicted
+++ resolved
@@ -111,11 +111,8 @@
     private HintsInspector hintsInspector;
     private BranchingService branchingService;
     private NodeFieldService nodeFieldService;
-<<<<<<< HEAD
     private ChannelManagerDocumentUpdateService channelManagerDocumentUpdateService;
-=======
     private DocumentValidityService documentValidityService;
->>>>>>> 7b98681d
 
     public void setHintsInspector(final HintsInspector hintsInspector) {
         this.hintsInspector = hintsInspector;
