--- conflicted
+++ resolved
@@ -111,11 +111,8 @@
     private HintsInspector hintsInspector;
     private BranchingService branchingService;
     private NodeFieldService nodeFieldService;
-<<<<<<< HEAD
     private ChannelManagerDocumentUpdateService channelManagerDocumentUpdateService;
-=======
     private DocumentValidityService documentValidityService;
->>>>>>> 1a1efec9
 
     public void setHintsInspector(final HintsInspector hintsInspector) {
         this.hintsInspector = hintsInspector;
