/*
 * Copyright 2018 Hippo B.V. (http://www.onehippo.com)
 *
 * Licensed under the Apache License, Version 2.0 (the "License");
 * you may not use this file except in compliance with the License.
 * You may obtain a copy of the License at
 *
 *  http://www.apache.org/licenses/LICENSE-2.0
 *
 * Unless required by applicable law or agreed to in writing, software
 * distributed under the License is distributed on an "AS IS" BASIS,
 * WITHOUT WARRANTIES OR CONDITIONS OF ANY KIND, either express or implied.
 * See the License for the specific language governing permissions and
 * limitations under the License.
 */
package org.onehippo.cms.channelmanager.content.documenttype.field.type;

import java.util.Arrays;
import java.util.List;
import java.util.Objects;
import java.util.Set;
import java.util.SortedSet;
import java.util.TreeSet;

import org.onehippo.cms.channelmanager.content.documenttype.field.FieldValidators;
import org.onehippo.cms7.services.contenttype.ContentTypeItem;

/**
 * Maintains information about fields in a content type. Used while parsing all fields in a document type.
 * Fields information is typically built up for one 'level' in a document type (e.g. a single field, all fields in
 * a compound field, or all fields in a document type). Fields information of sub-fields can be added via
 * {@link #add(FieldsInformation)}.
 */
public class FieldsInformation {

    private static final List<String> REPORTABLE_MISSING_FIELD_TYPES = Arrays.asList(
<<<<<<< HEAD
            "Boolean", "CalendarDate", "Docbase", "DynamicDropdown", "Reference", "StaticDropdown"
=======
            "CalendarDate", "Date", "Docbase", "DynamicDropdown", "Reference", "StaticDropdown"
>>>>>>> 54d813df
    );
    private static final List<String> REPORTABLE_MISSING_FIELD_NAMESPACES = Arrays.asList(
            "hippo:", "hippogallerypicker:", "hippostd:", "hipposys:", "hippotaxonomy:", "poll:", "selection:"
    );

    private boolean allFieldsIncluded;
    private boolean canCreateAllRequiredFields;
    private final SortedSet<String> unsupportedFieldTypes;
    private final SortedSet<String> unsupportedRequiredFieldTypes;

    /**
     * @return information saying all fields are supported
     */
    public static FieldsInformation allSupported() {
        return new FieldsInformation(true, true);
    }

    /**
     * @return information saying none of the fields are supported
     */
    public static FieldsInformation noneSupported() {
        return new FieldsInformation(false, false);
    }

    private FieldsInformation(final boolean allFieldsIncluded, final boolean canCreateAllRequiredFields) {
        this();
        this.allFieldsIncluded = allFieldsIncluded;
        this.canCreateAllRequiredFields = canCreateAllRequiredFields;
    }

    /**
     * Creates information saying none of the fields are supported
     */
    public FieldsInformation() {
        unsupportedFieldTypes = new TreeSet<>();
        unsupportedRequiredFieldTypes = new TreeSet<>();
    }

    /**
     * @return whether all fields will be included in the returned document type.
     */
    public boolean isAllFieldsIncluded() {
        return allFieldsIncluded;
    }

    public void setAllFieldsIncluded(final boolean allFieldsIncluded) {
        this.allFieldsIncluded = allFieldsIncluded;
    }

    /**
     * @return whether all required fields can be created
     */
    public boolean getCanCreateAllRequiredFields() {
        return canCreateAllRequiredFields;
    }

    public void setCanCreateAllRequiredFields(final boolean canCreateAllRequiredFields) {
        this.canCreateAllRequiredFields = canCreateAllRequiredFields;
    }

    /**
     * @return a set of JCR type names for all fields that are not supported (yet) by this implementation.
     */
    public Set<String> getUnsupportedFieldTypes() {
        return unsupportedFieldTypes;
    }

    /**
     * @return a set of JCR type names of all required fields that are not supported (yet) by this implementation.
     */
    public Set<String> getUnsupportedRequiredFieldTypes() {
        return unsupportedRequiredFieldTypes;
    }

    /**
     * Adds more information about fields. This is typically information about a single field, or information
     * about several fields in a compound field.
     *
     * @param fieldInfo the information about field(s) to add.
     */
    public void add(final FieldsInformation fieldInfo) {
        allFieldsIncluded &= fieldInfo.allFieldsIncluded;
        canCreateAllRequiredFields &= fieldInfo.canCreateAllRequiredFields;
        unsupportedFieldTypes.addAll(fieldInfo.unsupportedFieldTypes);
        unsupportedRequiredFieldTypes.addAll(fieldInfo.unsupportedRequiredFieldTypes);
    }

    /**
     * Adds an unsupported field, i.e. a field of a type that is not (yet) implemented.
     * The information about fields will be updated accordingly.
     *
     * @param item the content type item for the unsupported field
     */
    public void addUnsupportedField(final ContentTypeItem item) {
        final String fieldTypeName = item.getItemType();

        this.addUnsupportedField(fieldTypeName);

        // Unsupported fields cannot be created, so only when the unsupported field is not required
        // it may still be possible to create all required fields
        final boolean isRequired = item.getValidators().contains(FieldValidators.REQUIRED);
        canCreateAllRequiredFields &= !isRequired;

        if (isRequired) {
            unsupportedRequiredFieldTypes.add(reportedFieldTypeName(fieldTypeName));
        }
    }

    /**
     * Adds an unsupported field, i.e. a field of a type that is not (yet) implemented.
     * The information about fields will be updated accordingly.
     *
     * @param fieldTypeName the JCR type name of the unsupported field
     */
    public void addUnsupportedField(final String fieldTypeName) {
        // The unsupported field is not included, so not all fields are included
        allFieldsIncluded = false;

        unsupportedFieldTypes.add(reportedFieldTypeName(fieldTypeName));
    }

    private static String reportedFieldTypeName(final String name) {
        if (REPORTABLE_MISSING_FIELD_TYPES.contains(name)
                || REPORTABLE_MISSING_FIELD_NAMESPACES.stream().anyMatch(name::startsWith)) {
            return name;
        } else {
            return "Custom";
        }
    }

    @Override
    public boolean equals(final Object o) {
        if (this == o) {
            return true;
        }
        if (o == null || getClass() != o.getClass()) {
            return false;
        }
        final FieldsInformation that = (FieldsInformation) o;
        return allFieldsIncluded == that.allFieldsIncluded
                && canCreateAllRequiredFields == that.canCreateAllRequiredFields
                && Objects.equals(unsupportedFieldTypes, that.unsupportedFieldTypes)
                && Objects.equals(unsupportedRequiredFieldTypes, that.unsupportedRequiredFieldTypes);
    }

    @Override
    public int hashCode() {
        return Objects.hash(allFieldsIncluded, canCreateAllRequiredFields, unsupportedFieldTypes, unsupportedRequiredFieldTypes);
    }
}<|MERGE_RESOLUTION|>--- conflicted
+++ resolved
@@ -34,11 +34,7 @@
 public class FieldsInformation {
 
     private static final List<String> REPORTABLE_MISSING_FIELD_TYPES = Arrays.asList(
-<<<<<<< HEAD
-            "Boolean", "CalendarDate", "Docbase", "DynamicDropdown", "Reference", "StaticDropdown"
-=======
-            "CalendarDate", "Date", "Docbase", "DynamicDropdown", "Reference", "StaticDropdown"
->>>>>>> 54d813df
+            "CalendarDate", "Docbase", "DynamicDropdown", "Reference", "StaticDropdown"
     );
     private static final List<String> REPORTABLE_MISSING_FIELD_NAMESPACES = Arrays.asList(
             "hippo:", "hippogallerypicker:", "hippostd:", "hipposys:", "hippotaxonomy:", "poll:", "selection:"
