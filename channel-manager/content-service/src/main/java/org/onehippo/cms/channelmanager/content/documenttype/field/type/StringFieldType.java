/*
 * Copyright 2016 Hippo B.V. (http://www.onehippo.com)
 *
 * Licensed under the Apache License, Version 2.0 (the "License");
 * you may not use this file except in compliance with the License.
 * You may obtain a copy of the License at
 *
 *  http://www.apache.org/licenses/LICENSE-2.0
 *
 * Unless required by applicable law or agreed to in writing, software
 * distributed under the License is distributed on an "AS IS" BASIS,
 * WITHOUT WARRANTIES OR CONDITIONS OF ANY KIND, either express or implied.
 * See the License for the specific language governing permissions and
 * limitations under the License.
 */

package org.onehippo.cms.channelmanager.content.documenttype.field.type;

import java.util.ArrayList;
import java.util.Collections;
import java.util.List;
import java.util.Optional;

import javax.jcr.Node;
import javax.jcr.Property;
import javax.jcr.RepositoryException;
import javax.jcr.Value;

import org.hippoecm.repository.util.JcrUtils;
import org.onehippo.cms.channelmanager.content.document.model.FieldValue;
import org.onehippo.cms.channelmanager.content.documenttype.field.FieldTypeContext;
import org.onehippo.cms.channelmanager.content.documenttype.field.validation.ValidationErrorInfo;
import org.onehippo.cms.channelmanager.content.documenttype.util.NamespaceUtils;
import org.onehippo.cms.channelmanager.content.error.ErrorWithPayloadException;
import org.onehippo.cms.channelmanager.content.error.InternalServerErrorException;
import org.slf4j.Logger;
import org.slf4j.LoggerFactory;

/**
 * StringFieldType controls the reading and writing of a String type field from and to a node's property.
 *
 * The code diligently deals with the situation that the field type definition may be out of sync with the
 * actual property value, and exposes and validates a value as consistent as possible with the field type
 * definition. As such, a "no-change" read-and-write operation may have the effect that the document is
 * adjusted towards better consistency with the field type definition.
 */
public class StringFieldType extends FieldType {

    private static final Logger log = LoggerFactory.getLogger(StringFieldType.class);
    private static final String DEFAULT_VALUE = "";

    private Long maxLength;

    public StringFieldType() {
        this.setType(Type.STRING);
    }

    @Override
    public void init(final FieldTypeContext fieldContext) {
        super.init(fieldContext);
        initializeMaxLength(fieldContext);
    }

    void initializeMaxLength(final FieldTypeContext fieldContext) {
        fieldContext.getEditorConfigNode()
                .ifPresent(editorFieldConfigNode -> NamespaceUtils.getClusterOption(editorFieldConfigNode, "maxlength")
                        .ifPresent(this::setMaxLength));
    }

    void setMaxLength(final String maxLengthString) {
        try {
            maxLength = Long.valueOf(maxLengthString);
        } catch (NumberFormatException e) {
            log.info("Failed to parser value of String's max length '{}'", maxLengthString, e);
        }
    }

    public Long getMaxLength() {
        return maxLength;
    }

    /**
     * Read an optional value (singular or multiple) from a node's property.
     *
     * If the node's property does not match the field type, we convert the property
     * to a value that's consistent with the field type. In case of a REQUIRED field,
     * we cannot determine a sensible value, so we use an empty string, which will be
     * rejected upon write.
     */
    @Override
    public Optional<List<FieldValue>> readFrom(final Node node) {
        final List<FieldValue> values = readValues(node);

        // Adjust values towards valid cardinality
        trimToMaxValues(values);
        while (values.size() < getMinValues()) {
            values.add(new FieldValue(""));
        }

        // Fix missing required
        if (isRequired() && values.isEmpty()) {
            values.add(new FieldValue(""));
        }

        return values.isEmpty() ? Optional.empty() : Optional.of(values);
    }

    private List<FieldValue> readValues(final Node node) {
        final String propertyName = getId();
        final List<FieldValue> values = new ArrayList<>();

        try {
            if (node.hasProperty(propertyName)) {
                final Property property = node.getProperty(propertyName);
                if (property.isMultiple()) {
                    for (Value v : property.getValues()) {
                        values.add(new FieldValue(v.getString()));
                    }
                } else {
                    values.add(new FieldValue(property.getString()));
                }
            }
        } catch (RepositoryException e) {
            log.warn("Failed to read string field '{}' from '{}'", propertyName, JcrUtils.getNodePathQuietly(node), e);
        }

        return values;
    }

    @Override
    public void writeTo(final Node node, final Optional<List<FieldValue>> optionalValues)
            throws ErrorWithPayloadException {
        final String propertyName = getId();
        final List<FieldValue> values = optionalValues.orElse(Collections.emptyList());
        checkCardinality(values);

        try {
            if (values.isEmpty()) {
                if (hasProperty(node, propertyName)) {
                    node.getProperty(propertyName).remove();
                }
            } else {
                final String[] strings = new String[values.size()];
                for (int i = 0; i < strings.length; i++) {
<<<<<<< HEAD
                    strings[i] = values.get(i).findValue().orElse(DEFAULT_VALUE);
=======
                    strings[i] = values.get(i).findValue().orElseThrow(INVALID_DATA);

                    if (maxLength != null && strings[i].length() > maxLength) {
                        throw INVALID_DATA.get();
                    }
>>>>>>> 2a6e4889
                }

                if (getMaxValues() > 1) {
                    node.setProperty(propertyName, strings);
                } else {
                    node.setProperty(propertyName, strings[0]);
                }
            }
        } catch (RepositoryException e) {
            log.warn("Failed to write singular String value to property {}", propertyName, e);
            throw new InternalServerErrorException();
        }
    }

    private boolean hasProperty(final Node node, final String propertyName) throws RepositoryException {
        if (!node.hasProperty(propertyName)) {
            return false;
        }
        final Property property = node.getProperty(propertyName);
        if (!property.isMultiple()) {
            return true;
        }
        // empty multiple property is equivalent to no property.
        return property.getValues().length > 0;
    }

    @Override
    @SuppressWarnings("unchecked")
    public boolean validate(final List<FieldValue> valueList) {
        boolean isValid = true;

        if (isRequired()) {
            if (!validateValues(valueList, this::validateSingleRequired)) {
                isValid = false;
            }
        }

        return isValid;
    }

    private boolean validateSingleRequired(final FieldValue value) {
        if (value.findValue().orElse(DEFAULT_VALUE).isEmpty()) {
            value.setErrorInfo(new ValidationErrorInfo(ValidationErrorInfo.Code.REQUIRED_FIELD_EMPTY));
            return false;
        }
        return true;
    }
}<|MERGE_RESOLUTION|>--- conflicted
+++ resolved
@@ -142,15 +142,11 @@
             } else {
                 final String[] strings = new String[values.size()];
                 for (int i = 0; i < strings.length; i++) {
-<<<<<<< HEAD
-                    strings[i] = values.get(i).findValue().orElse(DEFAULT_VALUE);
-=======
                     strings[i] = values.get(i).findValue().orElseThrow(INVALID_DATA);
 
                     if (maxLength != null && strings[i].length() > maxLength) {
                         throw INVALID_DATA.get();
                     }
->>>>>>> 2a6e4889
                 }
 
                 if (getMaxValues() > 1) {
