--- conflicted
+++ resolved
@@ -108,11 +108,8 @@
         FIELD_TYPE_MAP.put("Html", new TypeDescriptor(FormattedTextFieldType.class, PROPERTY_FIELD_PLUGIN));
         FIELD_TYPE_MAP.put("Long", new TypeDescriptor(LongFieldType.class, PROPERTY_FIELD_PLUGIN));
         FIELD_TYPE_MAP.put("Double", new TypeDescriptor(DoubleFieldType.class, PROPERTY_FIELD_PLUGIN));
-<<<<<<< HEAD
+        FIELD_TYPE_MAP.put("Boolean", new TypeDescriptor(BooleanFieldType.class, PROPERTY_FIELD_PLUGIN));
         FIELD_TYPE_MAP.put("Date", new TypeDescriptor(DateFieldType.class, PROPERTY_FIELD_PLUGIN));
-=======
-        FIELD_TYPE_MAP.put("Boolean", new TypeDescriptor(BooleanFieldType.class, PROPERTY_FIELD_PLUGIN));
->>>>>>> 54d813df
         FIELD_TYPE_MAP.put(HippoStdNodeType.NT_HTML, new TypeDescriptor(RichTextFieldType.class, NODE_FIELD_PLUGIN));
         FIELD_TYPE_MAP.put(FIELD_TYPE_COMPOUND, new TypeDescriptor(CompoundFieldType.class, NODE_FIELD_PLUGIN));
         FIELD_TYPE_MAP.put(FIELD_TYPE_CHOICE, new TypeDescriptor(ChoiceFieldType.class, CONTENT_BLOCKS_PLUGIN));
