<?xml version="1.0" encoding="UTF-8"?>
<!--
  Copyright 2016-2018 Hippo B.V. (http://www.onehippo.com)

  Licensed under the Apache License, Version 2.0 (the "License");
  you may not use this file except in compliance with the License.
  You may obtain a copy of the License at

   http://www.apache.org/licenses/LICENSE-2.0

  Unless required by applicable law or agreed to in writing, software
  distributed under the License is distributed on an "AS IS" BASIS,
  WITHOUT WARRANTIES OR CONDITIONS OF ANY KIND, either express or implied.
  See the License for the specific language governing permissions and
  limitations under the License.
  -->

<project xmlns="http://maven.apache.org/POM/4.0.0" xmlns:xsi="http://www.w3.org/2001/XMLSchema-instance" xsi:schemaLocation="http://maven.apache.org/POM/4.0.0 http://maven.apache.org/xsd/maven-4.0.0.xsd">
  <parent>
    <artifactId>hippo-addon-channel-manager</artifactId>
    <groupId>org.onehippo.cms7</groupId>
    <version>5.3.0-SNAPSHOT</version>
  </parent>
  <modelVersion>4.0.0</modelVersion>

  <artifactId>hippo-addon-channel-manager-content-service</artifactId>
  <name>Addon Channel Manager Content Service</name>

  <dependencies>
    <dependency>
      <groupId>org.onehippo.cms7</groupId>
      <artifactId>hippo-ckeditor-config</artifactId>
    </dependency>
    <dependency>
      <groupId>org.onehippo.cms7</groupId>
      <artifactId>hippo-services</artifactId>
    </dependency>
    <dependency>
      <groupId>org.onehippo.cms7</groupId>
<<<<<<< HEAD
      <artifactId>hippo-cms-api</artifactId>
=======
      <artifactId>hippo-cms-json</artifactId>
>>>>>>> 059c911c
    </dependency>
    <dependency>
      <groupId>org.onehippo.cms7</groupId>
      <artifactId>hippo-repository-api</artifactId>
    </dependency>
    <dependency>
      <groupId>org.onehippo.cms7</groupId>
      <artifactId>hippo-repository-jaxrs</artifactId>
    </dependency>
    <dependency>
      <groupId>org.onehippo.cms7</groupId>
      <artifactId>hippo-repository-builtin</artifactId>
    </dependency>
    <dependency>
      <groupId>org.onehippo.cms7</groupId>
      <artifactId>hippo-repository-utilities</artifactId>
    </dependency>
    <dependency>
      <groupId>org.onehippo.cms7</groupId>
      <artifactId>hippo-plugin-gallerypicker</artifactId>
    </dependency>
    <dependency>
      <groupId>com.fasterxml.jackson.jaxrs</groupId>
      <artifactId>jackson-jaxrs-json-provider</artifactId>
    </dependency>
    <dependency>
      <groupId>com.fasterxml.jackson.core</groupId>
      <artifactId>jackson-databind</artifactId>
    </dependency>
    <dependency>
      <groupId>commons-lang</groupId>
      <artifactId>commons-lang</artifactId>
    </dependency>
    <dependency>
      <groupId>org.onehippo.cms7</groupId>
      <artifactId>hippo-services-htmlprocessor</artifactId>
    </dependency>
    <dependency>
      <groupId>com.google.guava</groupId>
      <artifactId>guava</artifactId>
    </dependency>

    <!--test dependencies-->
    <dependency>
      <groupId>junit</groupId>
      <artifactId>junit</artifactId>
      <scope>test</scope>
    </dependency>
    <dependency>
      <groupId>org.easymock</groupId>
      <artifactId>easymock</artifactId>
      <scope>test</scope>
    </dependency>
    <dependency>
      <groupId>org.powermock</groupId>
      <artifactId>powermock-api-easymock</artifactId>
      <scope>test</scope>
    </dependency>
    <dependency>
      <groupId>org.powermock</groupId>
      <artifactId>powermock-module-junit4</artifactId>
      <scope>test</scope>
    </dependency>
    <dependency>
      <groupId>org.onehippo.cms7</groupId>
      <artifactId>hippo-repository-testutils</artifactId>
      <scope>test</scope>
    </dependency>
    <dependency>
      <groupId>org.onehippo.cms7</groupId>
      <artifactId>hippo-cms-testutils</artifactId>
      <scope>test</scope>
    </dependency>
  </dependencies>

</project><|MERGE_RESOLUTION|>--- conflicted
+++ resolved
@@ -37,11 +37,11 @@
     </dependency>
     <dependency>
       <groupId>org.onehippo.cms7</groupId>
-<<<<<<< HEAD
+      <artifactId>hippo-cms-json</artifactId>
+    </dependency>
+    <dependency>
+      <groupId>org.onehippo.cms7</groupId>
       <artifactId>hippo-cms-api</artifactId>
-=======
-      <artifactId>hippo-cms-json</artifactId>
->>>>>>> 059c911c
     </dependency>
     <dependency>
       <groupId>org.onehippo.cms7</groupId>
