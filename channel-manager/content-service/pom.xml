--- conflicted
+++ resolved
@@ -49,11 +49,11 @@
     </dependency>
     <dependency>
       <groupId>org.onehippo.cms7</groupId>
-<<<<<<< HEAD
+      <artifactId>hippo-repository-utilities</artifactId>
+    </dependency>
+    <dependency>
+      <groupId>org.onehippo.cms7</groupId>
       <artifactId>hippo-plugin-gallerypicker</artifactId>
-=======
-      <artifactId>hippo-repository-utilities</artifactId>
->>>>>>> 01822bfa
     </dependency>
     <dependency>
       <groupId>com.fasterxml.jackson.jaxrs</groupId>
