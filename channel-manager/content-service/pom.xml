<?xml version="1.0" encoding="UTF-8"?>
<!--
  Copyright 2016-2018 Hippo B.V. (http://www.onehippo.com)

  Licensed under the Apache License, Version 2.0 (the "License");
  you may not use this file except in compliance with the License.
  You may obtain a copy of the License at

   http://www.apache.org/licenses/LICENSE-2.0

  Unless required by applicable law or agreed to in writing, software
  distributed under the License is distributed on an "AS IS" BASIS,
  WITHOUT WARRANTIES OR CONDITIONS OF ANY KIND, either express or implied.
  See the License for the specific language governing permissions and
  limitations under the License.
  -->

<project xmlns="http://maven.apache.org/POM/4.0.0" xmlns:xsi="http://www.w3.org/2001/XMLSchema-instance" xsi:schemaLocation="http://maven.apache.org/POM/4.0.0 http://maven.apache.org/xsd/maven-4.0.0.xsd">
  <parent>
    <artifactId>hippo-addon-channel-manager</artifactId>
    <groupId>org.onehippo.cms7</groupId>
<<<<<<< HEAD
    <version>5.4.1-openui-SNAPSHOT</version>
=======
    <version>5.5.0-SNAPSHOT</version>
>>>>>>> 9a335740
  </parent>
  <modelVersion>4.0.0</modelVersion>

  <artifactId>hippo-addon-channel-manager-content-service</artifactId>
  <name>Addon Channel Manager Content Service</name>

  <dependencies>
    <dependency>
      <groupId>org.onehippo.cms7</groupId>
      <artifactId>hippo-services</artifactId>
    </dependency>
    <dependency>
      <groupId>org.onehippo.cms7</groupId>
      <artifactId>hippo-cms-json</artifactId>
    </dependency>
    <dependency>
      <groupId>org.onehippo.cms7</groupId>
      <artifactId>hippo-cms-api</artifactId>
    </dependency>
    <dependency>
      <groupId>org.onehippo.cms7</groupId>
      <artifactId>hippo-cms-richtext-ckeditor-config</artifactId>
    </dependency>
    <dependency>
      <groupId>org.onehippo.cms7</groupId>
      <artifactId>hippo-cms-richtext-ckeditor-plugins</artifactId>
    </dependency>
    <dependency>
      <groupId>org.onehippo.cms7</groupId>
      <artifactId>hippo-repository-api</artifactId>
    </dependency>
    <dependency>
      <groupId>org.onehippo.cms7</groupId>
      <artifactId>hippo-repository-jaxrs</artifactId>
    </dependency>
    <dependency>
      <groupId>org.onehippo.cms7</groupId>
      <artifactId>hippo-repository-builtin</artifactId>
    </dependency>
    <dependency>
      <groupId>org.onehippo.cms7</groupId>
      <artifactId>hippo-repository-utilities</artifactId>
    </dependency>
    <dependency>
      <groupId>org.onehippo.cms7</groupId>
      <artifactId>hippo-plugin-gallerypicker</artifactId>
    </dependency>
    <dependency>
      <groupId>com.fasterxml.jackson.jaxrs</groupId>
      <artifactId>jackson-jaxrs-json-provider</artifactId>
    </dependency>
    <dependency>
      <groupId>com.fasterxml.jackson.core</groupId>
      <artifactId>jackson-databind</artifactId>
    </dependency>
    <dependency>
      <groupId>commons-lang</groupId>
      <artifactId>commons-lang</artifactId>
    </dependency>
    <dependency>
      <groupId>org.onehippo.cms7</groupId>
      <artifactId>hippo-services-htmlprocessor</artifactId>
    </dependency>
    <dependency>
      <groupId>com.google.guava</groupId>
      <artifactId>guava</artifactId>
    </dependency>

    <!--test dependencies-->
    <dependency>
      <groupId>junit</groupId>
      <artifactId>junit</artifactId>
      <scope>test</scope>
    </dependency>
    <dependency>
      <groupId>org.easymock</groupId>
      <artifactId>easymock</artifactId>
      <scope>test</scope>
    </dependency>
    <dependency>
      <groupId>org.powermock</groupId>
      <artifactId>powermock-api-easymock</artifactId>
      <scope>test</scope>
    </dependency>
    <dependency>
      <groupId>org.powermock</groupId>
      <artifactId>powermock-module-junit4</artifactId>
      <scope>test</scope>
    </dependency>
    <dependency>
      <groupId>org.onehippo.cms7</groupId>
      <artifactId>hippo-repository-testutils</artifactId>
      <scope>test</scope>
    </dependency>
    <dependency>
      <groupId>org.onehippo.cms7</groupId>
      <artifactId>hippo-cms-testutils</artifactId>
      <scope>test</scope>
    </dependency>
  </dependencies>

</project><|MERGE_RESOLUTION|>--- conflicted
+++ resolved
@@ -19,11 +19,7 @@
   <parent>
     <artifactId>hippo-addon-channel-manager</artifactId>
     <groupId>org.onehippo.cms7</groupId>
-<<<<<<< HEAD
-    <version>5.4.1-openui-SNAPSHOT</version>
-=======
-    <version>5.5.0-SNAPSHOT</version>
->>>>>>> 9a335740
+    <version>5.5.0-openui-SNAPSHOT</version>
   </parent>
   <modelVersion>4.0.0</modelVersion>
 
