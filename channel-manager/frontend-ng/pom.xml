--- conflicted
+++ resolved
@@ -20,11 +20,7 @@
   <parent>
     <artifactId>hippo-addon-channel-manager</artifactId>
     <groupId>org.onehippo.cms7</groupId>
-<<<<<<< HEAD
-    <version>15.1.2-SNAPSHOT</version>
-=======
     <version>15.2.0-SNAPSHOT</version>
->>>>>>> 7f15c387
   </parent>
 
   <artifactId>hippo-addon-channel-manager-frontend-ng</artifactId>
