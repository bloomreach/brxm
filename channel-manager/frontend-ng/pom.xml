<?xml version="1.0" encoding="UTF-8"?>
<!--
  Copyright 2014-2017 Hippo B.V. (http://www.onehippo.com)

  Licensed under the Apache License, Version 2.0 (the "License");
  you may not use this file except in compliance with the License.
  You may obtain a copy of the License at

   http://www.apache.org/licenses/LICENSE-2.0

  Unless required by applicable law or agreed to in writing, software
  distributed under the License is distributed on an "AS IS" BASIS,
  WITHOUT WARRANTIES OR CONDITIONS OF ANY KIND, either express or implied.
  See the License for the specific language governing permissions and
  limitations under the License.
  -->
<project xmlns="http://maven.apache.org/POM/4.0.0" xmlns:xsi="http://www.w3.org/2001/XMLSchema-instance" xsi:schemaLocation="http://maven.apache.org/POM/4.0.0 http://maven.apache.org/xsd/maven-4.0.0.xsd">
  <modelVersion>4.0.0</modelVersion>

  <parent>
    <artifactId>hippo-addon-channel-manager</artifactId>
    <groupId>org.onehippo.cms7</groupId>
<<<<<<< HEAD
    <version>5.1.0-projectdocs-SNAPSHOT</version>
=======
    <version>5.2.0-SNAPSHOT</version>
>>>>>>> ccb76809
  </parent>

  <artifactId>hippo-addon-channel-manager-frontend-ng</artifactId>
  <name>Addon Channel Manager Frontend Next Generation</name>
  <packaging>jar</packaging>

  <properties>
    <project.build.sourceEncoding>UTF-8</project.build.sourceEncoding>
  </properties>

  <build>
    <defaultGoal>validate</defaultGoal>
    <plugins>
      <plugin>
        <groupId>org.codehaus.mojo</groupId>
        <artifactId>exec-maven-plugin</artifactId>
        <version>${maven.plugin.exec.version}</version>
        <executions>
          <execution>
            <id>npm-install</id>
            <phase>generate-sources</phase>
            <goals><goal>exec</goal></goals>
            <configuration>
              <executable>npm</executable>
              <commandlineArgs>install</commandlineArgs>
            </configuration>
          </execution>
          <execution>
            <id>npm-build</id>
            <phase>process-resources</phase>
            <goals><goal>exec</goal></goals>
            <configuration>
              <executable>npm</executable>
              <commandlineArgs>run build</commandlineArgs>
            </configuration>
          </execution>
          <execution>
            <id>npm-test</id>
            <phase>test</phase>
            <goals><goal>exec</goal></goals>
            <configuration>
              <executable>npm</executable>
              <commandlineArgs>run testOnce</commandlineArgs>
              <skip>${skipTests}</skip>
            </configuration>
          </execution>
        </executions>
      </plugin>
        <plugin>
            <artifactId>maven-clean-plugin</artifactId>
            <executions>
              <execution>
                <id>ng-clean</id>
              </execution>
            </executions>
            <configuration>
                <filesets>
                    <fileset>
                        <directory>cache</directory>
                        <directory>coverage</directory>
                        <directory>node_modules</directory>
                        <directory>.awcache</directory>
                        <directory>dll</directory>
                        <followSymlinks>false</followSymlinks>
                    </fileset>
                </filesets>
            </configuration>
        </plugin>
    </plugins>
  </build>

  <profiles>
    <profile>
      <id>skinny</id>
      <build>
        <plugins>
          <plugin>
            <groupId>org.codehaus.mojo</groupId>
            <artifactId>exec-maven-plugin</artifactId>
            <version>${maven.plugin.exec.version}</version>
            <executions>
              <execution>
                <id>npm-build</id>
                <phase>process-resources</phase>
                <goals><goal>exec</goal></goals>
                <configuration>
                  <executable>npm</executable>
                  <commandlineArgs>run buildDev -- --transpileOnly</commandlineArgs>
                </configuration>
              </execution>
            </executions>
          </plugin>
          <plugin>
            <artifactId>maven-clean-plugin</artifactId>
            <executions>
              <execution>
                <id>ng-clean</id>
              </execution>
            </executions>
            <configuration>
              <filesets>
                <fileset>
                  <directory>cache</directory>
                  <directory>coverage</directory>
                  <followSymlinks>false</followSymlinks>
                </fileset>
              </filesets>
            </configuration>
          </plugin>
        </plugins>
      </build>
    </profile>
  </profiles>
</project><|MERGE_RESOLUTION|>--- conflicted
+++ resolved
@@ -20,11 +20,7 @@
   <parent>
     <artifactId>hippo-addon-channel-manager</artifactId>
     <groupId>org.onehippo.cms7</groupId>
-<<<<<<< HEAD
-    <version>5.1.0-projectdocs-SNAPSHOT</version>
-=======
-    <version>5.2.0-SNAPSHOT</version>
->>>>>>> ccb76809
+    <version>5.2.0-projectdocs-SNAPSHOT</version>
   </parent>
 
   <artifactId>hippo-addon-channel-manager-frontend-ng</artifactId>
