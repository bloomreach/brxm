const webpack = require('webpack');
const conf = require('./gulp.conf');
const path = require('path');

const CopyWebpackPlugin = require('copy-webpack-plugin');
const HtmlWebpackPlugin = require('html-webpack-plugin');
const autoprefixer = require('autoprefixer');

module.exports = {
  module: {
    preLoaders: [
      {
        test: /\.js$/,
        exclude: /node_modules/,
        loader: 'eslint',
      },
    ],
    loaders: [
      {
        test: /.json$/,
        loaders: [
          'json',
        ],
      },
      {
        test: /\.scss$/,
        loaders: [
          'style',
          'css?sourceMap',
          'postcss?sourceMap',
          'sass?sourceMap',
        ],
      },
      {
        test: /\.js$/,
        exclude: /node_modules/,
        loaders: [
          'ng-annotate',
          'babel',
        ],
      },
      {
        test: /\.(eot|svg|ttf|woff|woff2|png)\w*/,
        loader: 'file',
      },
      {
        test: /.html$/,
        exclude: /items.renderer.html/,
        loaders: [
          'html',
        ],
      },
    ],
  },
  plugins: [
    new webpack.optimize.CommonsChunkPlugin({
      name: 'vendor',
      filename: 'vendor-[hash].js',
      minChunks: Infinity,
    }),
    new webpack.optimize.OccurrenceOrderPlugin(),
    new webpack.NoErrorsPlugin(),
    new HtmlWebpackPlugin({
      template: conf.path.src('index.html'),
      inject: true,
    }),
    new webpack.ProvidePlugin({
      $: 'jquery',
      'window.$': 'jquery',
      'window.jQuery': 'jquery',
      'window.dragula': 'dragula',
    }),
    new CopyWebpackPlugin([
      {
        from: path.resolve(conf.paths.npmDir, 'dragula', 'dist', 'dragula.min.js'),
        to: path.resolve(conf.paths.dist, 'scripts', 'dragula.min.js'),
      }, {
        from: path.resolve(conf.paths.npmDir, 'dragula', 'dist', 'dragula.min.css'),
        to: path.resolve(conf.paths.dist, 'styles', 'dragula.min.css'),
      },
    ]),
  ],
  postcss: [
    autoprefixer({
      browsers: [
        'last 1 Chrome versions',
        'last 1 Firefox versions',
        'Safari >= 8',
        'Explorer >= 11',
      ],
    }),
  ],
  debug: true,
  devtool: 'cheap-module-eval-source-map',
  output: {
    filename: '[name]-[hash].js',
    path: path.join(process.cwd(), conf.paths.dist),
<<<<<<< HEAD
    publicPath: '/',
    pathinfo: true,
=======
    publicPath: '/cms/angular/hippo-cm/',
>>>>>>> 1a68fd69
  },
  entry: {
    vendor: conf.vendors,
    app: `./${conf.path.src('index')}`,
  },
};<|MERGE_RESOLUTION|>--- conflicted
+++ resolved
@@ -95,12 +95,8 @@
   output: {
     filename: '[name]-[hash].js',
     path: path.join(process.cwd(), conf.paths.dist),
-<<<<<<< HEAD
-    publicPath: '/',
+    publicPath: '/cms/angular/hippo-cm/',
     pathinfo: true,
-=======
-    publicPath: '/cms/angular/hippo-cm/',
->>>>>>> 1a68fd69
   },
   entry: {
     vendor: conf.vendors,
