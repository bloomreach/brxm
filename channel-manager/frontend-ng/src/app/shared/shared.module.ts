--- conflicted
+++ resolved
@@ -15,41 +15,37 @@
  */
 
 import { NgModule } from '@angular/core';
+import { BrowserAnimationsModule } from '@angular/platform-browser/animations';
 import { BrowserModule } from '@angular/platform-browser';
-import { BrowserAnimationsModule } from '@angular/platform-browser/animations';
 import { FlexLayoutModule } from '@angular/flex-layout';
 import { MaterialModule } from './material/material.module';
 
+import { ContentServiceProvider } from './services/content.service.provider';
+import { DialogServiceProvider } from './services/dialog.service.provider';
 import { FeedbackServiceProvider } from './services/feedback.service.provider';
-import { ContentServiceProvider } from './services/content.service.provider';
 import { FieldServiceProvider } from './services/field.service.provider';
-import { DialogServiceProvider } from './services/dialog.service.provider';
 import { TranslateModule } from '@ngx-translate/core';
 
 @NgModule({
   imports: [
+    BrowserAnimationsModule,
     BrowserModule,
-    BrowserAnimationsModule,
-<<<<<<< HEAD
     FlexLayoutModule,
-    MaterialModule
-=======
     MaterialModule,
     TranslateModule
->>>>>>> 3d46a8a4
   ],
   exports: [
+    BrowserAnimationsModule,
     BrowserModule,
-    BrowserAnimationsModule,
     FlexLayoutModule,
     MaterialModule,
     TranslateModule
   ],
   providers: [
     ContentServiceProvider,
+    DialogServiceProvider,
     FeedbackServiceProvider,
     FieldServiceProvider,
-    DialogServiceProvider,
   ]
 })
 export class SharedModule {}