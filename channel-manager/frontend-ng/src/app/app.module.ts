--- conflicted
+++ resolved
@@ -14,25 +14,19 @@
  * limitations under the License.
  */
 
-import ng1Module from './hippo-cm.ng1.module.js';
 import { NgModule } from '@angular/core';
+import { UpgradeModule  } from '@angular/upgrade/static';
+
+import { RightSidePanelModule } from './channel/sidePanels/rightSidePanel/right-side-panel.module';
 import { SharedModule } from './shared/shared.module';
-import { UpgradeModule  } from '@angular/upgrade/static';
-<<<<<<< HEAD
-import { RightSidePanelModule } from './channel/sidePanels/rightSidePanel/right-side-panel.module';
-=======
 
 import ng1Module from './hippo-cm.ng1.module.js';
->>>>>>> 7b65f0b0
 
 @NgModule({
   imports: [
     SharedModule,
     UpgradeModule,
-<<<<<<< HEAD
     RightSidePanelModule,
-=======
->>>>>>> 7b65f0b0
   ]
 })
 export class AppModule {
