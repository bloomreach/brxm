--- conflicted
+++ resolved
@@ -46,11 +46,8 @@
 
 @NgModule({
   imports: [
-<<<<<<< HEAD
     HttpModule,
-=======
     ChannelModule,
->>>>>>> 18f5ce52
     SharedModule,
     UpgradeModule,
     RightSidePanelModule,
