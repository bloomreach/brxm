--- conflicted
+++ resolved
@@ -64,10 +64,6 @@
     this.listeners.push(cb);
   }
 
-<<<<<<< HEAD
-  _callListeners(listeners, ...args) {
-    listeners.forEach(listener => listener(...args));
-=======
   associateWithProject(documentId) {
     const url = `${this.ConfigService.getCmsContextPath()}ws/projects/${this.project.id}/associate/${documentId}`;
     return this.$http
@@ -93,7 +89,6 @@
 
   _callListeners(...args) {
     this.listeners.forEach(listener => listener(...args));
->>>>>>> f0f77019
   }
 
   _setupProjects(projectId) {
