--- conflicted
+++ resolved
@@ -31,11 +31,6 @@
     this.CmsService = CmsService;
     this.ConfigService = ConfigService;
     this.PathService = PathService;
-<<<<<<< HEAD
-
-    [this.contextPath] = ConfigService.contextPaths;
-=======
->>>>>>> d717cb71
   }
 
   initializeSession(channel) {
