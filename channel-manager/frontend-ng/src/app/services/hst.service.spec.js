--- conflicted
+++ resolved
@@ -69,30 +69,18 @@
   });
 
   it('trims concatenated path elements', () => {
-<<<<<<< HEAD
     expect(hstService._createApiUrl('1234', ['  foo ', ' bar']))
-      .toEqual('/testContextPath/testApiUrlPrefix/1234./foo/bar');
+      .toEqual(`${cmsContextPath}${apiUrlPrefix}/1234./foo/bar`);
   });
 
   it('ignores undefined path elements', () => {
     expect(hstService._createApiUrl('1234', [undefined, 'bar', undefined]))
-      .toEqual('/testContextPath/testApiUrlPrefix/1234./bar');
+      .toEqual(`${cmsContextPath}${apiUrlPrefix}/1234./bar`);
   });
 
   it('removes clashing slashes from concatenated path elements', () => {
     expect(hstService._createApiUrl('1234', ['/foo/', '/bar']))
-      .toEqual('/testContextPath/testApiUrlPrefix/1234./foo/bar');
-=======
-    expect(hstService._createApiUrl('1234', ['  foo ', ' bar'])).toEqual(`${cmsContextPath}${apiUrlPrefix}/1234./foo/bar`);
-  });
-
-  it('ignores undefined path elements', () => {
-    expect(hstService._createApiUrl('1234', [undefined, 'bar', undefined])).toEqual(`${cmsContextPath}${apiUrlPrefix}/1234./bar`);
-  });
-
-  it('removes clashing slashes from concatenated path elements', () => {
-    expect(hstService._createApiUrl('1234', ['/foo/', '/bar'])).toEqual(`${cmsContextPath}${apiUrlPrefix}/1234./foo/bar`);
->>>>>>> 015212a5
+      .toEqual(`${cmsContextPath}${apiUrlPrefix}/1234./foo/bar`);
   });
 
   it('can create an API URL with only a UUID', () => {
