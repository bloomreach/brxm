/*
 * Copyright 2016-2018 Hippo B.V. (http://www.onehippo.com)
 *
 * Licensed under the Apache License, Version 2.0 (the "License");
 * you may not use this file except in compliance with the License.
 * You may obtain a copy of the License at
 *
 *  http://www.apache.org/licenses/LICENSE-2.0
 *
 * Unless required by applicable law or agreed to in writing, software
 * distributed under the License is distributed on an "AS IS" BASIS,
 * WITHOUT WARRANTIES OR CONDITIONS OF ANY KIND, either express or implied.
 * See the License for the specific language governing permissions and
 * limitations under the License.
 */

import angular from 'angular';
import 'angular-mocks';

describe('HstService', () => {
  let $q;
  let $httpBackend;
  let hstService;
  let ConfigServiceMock;

  const cmsContextPath = '/cms';
  const contextPath = '/testContextPath';
  const hostGroup = 'testHostGroup';
  const apiUrlPrefix = '/testApiUrlPrefix';
  const rootUuid = 'cafebabe';
  const hostname = 'test.host.name';
  const mountId = '1234';
  const handshakeUrl = `${cmsContextPath}${apiUrlPrefix}/${rootUuid}./composermode/${hostname}/${mountId}`;
  const channel = { contextPath, hostname, mountId };

  beforeEach(() => {
    angular.mock.module('hippo-cm');

    ConfigServiceMock = {
      apiUrlPrefix,
      cmsUser: 'testUser',
      getCmsContextPath: () => cmsContextPath,
      contextPaths: [contextPath, '/anotherContextPath'],
      rootUuid,
    };

    angular.mock.module(($provide) => {
      $provide.value('ConfigService', ConfigServiceMock);
    });

    inject((_$q_, _$httpBackend_, _HstService_) => {
      $q = _$q_;
      $httpBackend = _$httpBackend_;
      hstService = _HstService_;
    });
  });

  afterEach(() => {
    $httpBackend.verifyNoOutstandingRequest();
    $httpBackend.verifyNoOutstandingExpectation();
  });

  it('initializes the context path', () => {
    expect(hstService.contextPath).toBe(contextPath);
  });

  it('prefixes all API urls with the context path and api url prefix', () => {
    expect(hstService._createApiUrl('1234', ['somepath'])).toEqual(`${cmsContextPath}${apiUrlPrefix}/1234./somepath`);
  });

  it('trims concatenated path elements', () => {
    expect(hstService._createApiUrl('1234', ['  foo ', ' bar'])).toEqual(`${cmsContextPath}${apiUrlPrefix}/1234./foo/bar`);
  });

  it('ignores undefined path elements', () => {
    expect(hstService._createApiUrl('1234', [undefined, 'bar', undefined])).toEqual(`${cmsContextPath}${apiUrlPrefix}/1234./bar`);
  });

  it('removes clashing slashes from concatenated path elements', () => {
    expect(hstService._createApiUrl('1234', ['/foo/', '/bar'])).toEqual(`${cmsContextPath}${apiUrlPrefix}/1234./foo/bar`);
  });

  it('can create an API URL with only a UUID', () => {
    expect(hstService._createApiUrl('1234', [])).toEqual(`${cmsContextPath}${apiUrlPrefix}/1234./`);
  });

  describe('when initialization is successful', () => {
    it('resolves a promise', () => {
      const promiseSpy = jasmine.createSpy('promiseSpy');
      $httpBackend.expectGET(handshakeUrl).respond(200);
      hstService.initializeSession(channel).then(promiseSpy);
      $httpBackend.flush();
      expect(promiseSpy).toHaveBeenCalled();
    });

    it('resolves with a privileges object', () => {
      const promiseSpy = jasmine.createSpy('promiseSpy');
      const privileges = {
        canWrite: true,
      };
      $httpBackend.expectGET(handshakeUrl).respond(200, { data: privileges });
      hstService.initializeSession(channel).then(promiseSpy);
      $httpBackend.flush();
      expect(promiseSpy).toHaveBeenCalledWith(privileges);
    });

    it('resolves with null if response data parameter is missing', () => {
      const promiseSpy = jasmine.createSpy('promiseSpy');
      $httpBackend.expectGET(handshakeUrl).respond(200);
      hstService.initializeSession(channel).then(promiseSpy);
      $httpBackend.flush();
      expect(promiseSpy).toHaveBeenCalledWith(null);
    });
  });

  it('rejects a promise when initialization fails', () => {
    const catchSpy = jasmine.createSpy('catchSpy');
    $httpBackend.expectGET(handshakeUrl).respond(500);
    hstService
      .initializeSession(channel)
      .catch(catchSpy);

    $httpBackend.flush();
    expect(catchSpy).toHaveBeenCalled();
  });

  it('gets a channel by id', () => {
    const channelA = {
      id: 'channelA',
      contextPath: '/a',
    };
    const url = `${cmsContextPath}${apiUrlPrefix}/${rootUuid}./channels/${channelA.id}`;
    const catchSpy = jasmine.createSpy('catchSpy');

    $httpBackend.expectGET(url).respond(200, channelA);
    hstService.getChannel('channelA', contextPath)
      .then(catchSpy);

    $httpBackend.flush();
    expect(catchSpy).toHaveBeenCalledWith(channelA);
  });

  it('throws exception when get a channel without id', () => {
    expect(() => hstService.getChannel()).toThrowError('Channel id must be defined');
    expect(() => hstService.getChannel('')).toThrowError('Channel id must be defined');
  });

  it('rejects a promise when a channel load fails', () => {
    const catchSpy = jasmine.createSpy('catchSpy');
    const url = `${cmsContextPath}${apiUrlPrefix}/${rootUuid}./channels/test`;
    $httpBackend.expectGET(url).respond(500);
    hstService
      .getChannel('test', contextPath, hostGroup)
      .catch(catchSpy);

    $httpBackend.flush();
    expect(catchSpy).toHaveBeenCalled();
  });

  describe('with an initialized session', () => {
    beforeEach(() => {
      hstService.contextPath = contextPath;
      hstService.hostGroup = hostGroup;
    });

    it('can do a GET call', () => {
      $httpBackend.expectGET(`${cmsContextPath}${apiUrlPrefix}/some-uuid./one/two/three`, {
        'CMS-User': 'testUser',
        contextPath,
        hostGroup,
        Accept: 'application/json, text/plain, */*',
      }).respond(200);
      hstService.doGet('some-uuid', 'one', 'two', 'three').catch(fail);
      $httpBackend.flush();
    });

    it('can do a GET call with query parameters', () => {
      const params = {
        param1: 'value1',
        'param/2': 'value/2',
      };
      $httpBackend.expectGET(`${cmsContextPath}${apiUrlPrefix}/some-uuid./one/two/three?param1=value1&param%2F2=value%2F2`, {
        'CMS-User': 'testUser',
        contextPath,
        hostGroup,
        Accept: 'application/json, text/plain, */*',
      }).respond(200);
      hstService.doGetWithParams('some-uuid', params, 'one', 'two', 'three').catch(fail);
      $httpBackend.flush();
    });

<<<<<<< HEAD
    it('returns a rejected promise when a GET call fails', () => {
      $httpBackend.expectGET(`${cmsContextPath}${apiUrlPrefix}/some-uuid./one/two/three`).respond(500);
      hstService.doGet('some-uuid', 'one', 'two', 'three').then(fail);
      $httpBackend.flush();
    });

    it('can do a POST call', () => {
      $httpBackend.expectPOST(`${cmsContextPath}${apiUrlPrefix}/some-uuid./one/two/three`, { foo: 1 }, {
        'CMS-User': 'testUser',
        Accept: 'application/json, text/plain, */*',
        contextPath,
        hostGroup,
        'Content-Type': 'application/json;charset=utf-8',
      }).respond(200);
      hstService.doPost({ foo: 1 }, 'some-uuid', 'one', 'two', 'three').catch(fail);
      $httpBackend.flush();
    });

    it('can do a POST call without data', () => {
      $httpBackend.expectPOST(`${cmsContextPath}${apiUrlPrefix}/some-uuid./one/two/three`, null, {
        'CMS-User': 'testUser',
        Accept: 'application/json, text/plain, */*',
        contextPath,
        hostGroup,
        'Content-Type': 'application/json;charset=utf-8',
      }).respond(200);
      hstService.doPost(null, 'some-uuid', 'one', 'two', 'three').catch(fail);
      $httpBackend.flush();
    });

    it('returns a rejected promise when a POST call fails', () => {
      $httpBackend.expectPOST(`${cmsContextPath}${apiUrlPrefix}/some-uuid./one/two/three`, { foo: 1 }).respond(500);
      hstService.doPost({ foo: 1 }, 'some-uuid', 'one', 'two', 'three').then(fail);
      $httpBackend.flush();
    });

    it('constructs a valid handshake url when initializing a channel session', () => {
      $httpBackend.expectGET(handshakeUrl).respond(200);
      hstService.initializeSession(channel);
      $httpBackend.flush();
    });
=======
  it('updates component orders of a container', () => {
    const promiseSpy = jasmine.createSpy('promiseSpy');
    const url = `${contextPath}${apiUrlPrefix}/container-1./`;
    $httpBackend.expectPUT(url, { foo: 'foo-value', baa: 'baah' }).respond(200);

    hstService.updateHstContainer('container-1', { foo: 'foo-value', baa: 'baah' }).then(promiseSpy);
    $httpBackend.flush();
>>>>>>> 765c6204

    it('can do a put call', () => {
      $httpBackend.expectPUT(`${cmsContextPath}${apiUrlPrefix}/some-uuid./one/two/three`, { foo: 1 }, {
        'CMS-User': 'testUser',
        Accept: 'application/json, text/plain, */*',
        contextPath,
        hostGroup,
        'Content-Type': 'application/json;charset=utf-8',
      }).respond(200);
      hstService.doPut({ foo: 1 }, 'some-uuid', 'one', 'two', 'three').catch(fail);
      $httpBackend.flush();
    });

    it('can do a put form call', () => {
      $httpBackend.expectPUT(`${cmsContextPath}${apiUrlPrefix}/some-uuid./one/two/three`, 'foo=1&bar=a%20b', {
        'CMS-User': 'testUser',
        Accept: 'application/json, text/plain, */*',
        contextPath,
        hostGroup,
        'Content-Type': 'application/x-www-form-urlencoded; charset=UTF-8',
      }).respond(200);
      hstService.doPutForm({ foo: 1, bar: 'a b' }, 'some-uuid', 'one', 'two', 'three').catch(fail);
      $httpBackend.flush();
    });

    it('augments the set of requested POST headers', () => {
      const promiseSpy = jasmine.createSpy('promiseSpy');
      const uuid = 'test-uuid';
      const url = `${cmsContextPath}${apiUrlPrefix}/${uuid}./pages`;
      const appHeaders = {
        foo: 'bar',
        test: 'me',
      };
      const httpHeaders = {
        foo: 'bar',
        test: 'me',
        'CMS-User': 'testUser',
        Accept: 'application/json, text/plain, */*',
        contextPath,
        hostGroup,
      };
      const response = { data: { key: 'value' } };
      $httpBackend.expectPOST(url, undefined, httpHeaders).respond(200, response);
      hstService.doPostWithHeaders(uuid, appHeaders, 'pages').then(promiseSpy);
      $httpBackend.flush();

      expect(promiseSpy).toHaveBeenCalledWith(response);
    });

    it('adds a new component from catalog toolkit', () => {
      spyOn(hstService, 'doPost').and.returnValue($q.when({ id: 'cafebabe' }));

      hstService.addHstComponent({ id: '123456' }, 'container1').then((response) => {
        expect(response).toEqual({ id: 'cafebabe' });
      });

      expect(hstService.doPost).toHaveBeenCalledWith(null, 'container1', '123456');
    });

    it('removes an exist component from a container', () => {
      const promiseSpy = jasmine.createSpy('promiseSpy');
      const url = `${cmsContextPath}${apiUrlPrefix}/container-1./component-foo`;
      $httpBackend.expectDELETE(url).respond(200);

      hstService.removeHstComponent('container-1', 'component-foo').then(promiseSpy);
      $httpBackend.flush();

      expect(promiseSpy).toHaveBeenCalled();
    });

    it('updates component orders of a container', () => {
      const promiseSpy = jasmine.createSpy('promiseSpy');
      const url = `${cmsContextPath}${apiUrlPrefix}/container-1./`;
      $httpBackend.expectPUT(url, { foo: 'foo-value', baa: 'baah' }).respond(200);

      hstService.updateHstComponent('container-1', { foo: 'foo-value', baa: 'baah' }).then(promiseSpy);
      $httpBackend.flush();

      expect(promiseSpy).toHaveBeenCalled();
    });

    it('extracts the sitemap from the returned pages response', () => {
      const promiseSpy = jasmine.createSpy('promiseSpy');
      const siteMap = ['dummy'];
      const siteMapId = 'testSiteMapId';
      const url = `${cmsContextPath}${apiUrlPrefix}/${siteMapId}./pages`;
      $httpBackend.expectGET(url).respond(200, { data: { pages: siteMap } });

      hstService.getSiteMap('testSiteMapId').then(promiseSpy);
      $httpBackend.flush();

      expect(promiseSpy).toHaveBeenCalledWith(siteMap);
    });

    it('rejects the promise when retrieving the sitemap fails', () => {
      const catchSpy = jasmine.createSpy('catchSpy');
      const siteMapId = 'testSiteMapId';
      const url = `${cmsContextPath}${apiUrlPrefix}/${siteMapId}./pages`;
      $httpBackend.expectGET(url).respond(500);

      hstService.getSiteMap('testSiteMapId').catch(catchSpy);
      $httpBackend.flush();

      expect(catchSpy).toHaveBeenCalled();
    });
  });
});<|MERGE_RESOLUTION|>--- conflicted
+++ resolved
@@ -189,7 +189,6 @@
       $httpBackend.flush();
     });
 
-<<<<<<< HEAD
     it('returns a rejected promise when a GET call fails', () => {
       $httpBackend.expectGET(`${cmsContextPath}${apiUrlPrefix}/some-uuid./one/two/three`).respond(500);
       hstService.doGet('some-uuid', 'one', 'two', 'three').then(fail);
@@ -231,15 +230,6 @@
       hstService.initializeSession(channel);
       $httpBackend.flush();
     });
-=======
-  it('updates component orders of a container', () => {
-    const promiseSpy = jasmine.createSpy('promiseSpy');
-    const url = `${contextPath}${apiUrlPrefix}/container-1./`;
-    $httpBackend.expectPUT(url, { foo: 'foo-value', baa: 'baah' }).respond(200);
-
-    hstService.updateHstContainer('container-1', { foo: 'foo-value', baa: 'baah' }).then(promiseSpy);
-    $httpBackend.flush();
->>>>>>> 765c6204
 
     it('can do a put call', () => {
       $httpBackend.expectPUT(`${cmsContextPath}${apiUrlPrefix}/some-uuid./one/two/three`, { foo: 1 }, {
@@ -299,23 +289,12 @@
       expect(hstService.doPost).toHaveBeenCalledWith(null, 'container1', '123456');
     });
 
-    it('removes an exist component from a container', () => {
-      const promiseSpy = jasmine.createSpy('promiseSpy');
-      const url = `${cmsContextPath}${apiUrlPrefix}/container-1./component-foo`;
-      $httpBackend.expectDELETE(url).respond(200);
-
-      hstService.removeHstComponent('container-1', 'component-foo').then(promiseSpy);
-      $httpBackend.flush();
-
-      expect(promiseSpy).toHaveBeenCalled();
-    });
-
     it('updates component orders of a container', () => {
       const promiseSpy = jasmine.createSpy('promiseSpy');
       const url = `${cmsContextPath}${apiUrlPrefix}/container-1./`;
       $httpBackend.expectPUT(url, { foo: 'foo-value', baa: 'baah' }).respond(200);
 
-      hstService.updateHstComponent('container-1', { foo: 'foo-value', baa: 'baah' }).then(promiseSpy);
+      hstService.updateHstContainer('container-1', { foo: 'foo-value', baa: 'baah' }).then(promiseSpy);
       $httpBackend.flush();
 
       expect(promiseSpy).toHaveBeenCalled();
