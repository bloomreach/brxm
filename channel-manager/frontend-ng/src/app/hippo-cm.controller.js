--- conflicted
+++ resolved
@@ -43,17 +43,11 @@
     // don't log state transition errors
     this.$state.defaultErrorHandler(angular.noop);
 
-<<<<<<< HEAD
     // add CSS classes to the body for browser-specific hacks
-    if (this.BrowserService.isIE()) {
-      $('body').addClass('ie11');
-    }
     if (this.BrowserService.isChrome()) {
       $('body').addClass('chrome');
     }
 
-=======
->>>>>>> 4877e869
     this.CmsService.subscribe('load-channel', (channelId, contextPath, branchId, initialPath) => {
       this.$rootScope.$apply(() => this._loadChannel(channelId, contextPath, branchId, initialPath));
     });
