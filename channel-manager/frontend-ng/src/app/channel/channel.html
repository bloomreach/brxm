--- conflicted
+++ resolved
@@ -72,13 +72,8 @@
   <md-content class="channel-content"
               layout="row"
               flex>
-<<<<<<< HEAD
-    <left-side-panel layout="row"
-                     is-configuration-locked="$ctrl.isConfigurationLocked()"
+    <left-side-panel is-configuration-locked="$ctrl.isConfigurationLocked()"
                      ng-hide="$ctrl.isSidePanelFullScreen('right')"
-=======
-    <left-side-panel is-configuration-locked="$ctrl.isConfigurationLocked()"
->>>>>>> 7b98ee95
                      components-visible="$ctrl.isComponentsOverlayDisplayed">
     </left-side-panel>
 
@@ -90,13 +85,8 @@
                   on-edit-menu="$ctrl.editMenu(menuUuid)">
     </hippo-iframe>
 
-<<<<<<< HEAD
-    <right-side-panel layout="row"
-                      ng-class="{ 'side-panel-full-screen': $ctrl.isSidePanelFullScreen('right') }"
+    <right-side-panel ng-class="{ 'side-panel-full-screen': $ctrl.isSidePanelFullScreen('right') }"
                       ng-show="$ctrl.isChannelLoaded()">
-=======
-    <right-side-panel ng-show="$ctrl.isChannelLoaded()">
->>>>>>> 7b98ee95
     </right-side-panel>
   </md-content>
 </div>
