--- conflicted
+++ resolved
@@ -21,11 +21,10 @@
     super('manage-content-link', commentElement, metaData);
   }
 
-  getTemplateQuery() {
-    return this.metaData.templateQuery;
+  getComponentParameter() {
+    return this.metaData.componentParameter;
   }
 
-<<<<<<< HEAD
   getDefaultPath() {
     return this.metaData.defaultPath;
   }
@@ -34,10 +33,8 @@
     return this.metaData.rootPath;
   }
 
-=======
->>>>>>> 7e238fb4
-  getComponentParameter() {
-    return this.metaData.componentParameter;
+  getTemplateQuery() {
+    return this.metaData.templateQuery;
   }
 }
 
