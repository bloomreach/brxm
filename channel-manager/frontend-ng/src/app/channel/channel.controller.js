--- conflicted
+++ resolved
@@ -102,19 +102,6 @@
     this.showSubpage('menu-editor');
   }
 
-<<<<<<< HEAD
-  createContent(options) {
-    this.SidePanelService.open('right', 'create', options);
-    this.CmsService.reportUsageStatistic('CMSChannelsCreateContent');
-  }
-
-  editContent(contentUuid) {
-    this.SidePanelService.open('right', 'edit', contentUuid);
-    this.CmsService.reportUsageStatistic('CMSChannelsEditContent');
-  }
-
-=======
->>>>>>> 94a8adb9
   getRenderVariant() {
     return this.PageMetaDataService.getRenderVariant();
   }
