--- conflicted
+++ resolved
@@ -78,8 +78,6 @@
     spyOn(DomService, 'getIframeWindow').and.returnValue(window);
   });
 
-<<<<<<< HEAD
-=======
   describe('onOverlayCreated', () => {
     it('registers an "overlay-created" callback', () => {
       const overlayCreatedCallback = jasmine.createSpy('overlayCreatedCallback');
@@ -88,7 +86,6 @@
     });
   });
 
->>>>>>> d0c8327b
   describe('createOverlay', () => {
     beforeEach(() => {
       spyOn(PageStructureService, 'clearParsedElements');
@@ -98,7 +95,7 @@
       spyOn(HippoIframeService, 'signalPageLoadCompleted');
     });
 
-    xit('handles the loading of a new page', () => {
+    it('handles the loading of a new page', () => {
       spyOn(DomService, 'addCss');
 
       RenderingService.createOverlay();
@@ -109,12 +106,7 @@
       expect(HstCommentsProcessorService.run).toHaveBeenCalledWith(iframeDocument, jasmine.any(Function));
       expect(PageStructureService.attachEmbeddedLinks).toHaveBeenCalled();
       expect(RenderingService.updateDragDrop).toHaveBeenCalled();
-<<<<<<< HEAD
-      expect(EditComponentService.syncPreview).toHaveBeenCalled();
-=======
-      expect(ChannelService.getPreviewPaths).toHaveBeenCalled();
       expect(RenderingService.emitter.emit).toHaveBeenCalledWith('overlay-created');
->>>>>>> d0c8327b
       expect(HippoIframeService.signalPageLoadCompleted).toHaveBeenCalled();
     });
 
@@ -128,12 +120,7 @@
       expect(HstCommentsProcessorService.run).not.toHaveBeenCalled();
       expect(PageStructureService.attachEmbeddedLinks).not.toHaveBeenCalled();
       expect(RenderingService.updateDragDrop).not.toHaveBeenCalled();
-<<<<<<< HEAD
-      expect(EditComponentService.syncPreview).not.toHaveBeenCalled();
-=======
-      expect(ChannelService.getPreviewPaths).not.toHaveBeenCalled();
       expect(RenderingService.emitter.emit).not.toHaveBeenCalledWith();
->>>>>>> d0c8327b
       expect(HippoIframeService.signalPageLoadCompleted).toHaveBeenCalled();
     });
 
@@ -147,12 +134,7 @@
       expect(HstCommentsProcessorService.run).not.toHaveBeenCalled();
       expect(PageStructureService.attachEmbeddedLinks).not.toHaveBeenCalled();
       expect(RenderingService.updateDragDrop).not.toHaveBeenCalled();
-<<<<<<< HEAD
-      expect(EditComponentService.syncPreview).not.toHaveBeenCalled();
-=======
-      expect(ChannelService.getPreviewPaths).not.toHaveBeenCalled();
       expect(RenderingService.emitter.emit).not.toHaveBeenCalledWith();
->>>>>>> d0c8327b
       expect(HippoIframeService.signalPageLoadCompleted).toHaveBeenCalled();
     });
 
