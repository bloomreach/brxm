--- conflicted
+++ resolved
@@ -48,10 +48,7 @@
       ChannelService = _ChannelService_;
       ConfigService = _ConfigService_;
       HippoIframeService = _HippoIframeService_;
-<<<<<<< HEAD
       PageInfoService = _PageInfoService_;
-=======
->>>>>>> 6875b323
       PageMetaDataService = _PageMetaDataService_;
       ScrollService = _ScrollService_;
     });
