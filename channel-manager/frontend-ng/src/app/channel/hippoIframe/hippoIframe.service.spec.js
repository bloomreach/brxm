/*
 * Copyright 2016-2018 Hippo B.V. (http://www.onehippo.com)
 *
 * Licensed under the Apache License, Version 2.0 (the "License");
 * you may not use this file except in compliance with the License.
 * You may obtain a copy of the License at
 *
 *  http://www.apache.org/licenses/LICENSE-2.0
 *
 * Unless required by applicable law or agreed to in writing, software
 * distributed under the License is distributed on an "AS IS" BASIS,
 * WITHOUT WARRANTIES OR CONDITIONS OF ANY KIND, either express or implied.
 * See the License for the specific language governing permissions and
 * limitations under the License.
 */

describe('HippoIframeService', () => {
  let $log;
  let $rootScope;
  let $window;
  let iframe;
  let ChannelService;
<<<<<<< HEAD
  let HippoIframeService;
  let PageInfoService;
=======
  let ConfigService;
  let PageMetaDataService;
>>>>>>> 9a335740
  let ScrollService;
  const iframeSrc = `/${jasmine.getFixtures().fixturesPath}/channel/hippoIframe/hippoIframe.service.iframe.fixture.html`;

  beforeEach(() => {
    angular.mock.module('hippo-cm');

    inject((
      _$log_,
      _$rootScope_,
      _$window_,
<<<<<<< HEAD
      _ChannelService_,
      _HippoIframeService_,
      _PageInfoService_,
=======
      _HippoIframeService_,
      _ChannelService_,
      _ConfigService_,
      _PageMetaDataService_,
>>>>>>> 9a335740
      _ScrollService_,
    ) => {
      $log = _$log_;
      $rootScope = _$rootScope_;
      $window = _$window_;
<<<<<<< HEAD
      ChannelService = _ChannelService_;
      HippoIframeService = _HippoIframeService_;
      PageInfoService = _PageInfoService_;
=======
      ConfigService = _ConfigService_;
      HippoIframeService = _HippoIframeService_;
      ChannelService = _ChannelService_;
      PageMetaDataService = _PageMetaDataService_;
>>>>>>> 9a335740
      ScrollService = _ScrollService_;
    });

    spyOn(ChannelService, 'makePath').and.returnValue('/test/url');
    spyOn(ChannelService, 'extractRenderPathInfo');
    spyOn(PageInfoService, 'updatePageInfo');
    spyOn(ScrollService, 'saveScrollPosition');
    spyOn(ScrollService, 'restoreScrollPosition');

    jasmine.getFixtures().load('channel/hippoIframe/hippoIframe.service.fixture.html');

    iframe = $j('#testIframe');
    HippoIframeService.initialize(iframe);
  });

  function loadIframeFixture(callback) {
    iframe.one('load', () => {
      try {
        callback();
      } catch (e) {
        fail(e);
      }
    });
    iframe.attr('src', iframeSrc);
  }

  describe('initializePath', () => {
    beforeEach(() => {
      HippoIframeService.renderPathInfo = '/path';
      spyOn(ChannelService, 'getChannel');
      spyOn(ChannelService, 'makeRenderPath');
      spyOn(PageMetaDataService, 'getContextPath');
      spyOn(HippoIframeService, 'load');
      spyOn(HippoIframeService, 'reload');
    });

    it('changes the page in the current channel', () => {
      ChannelService.makeRenderPath.and.returnValue('/different/path');
      HippoIframeService.initializePath('/different/path');
      expect(HippoIframeService.load).toHaveBeenCalledWith('/different/path');
    });

    it('changes to the home page in the current channel', () => {
      ChannelService.makeRenderPath.and.returnValue('');
      HippoIframeService.initializePath('');
      expect(HippoIframeService.load).toHaveBeenCalledWith('');
    });

    it('reloads the same render path in the same context', () => {
      ChannelService.makeRenderPath.and.returnValue('/path');
      ChannelService.getChannel.and.returnValue({ contextPath: '/site' });
      PageMetaDataService.getContextPath.and.returnValue('/site');
      HippoIframeService.initializePath('/path');
      expect(HippoIframeService.reload).toHaveBeenCalled();
    });

    it('reloads the current page in the current channel', () => {
      ChannelService.makeRenderPath.and.returnValue('');
      HippoIframeService.initializePath(null);
      expect(HippoIframeService.reload).toHaveBeenCalled();
    });

    it('changes to the same channel-relative path in a different channel', () => {
      HippoIframeService.renderPathInfo = '/mount-of-channel1/path';
      ChannelService.makeRenderPath.and.returnValue('/mount-of-channel2/path');

      HippoIframeService.initializePath('/path');

      expect(HippoIframeService.load).toHaveBeenCalledWith('/mount-of-channel2/path');
    });

    it('changes to the same channel-relative path in a different context', () => {
      HippoIframeService.renderPathInfo = '/path';
      ChannelService.makeRenderPath.and.returnValue('/path');
      ChannelService.getChannel.and.returnValue({ contextPath: '/site' });
      PageMetaDataService.getContextPath.and.returnValue('/differentContextPath');

      HippoIframeService.initializePath('/path');

      expect(HippoIframeService.load).toHaveBeenCalledWith('/path');
    });
  });

  it('knows when a page has been loaded', () => {
    expect(HippoIframeService.isPageLoaded()).toBe(false);
    HippoIframeService.load('dummy');
    expect(HippoIframeService.isPageLoaded()).toBe(false);
    HippoIframeService.signalPageLoadCompleted();
    expect(HippoIframeService.isPageLoaded()).toBe(true);
  });

  it('does not reload the iframe when no page has been loaded yet', (done) => {
    HippoIframeService.initialize(undefined); // undo initialization

    HippoIframeService.reload().then(() => {
      expect(HippoIframeService.deferredReload).toBeFalsy();
      done();
    });

    $rootScope.$digest();
  });

  it('reloads the iframe and waits for the page load to complete', (done) => {
    loadIframeFixture(() => { // give the iframe something to reload.
      HippoIframeService.pageLoaded = true;
      spyOn($log, 'warn');

      iframe.one('load', () => { // catch the reload event to signal page load completion
        expect(ScrollService.saveScrollPosition).toHaveBeenCalled();
        expect(ScrollService.restoreScrollPosition).not.toHaveBeenCalled();
        expect(PageInfoService.updatePageInfo).not.toHaveBeenCalled();
        expect(HippoIframeService.deferredReload).toBeTruthy();

        HippoIframeService.signalPageLoadCompleted();

        expect(ScrollService.restoreScrollPosition).toHaveBeenCalled();
        expect(PageInfoService.updatePageInfo).toHaveBeenCalled();

        $rootScope.$digest();
      });

      HippoIframeService.reload().then(() => { // trigger the reload, wait for its completion
        expect(HippoIframeService.deferredReload).toBeFalsy();
        expect($log.warn).not.toHaveBeenCalled();
        done();
      });
    });
  });

  it('logs a warning upon a reload request when a reload is already ongoing', (done) => {
    spyOn($log, 'warn');

    HippoIframeService.pageLoaded = true;
    const initialPromise = HippoIframeService.reload();

    expect($log.warn).not.toHaveBeenCalled();

    const subsequentPromise = HippoIframeService.reload();

    expect($log.warn).toHaveBeenCalled();
    expect(subsequentPromise).toBe(initialPromise);

    initialPromise.then(() => {
      done();
    });

    HippoIframeService.signalPageLoadCompleted();

    $rootScope.$digest();
  });

  it('reports page loads as user activity', () => {
    spyOn($window.APP_TO_CMS, 'publish');
    HippoIframeService.signalPageLoadCompleted();
    expect($window.APP_TO_CMS.publish).toHaveBeenCalledWith('user-activity');
  });

  it('ignores page loads which are no reloads', () => {
    spyOn($log, 'warn');

    HippoIframeService.signalPageLoadCompleted();

    expect($log.warn).not.toHaveBeenCalled();
  });

  it('loads the requested renderPathInfo', () => {
    ChannelService.makePath.and.returnValue('fullPath');
    HippoIframeService.load('dummy');
    expect(ChannelService.makePath).toHaveBeenCalledWith('dummy');
    expect(HippoIframeService.getSrc()).toBe('fullPath');
  });

  it('extracts the current renderPathInfo when the page has been loaded', () => {
    ChannelService.extractRenderPathInfo.and.returnValue('dummy');
    HippoIframeService.signalPageLoadCompleted();
    expect(HippoIframeService.getCurrentRenderPathInfo()).toBe('dummy');
  });

  it('resets the current renderPathInfo when the iframe path cannot be found', () => {
    HippoIframeService.initialize(undefined); // undo initialization
    HippoIframeService.signalPageLoadCompleted();
    expect(HippoIframeService.getCurrentRenderPathInfo()).not.toBeDefined();
  });

  it('uses jQuery to trigger a reload if the src attribute matches the to-be-loaded path', () => {
    ChannelService.extractRenderPathInfo.and.returnValue('/target');
    HippoIframeService.load('/target');
    HippoIframeService.signalPageLoadCompleted();

    spyOn(iframe, 'attr');
    HippoIframeService.load('/not/target');
    expect(iframe.attr).toHaveBeenCalledWith('src', '/test/url');
  });

  describe('dev mode', () => {
    beforeEach(() => {
      spyOn(ConfigService, 'isDevMode').and.returnValue(true);
    });

    it('stores the current renderPath in sessionStorage', () => {
      ChannelService.extractRenderPathInfo.and.returnValue('dummy');
      HippoIframeService.signalPageLoadCompleted();
      expect(sessionStorage.channelPath).toBe('dummy');
    });

    afterEach(() => {
      delete sessionStorage.channelPath;
    });
  });
});<|MERGE_RESOLUTION|>--- conflicted
+++ resolved
@@ -20,13 +20,10 @@
   let $window;
   let iframe;
   let ChannelService;
-<<<<<<< HEAD
+  let ConfigService;
   let HippoIframeService;
+  let PageMetaDataService;
   let PageInfoService;
-=======
-  let ConfigService;
-  let PageMetaDataService;
->>>>>>> 9a335740
   let ScrollService;
   const iframeSrc = `/${jasmine.getFixtures().fixturesPath}/channel/hippoIframe/hippoIframe.service.iframe.fixture.html`;
 
@@ -37,31 +34,21 @@
       _$log_,
       _$rootScope_,
       _$window_,
-<<<<<<< HEAD
       _ChannelService_,
       _HippoIframeService_,
+      _ConfigService_,
       _PageInfoService_,
-=======
-      _HippoIframeService_,
-      _ChannelService_,
-      _ConfigService_,
       _PageMetaDataService_,
->>>>>>> 9a335740
       _ScrollService_,
     ) => {
       $log = _$log_;
       $rootScope = _$rootScope_;
       $window = _$window_;
-<<<<<<< HEAD
       ChannelService = _ChannelService_;
+      ConfigService = _ConfigService_;
       HippoIframeService = _HippoIframeService_;
       PageInfoService = _PageInfoService_;
-=======
-      ConfigService = _ConfigService_;
-      HippoIframeService = _HippoIframeService_;
-      ChannelService = _ChannelService_;
       PageMetaDataService = _PageMetaDataService_;
->>>>>>> 9a335740
       ScrollService = _ScrollService_;
     });
 
