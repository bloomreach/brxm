/*
 * Copyright 2016-2018 Hippo B.V. (http://www.onehippo.com)
 *
 * Licensed under the Apache License, Version 2.0 (the "License");
 * you may not use this file except in compliance with the License.
 * You may obtain a copy of the License at
 *
 *  http://www.apache.org/licenses/LICENSE-2.0
 *
 * Unless required by applicable law or agreed to in writing, software
 * distributed under the License is distributed on an "AS IS" BASIS,
 * WITHOUT WARRANTIES OR CONDITIONS OF ANY KIND, either express or implied.
 * See the License for the specific language governing permissions and
 * limitations under the License.
 */

import template from './hippoIframe.html';

function hippoIframe() {
  'ngInject';

  return {
    restrict: 'E',
    scope: {},
    bindToController: {
      showComponentsOverlay: '=',
      showContentOverlay: '=',
      onEditMenu: '&',
<<<<<<< HEAD
      onCreateContent: '&',
      onEditContent: '&',
=======
>>>>>>> 94a8adb9
    },
    template,
    controller: 'hippoIframeCtrl',
    controllerAs: 'iframe',
  };
}

export default hippoIframe;<|MERGE_RESOLUTION|>--- conflicted
+++ resolved
@@ -26,11 +26,6 @@
       showComponentsOverlay: '=',
       showContentOverlay: '=',
       onEditMenu: '&',
-<<<<<<< HEAD
-      onCreateContent: '&',
-      onEditContent: '&',
-=======
->>>>>>> 94a8adb9
     },
     template,
     controller: 'hippoIframeCtrl',
