/*
 * Copyright 2016-2017 Hippo B.V. (http://www.onehippo.com)
 *
 * Licensed under the Apache License, Version 2.0 (the "License");
 * you may not use this file except in compliance with the License.
 * You may obtain a copy of the License at
 *
 *  http://www.apache.org/licenses/LICENSE-2.0
 *
 * Unless required by applicable law or agreed to in writing, software
 * distributed under the License is distributed on an "AS IS" BASIS,
 * WITHOUT WARRANTIES OR CONDITIONS OF ANY KIND, either express or implied.
 * See the License for the specific language governing permissions and
 * limitations under the License.
 */

import MutationSummary from 'mutation-summary';
import contentLinkSvg from '../../../../images/html/edit-document.svg';
import flaskSvg from '../../../../images/html/flask.svg';
import lockSvg from '../../../../images/html/lock.svg';
import menuLinkSvg from '../../../../images/html/edit-menu.svg';
import dropSvg from '../../../../images/html/add.svg';
import disabledSvg from '../../../../images/html/not-allowed.svg';
import clearSvg from '../../../../images/html/clear.svg';
import plusSvg from '../../../../images/html/plus.svg';
import searchSvg from '../../../../images/html/search.svg';
import addContentSvg from '../../../../images/html/add-content.svg';

class OverlayService {
  constructor(
    $log,
    $rootScope,
    $translate,
    CmsService,
    DomService,
    ExperimentStateService,
    HippoIframeService,
    MaskService,
    PageStructureService,
  ) {
    'ngInject';

    this.$log = $log;
    this.$rootScope = $rootScope;
    this.$translate = $translate;
    this.CmsService = CmsService;
    this.DomService = DomService;
    this.ExperimentStateService = ExperimentStateService;
    this.HippoIframeService = HippoIframeService;
    this.MaskService = MaskService;
    this.PageStructureService = PageStructureService;

    this.editMenuHandler = angular.noop;
    this.manageContentHandler = angular.noop;

    this.isComponentsOverlayDisplayed = false;
    this.isContentOverlayDisplayed = true;

    PageStructureService.registerChangeListener(() => this.sync());

    this.dialButtonsConfig = [
<<<<<<< HEAD
      { svg: plusSvg, callback: angular.noop, tooltip: this.$translate.instant('CREATE_DOCUMENT') },
      { svg: searchSvg, callback: angular.noop, tooltip: this.$translate.instant('SELECT_DOCUMENT') },
=======
      {
        svg: plusSvg,
        callback: () => {
          this.$rootScope.$apply(() => {
            this.manageContentHandler();
          });
        },
        tooltip: this.$translate.instant('CREATE_DOCUMENT'),
      },
      {
        svg: searchSvg,
        callback: () => {},
        tooltip: this.$translate.instant('SELECT_DOCUMENT'),
      },
>>>>>>> 0b1a6476
    ];
  }

  init(iframeJQueryElement) {
    this.iframeJQueryElement = iframeJQueryElement;
    this.iframeJQueryElement.on('load', () => this._onLoad());
  }

  onEditMenu(callback) {
    this.editMenuHandler = callback;
  }

  onManageContent(callback) {
    this.manageContentHandler = callback;
  }

  _onLoad() {
    this.iframeWindow = this.iframeJQueryElement[0].contentWindow;

    this._initOverlay();

    this.observer = new MutationSummary({
      callback: () => this.sync(),
      rootNode: this.iframeWindow.document,
      queries: [{ all: true }],
    });

    const win = $(this.iframeWindow);
    win.on('unload', () => this._onUnload());
    win.on('resize', () => this.sync());
  }

  _onUnload() {
    this.$rootScope.$apply(() => {
      this.observer.disconnect();
      delete this.overlay;
    });
  }

  _initOverlay() {
    this.overlay = $('<div class="hippo-overlay"></div>');
    $(this.iframeWindow.document.body).append(this.overlay);
    this._updateOverlayClasses();

    this.overlay.mousedown((event) => {
      // let right-click trigger context-menu instead of starting dragging
      event.preventDefault();

      // we already dispatch a mousedown event on the same location, so don't propagate this one to avoid that
      // dragula receives one mousedown event too many
      event.stopPropagation();

      this._onOverlayMouseDown(event);
    });
  }

  enableAddMode() {
    this.isInAddMode = true;
    this.overlay.addClass('hippo-overlay-add-mode');
    this.overlay.on('click', () => {
      this.$rootScope.$apply(() => {
        this._resetMask();
      });
    });
  }

  _resetMask() {
    this.disableAddMode();
    this.offContainerClick();
    this.MaskService.unmask();
    this.MaskService.removeClickHandler();
    this.HippoIframeService.lowerIframeBeneathMask();
  }

  disableAddMode() {
    this.isInAddMode = false;
    this.overlay.removeClass('hippo-overlay-add-mode');
    this.overlay.off('click');
  }

  showComponentsOverlay(isDisplayed) {
    this.isComponentsOverlayDisplayed = isDisplayed;
    this._updateOverlayClasses();
  }

  showContentOverlay(isDisplayed) {
    this.isContentOverlayDisplayed = isDisplayed;
    this._updateOverlayClasses();
  }

  _updateOverlayClasses() {
    if (this.iframeWindow) {
      const html = $(this.iframeWindow.document.documentElement);
      html.toggleClass('hippo-show-components', this.isComponentsOverlayDisplayed);
      html.toggleClass('hippo-show-content', this.isContentOverlayDisplayed);
      // don't call sync() explicitly: the DOM mutation will trigger it automatically
    }
  }

  sync() {
    if (this.overlay) {
      const currentOverlayElements = new Set();

      this._forAllStructureElements((structureElement) => {
        this._syncElement(structureElement);

        const overlayElement = structureElement.getOverlayElement()[0];
        currentOverlayElements.add(overlayElement);
      });

      this._tidyOverlay(currentOverlayElements);
    }
  }

  attachComponentMouseDown(callback) {
    this.componentMouseDownCallback = callback;
  }

  detachComponentMouseDown() {
    this.componentMouseDownCallback = null;
  }

  _onOverlayMouseDown(event) {
    const target = $(event.target);
    if (target.hasClass('hippo-overlay-element-component') && this.componentMouseDownCallback) {
      const component = this.PageStructureService.getComponentByOverlayElement(target);
      if (component) {
        this.componentMouseDownCallback(event, component);
      }
    }
  }

  _forAllStructureElements(callback) {
    this.PageStructureService.getContainers().forEach((container) => {
      callback(container);
      container.getComponents().forEach(callback);
    });
    this.PageStructureService.getEmbeddedLinks().forEach(callback);
  }

  _syncElement(structureElement) {
    const overlayElement = structureElement.getOverlayElement();

    if (overlayElement) {
      this._syncElements(structureElement, overlayElement);
    } else {
      this._addOverlayElement(structureElement);
    }
  }

  _addOverlayElement(structureElement) {
    const overlayElement = $(`
      <div class="hippo-overlay-element hippo-overlay-element-${structureElement.getType()}">
      </div>`);

    this._addLabel(structureElement, overlayElement);
    this._addMarkupAndBehavior(structureElement, overlayElement);

    structureElement.setOverlayElement(overlayElement);

    this._syncElements(structureElement, overlayElement);

    this.overlay.append(overlayElement);
  }

  onContainerClick(clickHandler) {
    this.PageStructureService.getContainers().forEach((container) => {
      const element = container.getOverlayElement();
      element.on('click', (event) => {
        clickHandler(event, container);
      });
    });
  }

  offContainerClick() {
    this.PageStructureService.getContainers().forEach((container) => {
      const element = container.getOverlayElement();
      element.off('click');
    });
  }

  _addLabel(structureElement, overlayElement) {
    if (structureElement.hasLabel()) {
      const labelElement = $(`
        <span class="hippo-overlay-label">
          <span class="hippo-overlay-label-text"></span>
        </span>
      `);

      const label = structureElement.getLabel();
      const escapedLabel = this._setLabelText(labelElement, label);
      labelElement.attr('data-qa-name', escapedLabel);

      overlayElement.append(labelElement);
    }
  }

  _setLabelText(labelElement, text) {
    const textElement = labelElement.children('.hippo-overlay-label-text');
    const escapedText = this.DomService.escapeHtml(text);
    // use html() with manual escaping instead of text() because the latter crashes Chrome during unit tests :-/
    textElement.html(escapedText);
    return escapedText;
  }

  _addMarkupAndBehavior(structureElement, overlayElement) {
    switch (structureElement.getType()) {
      case 'container':
        this._addDropIcon(structureElement, overlayElement);
        this._addLockIcon(structureElement, overlayElement);
        break;
      case 'content-link':
        this._addLinkMarkup(overlayElement, contentLinkSvg, 'EDIT_CONTENT', 'qa-content-link');
        this._addContentLinkClickHandler(structureElement, overlayElement);
        break;
      case 'manage-content-link':
        this._initManageContentLink(structureElement, overlayElement, addContentSvg, clearSvg);
        break;
      case 'menu-link':
        this._addLinkMarkup(overlayElement, menuLinkSvg, 'EDIT_MENU', 'qa-menu-link');
        this._addMenuLinkClickHandler(structureElement, overlayElement);
        break;
      default:
        break;
    }
  }

  _addDropIcon(container, overlayElement) {
    const iconMarkup = $('<div class="hippo-overlay-icon"></div>');

    if (container.isDisabled()) {
      iconMarkup.append(disabledSvg);
    } else {
      iconMarkup.append(dropSvg);
    }

    iconMarkup.appendTo(overlayElement);
  }

  _addLockIcon(container, overlayElement) {
    if (container.isDisabled()) {
      const lockedBy = this._getLockedByText(container);
      const lockMarkup = $(`<div class="hippo-overlay-lock" data-locked-by="${lockedBy}"></div>`);
      lockMarkup.append(lockSvg);
      lockMarkup.appendTo(overlayElement);
    }
  }

  _getLockedByText(container) {
    if (container.isInherited()) {
      return this.$translate.instant('CONTAINER_INHERITED');
    }
    const escapedLockedBy = this.DomService.escapeHtml(container.getLockedBy());
    return this.$translate.instant('CONTAINER_LOCKED_BY', { user: escapedLockedBy });
  }

  _addLinkMarkup(overlayElement, svg, titleKey, qaClass = '') {
    overlayElement.addClass(`hippo-overlay-element-link hippo-overlay-element-link-button ${qaClass}`);
    overlayElement.attr('title', this.$translate.instant(titleKey));
    overlayElement.append(svg);
  }

  _initManageContentLink(structureElement, overlayElement, icon, closeIcon) {
    overlayElement
      .addClass('hippo-overlay-element-link hippo-bottom hippo-fab-dial-container')
      .addClass('is-left') // mouse never entered yet
      .append(`<button id="hippo-fab-btn" class="hippo-fab-btn qa-manage-content-link">${icon}</button>`)
      .append('<div class="hippo-fab-dial-options"></div>');

    const fabBtn = overlayElement.find('#hippo-fab-btn');
    const optionButtonsContainer = overlayElement.find('.hippo-fab-dial-options');

    const adjustOptionsPosition = () => {
      const boxElement = structureElement.prepareBoxElement();
      const position = this._getElementPositionObject(boxElement);

      if (position.scrollTop > (position.top - 80)) {
        overlayElement.addClass('hippo-bottom').removeClass('hippo-top');
      } else if (position.scrollBottom < (position.top + 130)) {
        overlayElement.addClass('hippo-top').removeClass('hippo-bottom');
      } else {
        overlayElement.addClass('hippo-bottom').removeClass('hippo-top');
      }
    };

    const showOptions = () => {
      adjustOptionsPosition();
      if (!overlayElement.hasClass('is-showing-options')) {
        optionButtonsContainer.html(this._initManageContentLinkOptions(this.dialButtonsConfig));
        fabBtn.addClass('hippo-fab-btn-open');
        if (closeIcon) {
          fabBtn.html(closeIcon);
        }
        overlayElement.addClass('is-showing-options');
        return true;
      }
      return false;
    };
    const hideOptions = () => {
      fabBtn.removeClass('hippo-fab-btn-open');
      if (closeIcon) {
        fabBtn.html(icon);
      }
      overlayElement.removeClass('is-showing-options');
    };
    const showOptionsIfLeft = () => {
      if (overlayElement.hasClass('is-left')) {
        showOptions();
      }
      overlayElement.removeClass('is-left');
    };
    const hideOptionsAndLeave = () => {
      hideOptions();
      overlayElement.addClass('is-left');
    };

    overlayElement.on('click', () => showOptions() || hideOptions());
    overlayElement.on('mouseenter', showOptionsIfLeft);
    overlayElement.on('mouseleave', hideOptionsAndLeave);
  }

  _initManageContentLinkOptions(config) {
    const buttons = [];
    Object.keys(config).forEach((i) => {
      const button = config[i];
      const tpl = $(`<button title="${button.tooltip}">${button.svg}</button>`)
        .addClass(`hippo-fab-option-btn hippo-fab-option-${i}`)
<<<<<<< HEAD
        .on('click', () => button.callback(i));
=======
        .on('click', button.callback);
>>>>>>> 0b1a6476
      buttons.push(tpl);
    });
    return buttons;
  }

  _getElementPositionObject(boxElement) {
    const rect = boxElement[0].getBoundingClientRect();

    let top = rect.top;
    let left = rect.left;
    const width = rect.width;
    const height = rect.height;

    // Include scroll position since coordinates are relative to page but rect is relative to viewport.
    // IE11 does not support window.scrollX and window.scrollY, so use window.pageXOffset and window.pageYOffset
    left += this.iframeWindow.pageXOffset;
    top += this.iframeWindow.pageYOffset;

    const scrollTop = $(this.iframeWindow).scrollTop(); // The position you see at top of scrollbar
    const viewHeight = $(this.iframeWindow).height();
    const scrollBottom = viewHeight + scrollTop;

    return {
      top,
      left,
      width,
      height,
      scrollTop,
      scrollBottom,
      viewHeight,
    };
  }

  _addContentLinkClickHandler(structureElement, overlayElement) {
    this._linkButtonTransition(overlayElement);

    this._addClickHandler(overlayElement, () => {
      this.$rootScope.$apply(() => {
        this.manageContentHandler(structureElement.getUuid());
      });
    });
  }

  _addMenuLinkClickHandler(structureElement, overlayElement) {
    this._linkButtonTransition(overlayElement);

    this._addClickHandler(overlayElement, () => {
      this.$rootScope.$apply(() => {
        this.editMenuHandler(structureElement.getUuid());
      });
    });
  }

  _addClickHandler(overlayElement, handler) {
    overlayElement.click((event) => {
      event.stopPropagation();
      handler();
    });
  }

  _linkButtonTransition(element) {
    element.on('mousedown', () => {
      element.addClass('hippo-overlay-element-link-clicked');
    });

    element.on('mouseup', () => {
      element.removeClass('hippo-overlay-element-link-clicked');
    });
  }

  _syncElements(structureElement, overlayElement) {
    const boxElement = structureElement.prepareBoxElement();
    boxElement.addClass('hippo-overlay-box');
    overlayElement.toggleClass('hippo-overlay-element-visible', this._isElementVisible(structureElement, boxElement));

    switch (structureElement.getType()) {
      case 'component':
        this._syncLabel(structureElement, overlayElement);
        break;
      case 'container': {
        const isEmptyInDom = structureElement.isEmptyInDom();
        boxElement.toggleClass('hippo-overlay-box-container-filled', !isEmptyInDom);
        overlayElement.toggleClass('hippo-overlay-element-container-empty', isEmptyInDom);
        overlayElement.toggleClass('hippo-overlay-element-container-disabled', structureElement.isDisabled());
        break;
      }
      default:
        break;
    }

    this._syncPosition(overlayElement, boxElement);
  }

  _isElementVisible(structureElement, boxElement) {
    switch (structureElement.getType()) {
      case 'component':
        return this.isComponentsOverlayDisplayed && !this.isInAddMode;
      case 'container':
        return this.isComponentsOverlayDisplayed;
      case 'content-link':
        return this.isContentOverlayDisplayed && this.DomService.isVisible(boxElement);
      case 'manage-content-link':
        return this.isContentOverlayDisplayed && this.DomService.isVisible(boxElement);
      case 'menu-link':
        return this.isComponentsOverlayDisplayed && !this.isInAddMode && this.DomService.isVisible(boxElement);
      default:
        return this.isComponentsOverlayDisplayed && !this.isInAddMode;
    }
  }

  _syncLabel(component, overlayElement) {
    const labelElement = overlayElement.children('.hippo-overlay-label');
    const iconElement = labelElement.children('svg');

    if (this.ExperimentStateService.hasExperiment(component)) {
      labelElement.addClass('hippo-overlay-label-experiment');

      const experimentId = this.ExperimentStateService.getExperimentId(component);
      labelElement.attr('data-qa-experiment-id', experimentId);

      if (iconElement.length === 0) {
        labelElement.prepend(flaskSvg);
      }

      const experimentState = this.ExperimentStateService.getExperimentStateLabel(component);
      this._setLabelText(labelElement, experimentState);
    } else {
      labelElement.removeClass('hippo-overlay-label-experiment');
      labelElement.removeAttr('data-qa-experiment-id');
      iconElement.remove();
      this._setLabelText(labelElement, component.getLabel());
    }
  }

  _syncPosition(overlayElement, boxElement) {
    const position = this._getElementPositionObject(boxElement);

    overlayElement.css('top', `${position.top}px`);
    overlayElement.css('left', `${position.left}px`);
    overlayElement.css('width', `${position.width}px`);
    overlayElement.css('height', `${position.height}px`);
  }

  _tidyOverlay(elementsToKeep) {
    const overlayElements = this.overlay.children();

    // to improve performance, only iterate when there are elements to remove
    if (overlayElements.length > elementsToKeep.size) {
      overlayElements.each((index, element) => {
        if (!elementsToKeep.has(element)) {
          $(element).remove();
        }
      });
    }
  }
}

export default OverlayService;<|MERGE_RESOLUTION|>--- conflicted
+++ resolved
@@ -59,10 +59,6 @@
     PageStructureService.registerChangeListener(() => this.sync());
 
     this.dialButtonsConfig = [
-<<<<<<< HEAD
-      { svg: plusSvg, callback: angular.noop, tooltip: this.$translate.instant('CREATE_DOCUMENT') },
-      { svg: searchSvg, callback: angular.noop, tooltip: this.$translate.instant('SELECT_DOCUMENT') },
-=======
       {
         svg: plusSvg,
         callback: () => {
@@ -77,7 +73,6 @@
         callback: () => {},
         tooltip: this.$translate.instant('SELECT_DOCUMENT'),
       },
->>>>>>> 0b1a6476
     ];
   }
 
@@ -405,11 +400,7 @@
       const button = config[i];
       const tpl = $(`<button title="${button.tooltip}">${button.svg}</button>`)
         .addClass(`hippo-fab-option-btn hippo-fab-option-${i}`)
-<<<<<<< HEAD
-        .on('click', () => button.callback(i));
-=======
         .on('click', button.callback);
->>>>>>> 0b1a6476
       buttons.push(tpl);
     });
     return buttons;
