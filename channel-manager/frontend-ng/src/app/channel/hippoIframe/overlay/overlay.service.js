--- conflicted
+++ resolved
@@ -58,7 +58,6 @@
     this.isContentOverlayDisplayed = true;
 
     PageStructureService.registerChangeListener(() => this.sync());
-<<<<<<< HEAD
 
     this.dialButtonsConfig = [
       {
@@ -76,8 +75,6 @@
         tooltip: this.$translate.instant('SELECT_DOCUMENT'),
       },
     ];
-=======
->>>>>>> 7e238fb4
   }
 
   init(iframeJQueryElement) {
@@ -349,7 +346,7 @@
         svg: plusSvg,
         callback: () => {
           this.$rootScope.$apply(() => {
-            this.manageContentHandler();
+            this.createContentHandler(config);
           });
         },
         tooltip: this.$translate.instant('CREATE_DOCUMENT'),
@@ -371,12 +368,10 @@
       optionsSet.mainButtonIcon = contentLinkSvg;
       optionsSet.mainButtonCloseIcon = contentLinkSvg;
     }
-    Object.keys(config).forEach((i) => {
-      if (!config[i] || !optionButtons[i]) {
-        return;
-      }
-      optionsSet.buttons.push(optionButtons[i]);
-    });
+
+    Object.keys(config)
+      .filter(key => config[key] && optionButtons[key])
+      .forEach(key => optionsSet.buttons.push(optionButtons[key]));
 
     return optionsSet;
   }
@@ -384,9 +379,11 @@
   _initManageContentLink(structureElement, overlayElement) {
     // each property should be filled with the method that will extract the data from the HST comment
     const config = {
+      componentParameter: structureElement.getComponentParameter(),
+      defaultPath: structureElement.getDefaultPath(),
       documentUuid: structureElement.getUuid(),
+      rootPath: structureElement.getRootPath(),
       templateQuery: structureElement.getTemplateQuery(),
-      componentParameter: structureElement.getComponentParameter(),
     };
     const optionsSet = this._getDialOptions(config);
 
@@ -425,11 +422,7 @@
     const showOptions = () => {
       adjustOptionsPosition();
       if (!overlayElement.hasClass('is-showing-options')) {
-<<<<<<< HEAD
-        optionButtonsContainer.html(this._createButtonsHtml(this.dialButtonsConfig, structureElement));
-=======
-        optionButtonsContainer.html(this._initManageContentLinkOptions(optionsSet.buttons));
->>>>>>> 7e238fb4
+        optionButtonsContainer.html(this._createButtonsHtml(optionsSet.buttons));
         fabBtn.addClass('hippo-fab-btn-open');
         fabBtn.html(optionsSet.mainButtonCloseIcon);
         overlayElement.addClass('is-showing-options');
@@ -454,7 +447,7 @@
     };
 
     if (config.documentUuid) {
-      fabBtn.on('click', () => this.manageContentHandler(config.documentUuid));
+      fabBtn.on('click', () => this.editContentHandler(config.documentUuid));
     } else {
       overlayElement.on('click', () => showOptions() || hideOptions());
     }
@@ -464,31 +457,14 @@
     }
   }
 
-<<<<<<< HEAD
-  _createButtonsHtml(buttons, structureElement) {
-    const options = {
-      uuid: structureElement.getUuid(),
-      templateQuery: structureElement.getTemplateQuery(),
-    };
-    return buttons.map((button, index) => this._createButtonTemplate(button, index, options));
-  }
-
-  _createButtonTemplate(button, index, options) {
+  _createButtonsHtml(buttons) {
+    return buttons.map((button, index) => this._createButtonTemplate(button, index));
+  }
+
+  _createButtonTemplate(button, index) {
     return $(`<button title="${button.tooltip}">${button.svg}</button>`)
       .addClass(`hippo-fab-option-btn hippo-fab-option-${index}`)
-      .on('click', () => button.callback(options));
-=======
-  _initManageContentLinkOptions(optionButtons) {
-    const buttons = [];
-    Object.keys(optionButtons).forEach((i) => {
-      const button = optionButtons[i];
-      const tpl = $(`<button title="${button.tooltip}">${button.svg}</button>`)
-        .addClass(`hippo-fab-option-btn hippo-fab-option-${i}`)
-        .on('click', button.callback);
-      buttons.push(tpl);
-    });
-    return buttons;
->>>>>>> 7e238fb4
+      .on('click', button.callback);
   }
 
   _getElementPositionObject(boxElement) {
