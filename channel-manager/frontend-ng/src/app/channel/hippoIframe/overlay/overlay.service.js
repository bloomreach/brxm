/*
 * Copyright 2016-2018 Hippo B.V. (http://www.onehippo.com)
 *
 * Licensed under the Apache License, Version 2.0 (the "License");
 * you may not use this file except in compliance with the License.
 * You may obtain a copy of the License at
 *
 *  http://www.apache.org/licenses/LICENSE-2.0
 *
 * Unless required by applicable law or agreed to in writing, software
 * distributed under the License is distributed on an "AS IS" BASIS,
 * WITHOUT WARRANTIES OR CONDITIONS OF ANY KIND, either express or implied.
 * See the License for the specific language governing permissions and
 * limitations under the License.
 */

import MutationSummary from 'mutation-summary';
import contentLinkSvg from '../../../../images/html/edit-document.svg';
import flaskSvg from '../../../../images/html/flask.svg';
import lockSvg from '../../../../images/html/lock.svg';
import menuLinkSvg from '../../../../images/html/edit-menu.svg';
import dropSvg from '../../../../images/html/add.svg';
import disabledSvg from '../../../../images/html/not-allowed.svg';
import clearSvg from '../../../../images/html/clear.svg';
import plusSvg from '../../../../images/html/plus.svg';
import searchSvg from '../../../../images/html/search.svg';
import addContentSvg from '../../../../images/html/add-content.svg';

const PATH_PICKER_CALLBACK_ID = 'component-path-picker';

class OverlayService {
  constructor(
    $log,
    $rootScope,
    $translate,
    ChannelService,
    CmsService,
    DomService,
    EditContentService,
    ExperimentStateService,
    FeedbackService,
    HippoIframeService,
    HstService,
    MaskService,
    PageStructureService,
  ) {
    'ngInject';

    this.$log = $log;
    this.$rootScope = $rootScope;
    this.$translate = $translate;
    this.ChannelService = ChannelService;
    this.CmsService = CmsService;
    this.DomService = DomService;
    this.EditContentService = EditContentService;
    this.ExperimentStateService = ExperimentStateService;
    this.FeedbackService = FeedbackService;
    this.HippoIframeService = HippoIframeService;
    this.HstService = HstService;
    this.MaskService = MaskService;
    this.PageStructureService = PageStructureService;

    this.editMenuHandler = angular.noop;
<<<<<<< HEAD
    this.createContentHandler = angular.noop;
    this.editContentHandler = angular.noop;
    this.pathPickedHandler = angular.noop;
=======
>>>>>>> 94a8adb9

    this.isComponentsOverlayDisplayed = false;
    this.isContentOverlayDisplayed = false;

    PageStructureService.registerChangeListener(() => this.sync());
  }

  init(iframeJQueryElement) {
    this.iframeJQueryElement = iframeJQueryElement;
    this.iframeJQueryElement.on('load', () => this._onLoad());

    this.CmsService.subscribe('path-picked', (callbackId, path) => {
      if (callbackId === PATH_PICKER_CALLBACK_ID) {
        this.pathPickedHandler(path);
        this.pathPickedHandler = angular.noop;
      }
    });
  }

  onEditMenu(callback) {
    this.editMenuHandler = callback;
  }

<<<<<<< HEAD
  onCreateContent(callback) {
    this.createContentHandler = callback;
  }

  onEditContent(callback) {
    this.editContentHandler = callback;
  }

  pickPath(config) {
    this.pathPickedHandler = path => this.onPathPicked(config, path);
    this.CmsService.publish(
      'show-path-picker',
      PATH_PICKER_CALLBACK_ID,
      config.componentValue,
      config.componentPickerConfig);
  }

  onPathPicked(config, path) {
    if (!config.containerItem) {
      this.FeedbackService.showError('ERROR_SET_COMPONENT_PARAMETER_NO_CONTAINER_ITEM');
      return;
    }

    path = path.startsWith('/') ? path : `/${path}`;
    if (config.componentPickerConfig.isRelativePath) {
      path = this._pathRelativeToChannelRoot(path);
    }

    const component = config.containerItem;
    this.HstService.doPutForm({ document: path }, component.getId(), 'hippo-default')
      .then(() => this.HippoIframeService.reload())
      .catch(() => this.FeedbackService.showError('ERROR_SET_COMPONENT_PARAMETER_PATH', { path }));
  }

  _pathRelativeToChannelRoot(path) {
    const channel = this.ChannelService.getChannel();
    path = path.substring(channel.contentRoot.length);
    return path.startsWith('/') ? path.substring(1) : path;
  }

=======
>>>>>>> 94a8adb9
  _onLoad() {
    this.iframeWindow = this.iframeJQueryElement[0].contentWindow;

    this._initOverlay();

    this.observer = new MutationSummary({
      callback: () => this.sync(),
      rootNode: this.iframeWindow.document,
      queries: [{ all: true }],
    });

    const win = $(this.iframeWindow);
    win.on('unload', () => this._onUnload());
    win.on('resize', () => this.sync());
  }

  _onUnload() {
    this.$rootScope.$apply(() => {
      this.observer.disconnect();
      delete this.overlay;
    });
  }

  _initOverlay() {
    this.overlay = $('<div class="hippo-overlay"></div>');
    $(this.iframeWindow.document.body).append(this.overlay);
    this._updateOverlayClasses();

    this.overlay.mousedown((event) => {
      // let right-click trigger context-menu instead of starting dragging
      event.preventDefault();

      // we already dispatch a mousedown event on the same location, so don't propagate this one to avoid that
      // dragula receives one mousedown event too many
      event.stopPropagation();

      this._onOverlayMouseDown(event);
    });
  }

  enableAddMode() {
    this.isInAddMode = true;
    this.overlay.addClass('hippo-overlay-add-mode');
    this.overlay.on('click', () => {
      this.$rootScope.$apply(() => {
        this._resetMask();
      });
    });
  }

  _resetMask() {
    this.disableAddMode();
    this.offContainerClick();
    this.MaskService.unmask();
    this.MaskService.removeClickHandler();
    this.HippoIframeService.lowerIframeBeneathMask();
  }

  disableAddMode() {
    this.isInAddMode = false;
    this.overlay.removeClass('hippo-overlay-add-mode');
    this.overlay.off('click');
  }

  showComponentsOverlay(isDisplayed) {
    this.isComponentsOverlayDisplayed = isDisplayed;
    this._updateOverlayClasses();
  }

  showContentOverlay(isDisplayed) {
    this.isContentOverlayDisplayed = isDisplayed;
    this._updateOverlayClasses();
  }

  _updateOverlayClasses() {
    if (this.iframeWindow) {
      const html = $(this.iframeWindow.document.documentElement);
      html.toggleClass('hippo-show-components', this.isComponentsOverlayDisplayed);
      html.toggleClass('hippo-show-content', this.isContentOverlayDisplayed);
      // don't call sync() explicitly: the DOM mutation will trigger it automatically
    }
  }

  sync() {
    if (this.overlay) {
      const currentOverlayElements = new Set();

      this._forAllStructureElements((structureElement) => {
        this._syncElement(structureElement);

        const overlayElement = structureElement.getOverlayElement()[0];
        currentOverlayElements.add(overlayElement);
      });

      this._tidyOverlay(currentOverlayElements);
    }
  }

  attachComponentMouseDown(callback) {
    this.componentMouseDownCallback = callback;
  }

  detachComponentMouseDown() {
    this.componentMouseDownCallback = null;
  }

  _onOverlayMouseDown(event) {
    const target = $(event.target);
    if (target.hasClass('hippo-overlay-element-component') && this.componentMouseDownCallback) {
      const component = this.PageStructureService.getComponentByOverlayElement(target);
      if (component) {
        this.componentMouseDownCallback(event, component);
      }
    }
  }

  _forAllStructureElements(callback) {
    this.PageStructureService.getContainers().forEach((container) => {
      callback(container);
      container.getComponents().forEach(callback);
    });
    this.PageStructureService.getEmbeddedLinks().forEach(callback);
  }

  _syncElement(structureElement) {
    const overlayElement = structureElement.getOverlayElement();

    if (overlayElement) {
      this._syncElements(structureElement, overlayElement);
    } else {
      this._addOverlayElement(structureElement);
    }
  }

  _addOverlayElement(structureElement) {
    const overlayElement = $(`
      <div class="hippo-overlay-element hippo-overlay-element-${structureElement.getType()}">
      </div>`);

    this._addLabel(structureElement, overlayElement);
    this._addMarkupAndBehavior(structureElement, overlayElement);

    structureElement.setOverlayElement(overlayElement);

    this._syncElements(structureElement, overlayElement);

    this.overlay.append(overlayElement);
  }

  onContainerClick(clickHandler) {
    this.PageStructureService.getContainers().forEach((container) => {
      const element = container.getOverlayElement();
      element.on('click', (event) => {
        clickHandler(event, container);
      });
    });
  }

  offContainerClick() {
    this.PageStructureService.getContainers().forEach((container) => {
      const element = container.getOverlayElement();
      element.off('click');
    });
  }

  _addLabel(structureElement, overlayElement) {
    if (structureElement.hasLabel()) {
      const labelElement = $(`
        <span class="hippo-overlay-label">
          <span class="hippo-overlay-label-text"></span>
        </span>
      `);

      const label = structureElement.getLabel();
      const escapedLabel = this._setLabelText(labelElement, label);
      labelElement.attr('data-qa-name', escapedLabel);

      overlayElement.append(labelElement);
    }
  }

  _setLabelText(labelElement, text) {
    const textElement = labelElement.children('.hippo-overlay-label-text');
    const escapedText = this.DomService.escapeHtml(text);
    // use html() with manual escaping instead of text() because the latter crashes Chrome during unit tests :-/
    textElement.html(escapedText);
    return escapedText;
  }

  _addMarkupAndBehavior(structureElement, overlayElement) {
    switch (structureElement.getType()) {
      case 'container':
        this._addDropIcon(structureElement, overlayElement);
        this._addLockIcon(structureElement, overlayElement);
        break;
      case 'content-link':
        this._addLinkMarkup(overlayElement, contentLinkSvg, 'EDIT_CONTENT', 'qa-content-link');
        this._addContentLinkClickHandler(structureElement, overlayElement);
        break;
      case 'manage-content-link':
        this._initManageContentLink(structureElement, overlayElement);
        break;
      case 'menu-link':
        this._addLinkMarkup(overlayElement, menuLinkSvg, 'EDIT_MENU', 'qa-menu-link');
        this._addMenuLinkClickHandler(structureElement, overlayElement);
        break;
      default:
        break;
    }
  }

  _addDropIcon(container, overlayElement) {
    const iconMarkup = $('<div class="hippo-overlay-icon"></div>');

    if (container.isDisabled()) {
      iconMarkup.append(disabledSvg);
    } else {
      iconMarkup.append(dropSvg);
    }

    iconMarkup.appendTo(overlayElement);
  }

  _addLockIcon(container, overlayElement) {
    if (container.isDisabled()) {
      const lockedBy = this._getLockedByText(container);
      const lockMarkup = $(`<div class="hippo-overlay-lock" data-locked-by="${lockedBy}"></div>`);
      lockMarkup.append(lockSvg);
      lockMarkup.appendTo(overlayElement);
    }
  }

  _getLockedByText(container) {
    if (container.isInherited()) {
      return this.$translate.instant('CONTAINER_INHERITED');
    }
    const escapedLockedBy = this.DomService.escapeHtml(container.getLockedBy());
    return this.$translate.instant('CONTAINER_LOCKED_BY', { user: escapedLockedBy });
  }

  _addLinkMarkup(overlayElement, svg, titleKey, qaClass = '') {
    overlayElement.addClass(`hippo-overlay-element-link hippo-overlay-element-link-button ${qaClass}`);
    overlayElement.attr('title', this.$translate.instant(titleKey));
    overlayElement.append(svg);
  }

  _getDialOptions(config) {
    // The order of the properties in variable optionButtons defines
    // the order in which they will be rendered in the dial widget.
    const optionButtons = {
      templateQuery: {
        svg: plusSvg,
        callback: () => {
          this.$rootScope.$apply(() => {
            this.createContentHandler(config);
          });
        },
        tooltip: this.$translate.instant('CREATE_DOCUMENT'),
      },
      componentParameter: {
        svg: searchSvg,
        callback: () => this.pickPath(config),
        tooltip: this.$translate.instant('SELECT_DOCUMENT'),
      },
    };

    const optionsSet = Object.assign({ buttons: [] },
      config.documentUuid ? this._getMainEditButtonConfig() : this._getMainCreateButtonConfig());

    Object.keys(optionButtons)
      .filter(key => config[key])
      .forEach(key => optionsSet.buttons.push(optionButtons[key]));

    return optionsSet;
  }

  _getMainCreateButtonConfig() {
    return {
      mainButtonIcon: addContentSvg,
      mainButtonTooltip: this.$translate.instant('CREATE_DOCUMENT'),
      mainButtonCloseIcon: clearSvg,
      mainButtonCloseTooltip: this.$translate.instant('CANCEL'),
    };
  }

  _getMainEditButtonConfig() {
    return {
      mainButtonIcon: contentLinkSvg,
      mainButtonTooltip: this.$translate.instant('EDIT_CONTENT'),
      mainButtonCloseIcon: contentLinkSvg,
      mainButtonCloseTooltip: this.$translate.instant('EDIT_CONTENT'),
    };
  }

  _initManageContentConfig(structureElement) {
    // each property should be filled with the method that will extract the data from the HST comment
    // Passing the full config through privileges to adjust buttons for authors
    const documentUuid = structureElement.getUuid();
    const componentParameter = structureElement.getComponentParameter();

    const config = {
      componentParameter,
      componentPickerConfig: structureElement.getComponentPickerConfig(),
      componentValue: structureElement.getComponentValue(),
      containerItem: structureElement.getEnclosingElement(),
      defaultPath: structureElement.getDefaultPath(),
      documentUuid,
      rootPath: structureElement.getRootPath(),
      templateQuery: structureElement.getTemplateQuery(),
    };

    if (!this.ChannelService.isEditable()) {
      delete config.componentParameter;

      if (config.documentUuid) { // whenever uuid is available, only edit button for authors
        delete config.templateQuery;
        return config;
      }

      if (componentParameter) {
        return {};
      }
    }

    if (structureElement.getEnclosingElement().isLocked() && componentParameter) {
      if (!documentUuid) {
        return {};
      }
      delete config.componentParameter;
      delete config.templateQuery;
    }

    return config;
  }

  _initManageContentLink(structureElement, overlayElement) {
    const config = this._initManageContentConfig(structureElement);

    // if the config is empty, create no button
    if (Object.keys(config).length === 0) {
      return;
    }

    const optionsSet = this._getDialOptions(config);

    overlayElement
      .addClass('hippo-overlay-element-link hippo-bottom hippo-fab-dial-container')
      .addClass('is-left') // mouse never entered yet
      .append(`<button title="${optionsSet.mainButtonTooltip}"
                 class="hippo-fab-btn qa-manage-content-link">${optionsSet.mainButtonIcon}</button>`)
      .append('<div class="hippo-fab-dial-options"></div>');

    const fabBtn = overlayElement.find('.hippo-fab-btn');
    const optionButtonsContainer = overlayElement.find('.hippo-fab-dial-options');

    if (config.documentUuid) {
      fabBtn.addClass('qa-edit-content');
    }
    if (config.templateQuery) {
      fabBtn.addClass('qa-add-content');
    }
    if (config.componentParameter) {
      fabBtn.addClass('qa-manage-parameters');
    }

    const adjustOptionsPosition = () => {
      const boxElement = structureElement.prepareBoxElement();
      const position = this._getElementPositionObject(boxElement);

      if (position.scrollTop > (position.top - 80)) {
        overlayElement.addClass('hippo-bottom').removeClass('hippo-top');
      } else if (position.scrollBottom < (position.top + 130)) {
        overlayElement.addClass('hippo-top').removeClass('hippo-bottom');
      } else {
        overlayElement.addClass('hippo-bottom').removeClass('hippo-top');
      }
    };

    const showOptions = () => {
      adjustOptionsPosition();
      if (!overlayElement.hasClass('is-showing-options')) {
        optionButtonsContainer.html(this._createButtonsHtml(optionsSet.buttons));
        fabBtn.addClass('hippo-fab-btn-open');
        fabBtn.html(optionsSet.mainButtonCloseIcon);
        fabBtn.attr('title', optionsSet.mainButtonCloseTooltip);
        overlayElement.addClass('is-showing-options');
        return true;
      }
      return false;
    };
    const hideOptions = () => {
      fabBtn.removeClass('hippo-fab-btn-open');
      fabBtn.html(optionsSet.mainButtonIcon);
      fabBtn.attr('title', optionsSet.mainButtonTooltip);
      overlayElement.removeClass('is-showing-options');
    };
    const showOptionsIfLeft = () => {
      if (overlayElement.hasClass('is-left')) {
        showOptions();
      }
      overlayElement.removeClass('is-left');
    };
    const hideOptionsAndLeave = () => {
      hideOptions();
      overlayElement.addClass('is-left');
    };
    const fabButtonCallback = this.fabButtonCallback(config, optionsSet);
    if (fabButtonCallback) {
      fabBtn.on('click', () => fabButtonCallback(config.documentUuid));
    } else {
      overlayElement.on('click', () => showOptions() || hideOptions());
    }

    if (this.isHoverEnabled(config)) {
      overlayElement.on('mouseenter', showOptionsIfLeft);
      overlayElement.on('mouseleave', hideOptionsAndLeave);
    }
  }

  _createButtonsHtml(buttons) {
    return buttons.map((button, index) => this._createButtonTemplate(button, index));
  }

  _createButtonTemplate(button, index) {
    return $(`<button title="${button.tooltip}">${button.svg}</button>`)
      .addClass(`hippo-fab-option-btn hippo-fab-option-${index}`)
      .on('click', button.callback);
  }

  fabButtonCallback(config, optionsSet) {
    if (config.documentUuid) {
      return this.editContentHandler;
    }
    if (config.templateQuery && !config.componentParameter) {
      return optionsSet.buttons[0].callback;
    }
    return null;
  }

  isHoverEnabled(config) {
    const conditions = [
      config.documentUuid && (config.templateQuery || config.componentParameter),
      !config.documentUuid && config.componentParameter,
    ];
    return conditions.some(condition => condition);
  }

  _getElementPositionObject(boxElement) {
    const rect = boxElement[0].getBoundingClientRect();

    let top = rect.top;
    let left = rect.left;
    const width = rect.width;
    const height = rect.height;

    // Include scroll position since coordinates are relative to page but rect is relative to viewport.
    // IE11 does not support window.scrollX and window.scrollY, so use window.pageXOffset and window.pageYOffset
    left += this.iframeWindow.pageXOffset;
    top += this.iframeWindow.pageYOffset;

    const scrollTop = $(this.iframeWindow).scrollTop(); // The position you see at top of scrollbar
    const viewHeight = $(this.iframeWindow).height();
    const scrollBottom = viewHeight + scrollTop;

    return {
      top,
      left,
      width,
      height,
      scrollTop,
      scrollBottom,
      viewHeight,
    };
  }

  _addContentLinkClickHandler(structureElement, overlayElement) {
    this._linkButtonTransition(overlayElement);

    this._addClickHandler(overlayElement, () => {
      this.$rootScope.$apply(() => {
        this.EditContentService.startEditing(structureElement.getUuid());
        this.CmsService.reportUsageStatistic('CMSChannelsEditContent');
      });
    });
  }

  _addMenuLinkClickHandler(structureElement, overlayElement) {
    this._linkButtonTransition(overlayElement);

    this._addClickHandler(overlayElement, () => {
      this.$rootScope.$apply(() => {
        this.editMenuHandler(structureElement.getUuid());
      });
    });
  }

  _addClickHandler(overlayElement, handler) {
    overlayElement.click((event) => {
      event.stopPropagation();
      handler();
    });
  }

  _linkButtonTransition(element) {
    element.on('mousedown', () => {
      element.addClass('hippo-overlay-element-link-clicked');
    });

    element.on('mouseup', () => {
      element.removeClass('hippo-overlay-element-link-clicked');
    });
  }

  _syncElements(structureElement, overlayElement) {
    const boxElement = structureElement.prepareBoxElement();
    boxElement.addClass('hippo-overlay-box');
    overlayElement.toggleClass('hippo-overlay-element-visible', this._isElementVisible(structureElement, boxElement));

    switch (structureElement.getType()) {
      case 'component':
        this._syncLabel(structureElement, overlayElement);
        break;
      case 'container': {
        const isEmptyInDom = structureElement.isEmptyInDom();
        boxElement.toggleClass('hippo-overlay-box-container-filled', !isEmptyInDom);
        overlayElement.toggleClass('hippo-overlay-element-container-empty', isEmptyInDom);
        overlayElement.toggleClass('hippo-overlay-element-container-disabled', structureElement.isDisabled());
        break;
      }
      default:
        break;
    }

    this._syncPosition(overlayElement, boxElement);
  }

  _isElementVisible(structureElement, boxElement) {
    switch (structureElement.getType()) {
      case 'component':
        return this.isComponentsOverlayDisplayed && !this.isInAddMode;
      case 'container':
        return this.isComponentsOverlayDisplayed;
      case 'content-link':
        return this.isContentOverlayDisplayed && this.DomService.isVisible(boxElement);
      case 'manage-content-link':
        return this.isContentOverlayDisplayed && this.DomService.isVisible(boxElement);
      case 'menu-link':
        return this.isComponentsOverlayDisplayed && !this.isInAddMode && this.DomService.isVisible(boxElement);
      default:
        return this.isComponentsOverlayDisplayed && !this.isInAddMode;
    }
  }

  _syncLabel(component, overlayElement) {
    const labelElement = overlayElement.children('.hippo-overlay-label');
    const iconElement = labelElement.children('svg');

    if (this.ExperimentStateService.hasExperiment(component)) {
      labelElement.addClass('hippo-overlay-label-experiment');

      const experimentId = this.ExperimentStateService.getExperimentId(component);
      labelElement.attr('data-qa-experiment-id', experimentId);

      if (iconElement.length === 0) {
        labelElement.prepend(flaskSvg);
      }

      const experimentState = this.ExperimentStateService.getExperimentStateLabel(component);
      this._setLabelText(labelElement, experimentState);
    } else {
      labelElement.removeClass('hippo-overlay-label-experiment');
      labelElement.removeAttr('data-qa-experiment-id');
      iconElement.remove();
      this._setLabelText(labelElement, component.getLabel());
    }
  }

  _syncPosition(overlayElement, boxElement) {
    const position = this._getElementPositionObject(boxElement);

    overlayElement.css('top', `${position.top}px`);
    overlayElement.css('left', `${position.left}px`);
    overlayElement.css('width', `${position.width}px`);
    overlayElement.css('height', `${position.height}px`);
  }

  _tidyOverlay(elementsToKeep) {
    const overlayElements = this.overlay.children();

    // to improve performance, only iterate when there are elements to remove
    if (overlayElements.length > elementsToKeep.size) {
      overlayElements.each((index, element) => {
        if (!elementsToKeep.has(element)) {
          $(element).remove();
        }
      });
    }
  }
}

export default OverlayService;<|MERGE_RESOLUTION|>--- conflicted
+++ resolved
@@ -61,12 +61,7 @@
     this.PageStructureService = PageStructureService;
 
     this.editMenuHandler = angular.noop;
-<<<<<<< HEAD
-    this.createContentHandler = angular.noop;
-    this.editContentHandler = angular.noop;
     this.pathPickedHandler = angular.noop;
-=======
->>>>>>> 94a8adb9
 
     this.isComponentsOverlayDisplayed = false;
     this.isContentOverlayDisplayed = false;
@@ -88,15 +83,6 @@
 
   onEditMenu(callback) {
     this.editMenuHandler = callback;
-  }
-
-<<<<<<< HEAD
-  onCreateContent(callback) {
-    this.createContentHandler = callback;
-  }
-
-  onEditContent(callback) {
-    this.editContentHandler = callback;
   }
 
   pickPath(config) {
@@ -131,8 +117,6 @@
     return path.startsWith('/') ? path.substring(1) : path;
   }
 
-=======
->>>>>>> 94a8adb9
   _onLoad() {
     this.iframeWindow = this.iframeJQueryElement[0].contentWindow;
 
