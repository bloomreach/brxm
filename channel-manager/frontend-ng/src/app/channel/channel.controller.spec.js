--- conflicted
+++ resolved
@@ -196,18 +196,6 @@
     expect(ChannelCtrl.currentSubpage).toBe('menu-editor');
   });
 
-<<<<<<< HEAD
-  it('opens the content editor in the right sidepanel when told so', () => {
-    spyOn(CmsService, 'reportUsageStatistic');
-
-    ChannelCtrl.editContent('testUuid');
-
-    expect(SidePanelService.open).toHaveBeenCalledWith('right', 'edit', 'testUuid');
-    expect(CmsService.reportUsageStatistic).toHaveBeenCalledWith('CMSChannelsEditContent');
-  });
-
-=======
->>>>>>> 94a8adb9
   it('should return channel toolbar display status', () => {
     ChannelService.setToolbarDisplayed(true);
     expect(ChannelCtrl.isToolbarDisplayed()).toBe(true);
