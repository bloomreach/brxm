--- conflicted
+++ resolved
@@ -27,14 +27,7 @@
   }
 
   $onInit() {
-<<<<<<< HEAD
-    this.core = {
-      id: 'master',
-      name: this.$translate.instant('CORE'),
-    };
-=======
     this.core = this.ProjectService.getCore();
->>>>>>> f0f77019
   }
 
   getProjects() {
