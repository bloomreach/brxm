--- conflicted
+++ resolved
@@ -58,24 +58,8 @@
    * @param branchId the ID of the channel branch to show. Defaults to the active project.
    * @returns {*}
    */
-<<<<<<< HEAD
   initializeChannel(channelId, contextPath, hostGroup, branchId) {
-    return this.$q.when(branchId || this.ProjectService.selectedProject.id)
-      .then(projectId => this.HstService.getChannel(channelId, contextPath, hostGroup)
-        .then(channel => this.SessionService.initialize(channel)
-          .then(() => this._ensurePreviewHstConfigExists(channel))
-          .then(previewChannel => this._loadProject(channel, projectId)
-            .then(() => this._setChannel(previewChannel)),
-          ),
-        )
-        .catch((error) => {
-          this.$log.error(`Failed to load channel '${channelId}'.`, error);
-          return this.$q.reject();
-        }),
-      );
-=======
-  initializeChannel(channelId, contextPath, branchId) {
-    return this.HstService.getChannel(channelId, contextPath)
+    return this.HstService.getChannel(channelId, contextPath, hostGroup)
       .then(channel => this.SessionService.initialize(channel)
         .then(() => this._ensurePreviewHstConfigExists(channel))
         .then(previewChannel => this._loadProject(channel, branchId || this.ProjectService.selectedProject.id)
@@ -90,7 +74,6 @@
         }
         return this.$q.reject(error);
       });
->>>>>>> 765c6204
   }
 
   _ensurePreviewHstConfigExists(channel) {
