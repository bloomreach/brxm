--- conflicted
+++ resolved
@@ -58,15 +58,9 @@
    * @param branchId the ID of the channel branch to show. Defaults to the active project.
    * @returns {*}
    */
-<<<<<<< HEAD
   initializeChannel(channelId, contextPath, branchId) {
-    return this.$q.when(branchId || this.ProjectService.project.id)
+    return this.$q.when(branchId || this.ProjectService.selectedProject.id)
       .then(projectId => this.HstService.getChannel(channelId, contextPath)
-=======
-  initializeChannel(channelId, branchId) {
-    return this.$q.when(branchId || this.ProjectService.selectedProject.id)
-      .then(projectId => this.HstService.getChannel(channelId)
->>>>>>> e4fcfd91
         .then(channel => this.SessionService.initialize(channel)
           .then(() => this._ensurePreviewHstConfigExists(channel))
           .then(() => this._getPreviewChannel(channel))
