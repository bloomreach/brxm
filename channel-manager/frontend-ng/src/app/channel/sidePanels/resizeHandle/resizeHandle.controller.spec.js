--- conflicted
+++ resolved
@@ -203,16 +203,6 @@
 
     it('triggers a window resize event', () => {
       spyOn($window, 'dispatchEvent');
-<<<<<<< HEAD
-
-      mockHandleElement.trigger('mousedown');
-      const mask = $('.resize-handle-mask');
-      mask.trigger('mouseup');
-
-      const evt = new Event('resize');
-      expect($window.dispatchEvent.calls.mostRecent().args[0]).toEqual(evt);
-      expect($window.dispatchEvent.calls.mostRecent().args[0].type).toEqual(evt.type);
-=======
       const resizeEvent = new Event('resize');
 
       mockHandleElement.trigger(event('mousedown', { which: 1, pageX: 100 }));
@@ -222,7 +212,6 @@
       const mostRecentEvent = $window.dispatchEvent.calls.mostRecent().args[0];
       expect(mostRecentEvent).toEqual(resizeEvent);
       expect(mostRecentEvent.type).toEqual(resizeEvent.type);
->>>>>>> 59b10fc3
     });
   });
 
