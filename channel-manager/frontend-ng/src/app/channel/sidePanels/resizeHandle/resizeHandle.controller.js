/*
 * Copyright 2016-2018 Hippo B.V. (http://www.onehippo.com)
 *
 * Licensed under the Apache License, Version 2.0 (the "License");
 * you may not use this file except in compliance with the License.
 * You may obtain a copy of the License at
 *
 *  http://www.apache.org/licenses/LICENSE-2.0
 *
 * Unless required by applicable law or agreed to in writing, software
 * distributed under the License is distributed on an "AS IS" BASIS,
 * WITHOUT WARRANTIES OR CONDITIONS OF ANY KIND, either express or implied.
 * See the License for the specific language governing permissions and
 * limitations under the License.
 */

const MOUSE_LEFT = 1;

class resizeHandleController {
  constructor($element, $window) {
    'ngInject';

    this.handle = $element;
    this.$window = $window;
  }

  $onInit() {
    this.isInversed = this.handlePosition === 'left';
    this.handle
      .addClass(this.handlePosition === 'left' ? 'left' : 'right')
      .on('mousedown', this._onMouseDown.bind(this));
  }

  _resize(newWidth) {
    if (newWidth === this.element.width()) {
      return;
    }

    this.element.css('width', newWidth);
    this.onResize({ newWidth });
  }

  _onMouseDown(event) {
    if (event.which !== MOUSE_LEFT) {
      return;
    }

    event.preventDefault();

    this.offset = event.pageX;
    this.initialWidth = this.element.width();
    this.maxWidth = Math.floor($('body').width() / 2);

    this._createMask();
  }

  _onMouseMove(event) {
    if (!event.buttons) {
      this._removeMask();

      return;
    }

    const diff = event.pageX - this.offset;
    let newWidth = this.isInversed ? this.initialWidth - diff : this.initialWidth + diff;
    newWidth = Math.max(newWidth, this.minWidth);
    newWidth = Math.min(newWidth, this.maxWidth);

<<<<<<< HEAD
      mask.on('mouseup', () => {
        mask.hide();
        mask.off('mousemove');
        mask.off('mouseup');
        mask.remove();
        // to trigger hiding/showing pagination handles of md-tabs
        this.$window.dispatchEvent(new Event('resize'));
      });
=======
    this._resize(newWidth);
  }
>>>>>>> 59b10fc3

  _onMouseUp() {
    this._removeMask();
    // Trigger hiding/showing pagination handles of md-tabs
    this.$window.dispatchEvent(new Event('resize'));
  }

  _createMask() {
    this.mask = $('<div class="resize-handle-mask"></div>')
      .on('mousemove', this._onMouseMove.bind(this))
      .on('mouseup', this._onMouseUp.bind(this))
      .show()
      .appendTo('body');
  }

  _removeMask() {
    this.mask.hide()
      .off('mousemove')
      .off('mouseup')
      .remove();
  }
}

export default resizeHandleController;<|MERGE_RESOLUTION|>--- conflicted
+++ resolved
@@ -66,19 +66,8 @@
     newWidth = Math.max(newWidth, this.minWidth);
     newWidth = Math.min(newWidth, this.maxWidth);
 
-<<<<<<< HEAD
-      mask.on('mouseup', () => {
-        mask.hide();
-        mask.off('mousemove');
-        mask.off('mouseup');
-        mask.remove();
-        // to trigger hiding/showing pagination handles of md-tabs
-        this.$window.dispatchEvent(new Event('resize'));
-      });
-=======
     this._resize(newWidth);
   }
->>>>>>> 59b10fc3
 
   _onMouseUp() {
     this._removeMask();
