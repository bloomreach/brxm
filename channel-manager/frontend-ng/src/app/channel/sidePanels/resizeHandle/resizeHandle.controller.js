--- conflicted
+++ resolved
@@ -61,29 +61,24 @@
       return;
     }
 
-<<<<<<< HEAD
-      mask.on('mouseup', () => {
-        mask.hide();
-        mask.off('mousemove');
-        mask.off('mouseup');
-        mask.remove();
-        // Trigger hiding/showing pagination handles of md-tabs
-        this.$window.dispatchEvent(new Event('resize'));
-      });
-=======
     const diff = event.pageX - this.offset;
     let newWidth = this.isInversed ? this.initialWidth - diff : this.initialWidth + diff;
     newWidth = Math.max(newWidth, this.minWidth);
     newWidth = Math.min(newWidth, this.maxWidth);
->>>>>>> 735d4392
 
     this._resize(newWidth);
+  }
+
+  _onMouseUp() {
+    this._removeMask();
+    // Trigger hiding/showing pagination handles of md-tabs
+    this.$window.dispatchEvent(new Event('resize'));
   }
 
   _createMask() {
     this.mask = $('<div class="resize-handle-mask"></div>')
       .on('mousemove', this._onMouseMove.bind(this))
-      .on('mouseup', this._removeMask.bind(this))
+      .on('mouseup', this._onMouseUp.bind(this))
       .show()
       .appendTo('body');
   }
