/*
 * Copyright 2016-2018 Hippo B.V. (http://www.onehippo.com)
 *
 * Licensed under the Apache License, Version 2.0 (the "License");
 * you may not use this file except in compliance with the License.
 * You may obtain a copy of the License at
 *
 *  http://www.apache.org/licenses/LICENSE-2.0
 *
 * Unless required by applicable law or agreed to in writing, software
 * distributed under the License is distributed on an "AS IS" BASIS,
 * WITHOUT WARRANTIES OR CONDITIONS OF ANY KIND, either express or implied.
 * See the License for the specific language governing permissions and
 * limitations under the License.
 */

class LeftSidePanelCtrl {
  constructor(
    $element,
<<<<<<< HEAD
    $scope,
=======
    localStorageService,
    SidePanelService,
>>>>>>> 07aad168
    CatalogService,
    ChannelService,
    SidePanelService,
    SiteMapService,
  ) {
    'ngInject';

    this.$element = $element;
<<<<<<< HEAD
    this.$scope = $scope;
=======
    this.localStorageService = localStorageService;
>>>>>>> 07aad168
    this.CatalogService = CatalogService;
    this.ChannelService = ChannelService;
    this.SidePanelService = SidePanelService;
    this.SiteMapService = SiteMapService;
<<<<<<< HEAD
=======
    this.HippoIframeService = HippoIframeService;
    this.SiteMapService = SiteMapService;
    this.ChannelService = ChannelService;

    this.lastSavedWidth = null;
  }

  $onInit() {
    this.lastSavedWidth = this.localStorageService.get('leftSidePanelWidth') || '320px';
    this.sideNavElement = this.$element.find('.left-side-panel');
    this.sideNavElement.css('width', this.lastSavedWidth);
>>>>>>> 07aad168
  }

  $postLink() {
    this.SidePanelService.initialize('left', this.$element.find('.left-side-panel'));
  }

  onResize(newWidth) {
    this.lastSavedWidth = `${newWidth}px`;
    this.localStorageService.set('leftSidePanelWidth', this.lastSavedWidth);
  }

  isLockedOpen() {
    return this.SidePanelService.isOpen('left');
  }

  showComponentsTab() {
    const catalog = this.getCatalog();
    return this.componentsVisible && catalog.length > 0;
  }

  getCatalog() {
    return this.CatalogService.getComponents();
  }

  getSiteMapItems() {
    return this.SiteMapService.get();
  }

  isSidePanelLifted() {
    return this.SidePanelService.isSidePanelLifted;
  }

  isEditable() {
    return this.ChannelService.isEditable();
  }
}

export default LeftSidePanelCtrl;<|MERGE_RESOLUTION|>--- conflicted
+++ resolved
@@ -17,12 +17,7 @@
 class LeftSidePanelCtrl {
   constructor(
     $element,
-<<<<<<< HEAD
-    $scope,
-=======
     localStorageService,
-    SidePanelService,
->>>>>>> 07aad168
     CatalogService,
     ChannelService,
     SidePanelService,
@@ -31,20 +26,11 @@
     'ngInject';
 
     this.$element = $element;
-<<<<<<< HEAD
-    this.$scope = $scope;
-=======
     this.localStorageService = localStorageService;
->>>>>>> 07aad168
     this.CatalogService = CatalogService;
     this.ChannelService = ChannelService;
     this.SidePanelService = SidePanelService;
     this.SiteMapService = SiteMapService;
-<<<<<<< HEAD
-=======
-    this.HippoIframeService = HippoIframeService;
-    this.SiteMapService = SiteMapService;
-    this.ChannelService = ChannelService;
 
     this.lastSavedWidth = null;
   }
@@ -53,7 +39,6 @@
     this.lastSavedWidth = this.localStorageService.get('leftSidePanelWidth') || '320px';
     this.sideNavElement = this.$element.find('.left-side-panel');
     this.sideNavElement.css('width', this.lastSavedWidth);
->>>>>>> 07aad168
   }
 
   $postLink() {
