/*
 * Copyright 2018 Hippo B.V. (http://www.onehippo.com)
 *
 * Licensed under the Apache License, Version 2.0 (the "License");
 * you may not use this file except in compliance with the License.
 * You may obtain a copy of the License at
 *
 *  http://www.apache.org/licenses/LICENSE-2.0
 *
 * Unless required by applicable law or agreed to in writing, software
 * distributed under the License is distributed on an "AS IS" BASIS,
 * WITHOUT WARRANTIES OR CONDITIONS OF ANY KIND, either express or implied.
 * See the License for the specific language governing permissions and
 * limitations under the License.
 */

describe('EditContentService', () => {
  let $q;
  let $rootScope;
  let $state;
  let $translate;
  let $window;
  let ContentEditor;
  let EditContentService;
  let RightSidePanelService;

  beforeEach(() => {
    angular.mock.module('hippo-cm');

    ContentEditor = jasmine.createSpyObj('ContentEditor', [
<<<<<<< HEAD
      'close', 'confirmSaveOrDiscardChanges', 'discardChanges', 'getDocument', 'getDocumentId', 'getDocumentDisplayName', 'getError', 'kill', 'open',
=======
      'confirmClose', 'getDocument', 'getDocumentId', 'getError', 'kill', 'open',
>>>>>>> c6a8804d
    ]);
    RightSidePanelService = jasmine.createSpyObj('RightSidePanelService', ['clearContext', 'setContext', 'setTitle', 'startLoading', 'stopLoading']);

    angular.mock.module(($provide) => {
      $provide.value('ContentEditor', ContentEditor);
      $provide.value('RightSidePanelService', RightSidePanelService);
    });

    inject((_$q_, _$rootScope_, _$state_, _$translate_, _$window_, _EditContentService_) => {
      $q = _$q_;
      $rootScope = _$rootScope_;
      $state = _$state_;
      $translate = _$translate_;
      $window = _$window_;
      EditContentService = _EditContentService_;
    });

    spyOn($translate, 'instant').and.callThrough();
  });

  function editDocument(document) {
    ContentEditor.open.and.returnValue($q.resolve());
    ContentEditor.getDocument.and.returnValue(document);
    ContentEditor.getDocumentId.and.returnValue(document.id);

    EditContentService.startEditing(document.id);
    $rootScope.$digest();
  }

  function editLockedDocument(documentId, displayName) {
    ContentEditor.open.and.returnValue($q.resolve());
    ContentEditor.getDocument.and.returnValue(undefined);
    ContentEditor.getDocumentDisplayName.and.returnValue(displayName);

    EditContentService.startEditing(documentId);
    $rootScope.$digest();
  }

  it('starts editing a document', () => {
    const document = {
      id: '42',
    };
    editDocument(document);

    expect(RightSidePanelService.clearContext).toHaveBeenCalled();
    expect(RightSidePanelService.startLoading).toHaveBeenCalled();
    expect(ContentEditor.open).toHaveBeenCalledWith(document.id);
    expect($translate.instant).toHaveBeenCalledWith('DOCUMENT');
    expect(RightSidePanelService.setTitle).toHaveBeenCalledWith('DOCUMENT');
    expect(RightSidePanelService.stopLoading).toHaveBeenCalled();
  });

  it('starts editing a locked document', () => {
    const documentId = '42';
    const displayName = 'Locked document';
    editLockedDocument(documentId, displayName);

    expect(RightSidePanelService.clearContext).toHaveBeenCalled();
    expect(RightSidePanelService.setTitle).toHaveBeenCalledWith('DOCUMENT');
    expect(RightSidePanelService.startLoading).toHaveBeenCalled();
    expect(ContentEditor.open).toHaveBeenCalledWith(documentId);
    expect($translate.instant).toHaveBeenCalledWith('DOCUMENT');
    expect(RightSidePanelService.setTitle).toHaveBeenCalledWith('Locked document');
    expect(RightSidePanelService.stopLoading).toHaveBeenCalled();
  });

  it('stops editing', () => {
    spyOn($state, 'go');
    EditContentService.stopEditing();
    expect($state.go).toHaveBeenCalledWith('hippo-cm.channel');
  });

  describe('other editor opened', () => {
    beforeEach(() => {
      const document = {
        id: '42',
      };
      editDocument(document);
      spyOn($state, 'go').and.callThrough();
    });

    it('kills an open editor for the same document', () => {
      $window.CMS_TO_APP.publish('kill-editor', '42');

      expect(ContentEditor.kill).toHaveBeenCalled();
      expect($state.go).toHaveBeenCalledWith('hippo-cm.channel');
    });

    it('does not kill an open editor for another document', () => {
      $window.CMS_TO_APP.publish('kill-editor', '1');

      expect(ContentEditor.kill).not.toHaveBeenCalled();
      expect($state.go).not.toHaveBeenCalled();
    });

    it('does not kill an open editor when another state is active', () => {
      EditContentService.stopEditing();
      $rootScope.$digest();

      $window.CMS_TO_APP.publish('kill-editor', '42');

      expect(ContentEditor.kill).not.toHaveBeenCalled();
    });
  });

  it('confirms closing the open editor when the channel is closed', () => {
    const document = {
      id: '42',
    };
    editDocument(document);
    ContentEditor.confirmClose.and.returnValue($q.resolve());

    $state.go('hippo-cm');
    $rootScope.$digest();

    expect(ContentEditor.confirmClose).toHaveBeenCalledWith('SAVE_CHANGES_ON_CLOSE_CHANNEL');
    expect($state.$current.name).toBe('hippo-cm');
  });

  it('does not close the editor when the channel is closed but confirming save or discard changes is canceled', () => {
    const document = {
      id: '42',
    };
    editDocument(document);
    ContentEditor.confirmClose.and.returnValue($q.reject());

    $state.go('hippo-cm');
    $rootScope.$digest();

    expect(ContentEditor.confirmClose).toHaveBeenCalledWith('SAVE_CHANGES_ON_CLOSE_CHANNEL');
    expect($state.$current.name).toBe('hippo-cm.channel.edit-content');
  });
});<|MERGE_RESOLUTION|>--- conflicted
+++ resolved
@@ -28,11 +28,7 @@
     angular.mock.module('hippo-cm');
 
     ContentEditor = jasmine.createSpyObj('ContentEditor', [
-<<<<<<< HEAD
-      'close', 'confirmSaveOrDiscardChanges', 'discardChanges', 'getDocument', 'getDocumentId', 'getDocumentDisplayName', 'getError', 'kill', 'open',
-=======
-      'confirmClose', 'getDocument', 'getDocumentId', 'getError', 'kill', 'open',
->>>>>>> c6a8804d
+      'confirmClose', 'close', 'confirmSaveOrDiscardChanges', 'discardChanges', 'getDocument', 'getDocumentId', 'getDocumentDisplayName', 'getError', 'kill', 'open',
     ]);
     RightSidePanelService = jasmine.createSpyObj('RightSidePanelService', ['clearContext', 'setContext', 'setTitle', 'startLoading', 'stopLoading']);
 
