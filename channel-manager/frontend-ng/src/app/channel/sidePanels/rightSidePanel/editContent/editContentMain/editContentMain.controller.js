--- conflicted
+++ resolved
@@ -118,15 +118,10 @@
   }
 
   discard() {
-<<<<<<< HEAD
-    const messageKey = this.isRetainable() ? 'CONFIRM_DISCARD_UNSAVED_RETAINABLE_DRAFT_CHANGES_MESSAGE'
-      : 'CONFIRM_DISCARD_UNSAVED_CHANGES_MESSAGE';
-=======
     const messageKey = this.isRetainable()
       ? 'CONFIRM_DISCARD_DOCUMENT_UNSAVED_RETAINABLE_DRAFT_CHANGES_MESSAGE'
       : 'CONFIRM_DISCARD_DOCUMENT_UNSAVED_CHANGES_MESSAGE';
 
->>>>>>> c6d57e9f
     return this._confirmDiscardChanges(messageKey)
       .then(() => {
         this.form.$setPristine();
