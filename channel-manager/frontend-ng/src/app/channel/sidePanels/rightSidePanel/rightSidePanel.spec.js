/*
 * Copyright 2016-2017 Hippo B.V. (http://www.onehippo.com)
 *
 * Licensed under the Apache License, Version 2.0 (the "License");
 * you may not use this file except in compliance with the License.
 * You may obtain a copy of the License at
 *
 *  http://www.apache.org/licenses/LICENSE-2.0
 *
 * Unless required by applicable law or agreed to in writing, software
 * distributed under the License is distributed on an "AS IS" BASIS,
 * WITHOUT WARRANTIES OR CONDITIONS OF ANY KIND, either express or implied.
 * See the License for the specific language governing permissions and
 * limitations under the License.
 */

describe('RightSidePanel', () => {
  let $componentController;
  let $q;
  let $rootScope;
  let SidePanelService;
  let CmsService;
  let ChannelService;

  let $ctrl;
  let $scope;
  let sidePanelHandlers;

  beforeEach(() => {
    angular.mock.module('hippo-cm');

    inject((_$componentController_, _$q_, _$rootScope_, _$timeout_, _$translate_, _ChannelService_) => {
      $componentController = _$componentController_;
      $q = _$q_;
      $rootScope = _$rootScope_;
      ChannelService = _ChannelService_;
    });

    SidePanelService = jasmine.createSpyObj('SidePanelService', ['initialize', 'isOpen', 'close']);

    CmsService = jasmine.createSpyObj('CmsService', ['reportUsageStatistic']);

    $scope = $rootScope.$new();
    const $element = angular.element('<div></div>');
    $ctrl = $componentController('rightSidePanel', {
      $scope,
      $element,
      SidePanelService,
      CmsService,
    });
    $rootScope.$apply();

    sidePanelHandlers = {
      onOpen: SidePanelService.initialize.calls.mostRecent().args[2],
      onClose: SidePanelService.initialize.calls.mostRecent().args[3],
    };
  });

  it('should set full width mode on and off', () => {
    $ctrl.setFullWidth(true);
    expect($ctrl.$element.hasClass('fullwidth')).toBe(true);
    expect($ctrl.isFullWidth).toBe(true);
    expect(CmsService.reportUsageStatistic).toHaveBeenCalledWith('CMSChannelsFullScreen');

    CmsService.reportUsageStatistic.calls.reset();

    $ctrl.setFullWidth(false);
    expect($ctrl.$element.hasClass('fullwidth')).toBe(false);
    expect($ctrl.isFullWidth).toBe(false);
    expect(CmsService.reportUsageStatistic).not.toHaveBeenCalled();
  });

  it('should update local storage on resize', () => {
    $ctrl.onResize(800);

    expect($ctrl.lastSavedWidth).toBe('800px');
    expect($ctrl.localStorageService.get('rightSidePanelWidth')).toBe('800px');
  });

  it('should load last saved width of right side panel', () => {
    spyOn($ctrl.localStorageService, 'get').and.callFake(() => '800px');

    $ctrl.$onInit();

    expect($ctrl.localStorageService.get).toHaveBeenCalledWith('rightSidePanelWidth');
    expect($ctrl.lastSavedWidth).toBe('800px');

    $ctrl.localStorageService.get.and.callFake(() => null);

    $ctrl.$onInit();

    expect($ctrl.localStorageService.get).toHaveBeenCalledWith('rightSidePanelWidth');
    expect($ctrl.lastSavedWidth).toBe('440px');
  });

  describe('when upon initialization or opening the panel', () => {
    let testId;
    function openEditor(documentId) {
      $ctrl.openEditor(documentId);
      $rootScope.$digest();
    }
    beforeEach(() => {
      spyOn($ctrl, '_onOpen');
      testId = 'documentId';
      $ctrl._resetBeforeStateChange();
    });

    it('initializes the channel right side panel service', () => {
      expect(SidePanelService.initialize).toHaveBeenCalled();
      expect($ctrl.documentId).not.toBeDefined();
      expect($ctrl.editing).not.toBeDefined();
      expect($ctrl.createContent).not.toBeDefined();
    });

    it('calls 2 initialization functions on oepn', () => {
      spyOn($ctrl, 'openEditor');
      sidePanelHandlers.onOpen(testId);
      $rootScope.$digest();

      expect($ctrl.openEditor).toHaveBeenCalledWith(testId);
      expect($ctrl._onOpen).toHaveBeenCalled();
    });

    it('initialises editContent if documentId is passed', () => {
      openEditor(testId);
      expect($ctrl.documentId).toBe(testId);
      expect($ctrl.editing).toBeTruthy();
    });

    it('initialises new content if no document id is passed', () => {
      openEditor(null);
      expect($ctrl.documentId).toBeFalsy();
      expect($ctrl.createContent).toBeTruthy();
    });

    it('Doesnt open a new document if beforeStateChange is rejected', () => {
      $ctrl.documentId = 'test';
      $ctrl.editing = true;
      spyOn($ctrl, 'beforeStateChange');
      $ctrl.beforeStateChange.and.returnValue($q.reject());
      openEditor(testId);

      expect($ctrl.documentId).toEqual('test');
      expect($ctrl.editing).toBeTruthy();
    });

    it('open a new document if beforeStateChange is resolved', () => {
      $ctrl.documentId = 'test';
      $ctrl.editing = true;
      spyOn($ctrl, 'beforeStateChange');
      $ctrl.beforeStateChange.and.returnValue($q.resolve());
      openEditor(testId);

      expect($ctrl.documentId).toEqual(testId);
      expect($ctrl.editing).toBeTruthy();
    });
  });

  it('knows when it is locked open', () => {
    SidePanelService.isOpen.and.returnValue(true);
    expect($ctrl.isLockedOpen()).toBe(true);
  });

  it('knows when it is not locked open', () => {
    SidePanelService.isOpen.and.returnValue(false);
    expect($ctrl.isLockedOpen()).toBe(false);
  });

  it('closes the panel', () => {
    spyOn($ctrl, '_resetBeforeStateChange');
    SidePanelService.close.and.returnValue($q.resolve());
    $ctrl.closePanel();
    $rootScope.$digest();
    expect(SidePanelService.close).toHaveBeenCalledWith('right');

    $ctrl.documentId = 'test';
    $ctrl.editing = true;
    $ctrl.closePanel();
    $rootScope.$digest();
    expect(SidePanelService.close).toHaveBeenCalledWith('right');
    expect($ctrl._resetBeforeStateChange).toHaveBeenCalled();
    expect($ctrl.documentId).toBeUndefined();
    expect($ctrl.editing).toBeUndefined();
    expect($ctrl.createContent).toBeUndefined();
  });

  it('should close right side panel', () => {
    spyOn(ChannelService, 'setToolbarDisplayed');
    spyOn($ctrl, 'setFullWidth');
    SidePanelService.close.and.returnValue($q.resolve());

    ChannelService.isToolbarDisplayed = false;
    $ctrl.closePanel();
    $scope.$apply();

    expect(ChannelService.setToolbarDisplayed).toHaveBeenCalledWith(true);
    expect($ctrl.setFullWidth).toHaveBeenCalledWith(false);
  });

  describe('onBeforeStateChange', () => {
    it('Should set and unset a onBeforeStateChange callback', () => {
      const firstCallback = jasmine.createSpy('firstCallback', () => $q.resolve()).and.callThrough();

<<<<<<< HEAD
    expect($ctrl._resetState).toHaveBeenCalled();
    expect($ctrl.templateQuery).toEqual(true);
    expect($ctrl.title).toEqual('NEW_CONTENT');
=======
      $ctrl.onBeforeStateChange(firstCallback);
      $ctrl.openEditor('testId');
      expect(firstCallback).toHaveBeenCalled();
      SidePanelService.close.and.returnValue($q.resolve());
      $ctrl.closePanel();
      $rootScope.$digest();
      firstCallback.calls.reset();
      $ctrl.openEditor();
      expect(firstCallback).not.toHaveBeenCalled();
    });
>>>>>>> 5bc25d5f
  });
});
<|MERGE_RESOLUTION|>--- conflicted
+++ resolved
@@ -200,12 +200,6 @@
   describe('onBeforeStateChange', () => {
     it('Should set and unset a onBeforeStateChange callback', () => {
       const firstCallback = jasmine.createSpy('firstCallback', () => $q.resolve()).and.callThrough();
-
-<<<<<<< HEAD
-    expect($ctrl._resetState).toHaveBeenCalled();
-    expect($ctrl.templateQuery).toEqual(true);
-    expect($ctrl.title).toEqual('NEW_CONTENT');
-=======
       $ctrl.onBeforeStateChange(firstCallback);
       $ctrl.openEditor('testId');
       expect(firstCallback).toHaveBeenCalled();
@@ -216,6 +210,5 @@
       $ctrl.openEditor();
       expect(firstCallback).not.toHaveBeenCalled();
     });
->>>>>>> 5bc25d5f
   });
 });
