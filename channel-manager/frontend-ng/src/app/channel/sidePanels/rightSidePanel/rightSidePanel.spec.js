/*
 * Copyright 2016-2018 Hippo B.V. (http://www.onehippo.com)
 *
 * Licensed under the Apache License, Version 2.0 (the "License");
 * you may not use this file except in compliance with the License.
 * You may obtain a copy of the License at
 *
 *  http://www.apache.org/licenses/LICENSE-2.0
 *
 * Unless required by applicable law or agreed to in writing, software
 * distributed under the License is distributed on an "AS IS" BASIS,
 * WITHOUT WARRANTIES OR CONDITIONS OF ANY KIND, either express or implied.
 * See the License for the specific language governing permissions and
 * limitations under the License.
 */

describe('RightSidePanel', () => {
  let $componentController;
  let $q;
  let $rootScope;
  let $state;
<<<<<<< HEAD
  let $stateRegistry;
=======
  let $timeout;
>>>>>>> eacdde7b
  let ChannelService;
  let CmsService;
  let RightSidePanelService;
  let SidePanelService;

  let $ctrl;
  let $scope;
  let $element;

  beforeEach(() => {
    angular.mock.module('hippo-cm');

<<<<<<< HEAD
    inject((_$componentController_, _$q_, _$rootScope_, _$state_, _$stateRegistry_, _ChannelService_, _RightSidePanelService_) => {
=======
    inject((_$componentController_, _$q_, _$rootScope_, _$state_, _$timeout_, _ChannelService_, _RightSidePanelService_) => {
>>>>>>> eacdde7b
      $componentController = _$componentController_;
      $q = _$q_;
      $rootScope = _$rootScope_;
      $state = _$state_;
<<<<<<< HEAD
      $stateRegistry = _$stateRegistry_;
=======
      $timeout = _$timeout_;
>>>>>>> eacdde7b
      ChannelService = _ChannelService_;
      RightSidePanelService = _RightSidePanelService_;
    });

    CmsService = jasmine.createSpyObj('CmsService', ['reportUsageStatistic']);
    SidePanelService = jasmine.createSpyObj('SidePanelService', ['initialize', 'isOpen', 'close', 'open']);

    $scope = $rootScope.$new();
    $element = angular.element('<div></div>');
    $ctrl = $componentController('rightSidePanel', {
      $element,
      $scope,
      CmsService,
      SidePanelService,
    });
    $rootScope.$digest();
  });

  it('knows the loading state', () => {
    RightSidePanelService.startLoading();
    $timeout.flush();
    expect($ctrl.isLoading()).toBe(true);

    RightSidePanelService.stopLoading();
    expect($ctrl.isLoading()).toBe(false);
  });

  it('knows the title', () => {
    RightSidePanelService.setTitle('test title');
    expect($ctrl.getTitle()).toEqual('test title');

    RightSidePanelService.clearTitle();
    expect($ctrl.getTitle()).toEqual('');
  });

  it('sets full width mode on and off', () => {
    $ctrl.setFullWidth(true);
    expect($ctrl.$element.hasClass('fullwidth')).toBe(true);
    expect($ctrl.isFullWidth).toBe(true);
    expect(CmsService.reportUsageStatistic).toHaveBeenCalledWith('CMSChannelsFullScreen');

    CmsService.reportUsageStatistic.calls.reset();

    $ctrl.setFullWidth(false);
    expect($ctrl.$element.hasClass('fullwidth')).toBe(false);
    expect($ctrl.isFullWidth).toBe(false);
    expect(CmsService.reportUsageStatistic).not.toHaveBeenCalled();
  });

  it('updates local storage on resize', () => {
    $ctrl.onResize(800);

    expect($ctrl.lastSavedWidth).toBe('800px');
    expect($ctrl.localStorageService.get('rightSidePanelWidth')).toBe('800px');
  });

  it('detects ESC keypress', () => {
    const e = angular.element.Event('keydown');
    e.which = 27;

    spyOn($state, 'go');
    $ctrl.$element.trigger(e);
    expect($state.go).toHaveBeenCalledWith('hippo-cm.channel');
  });

  it('ignores other keypresses', () => {
    const e = angular.element.Event('keydown');
    e.which = 28;

    spyOn($state, 'go');
    $ctrl.$element.trigger(e);
    expect($state.go).not.toHaveBeenCalled();
  });

  it('loads last saved width of right side panel', () => {
    spyOn($ctrl.localStorageService, 'get').and.callFake(() => '800px');

    $ctrl.$onInit();

    expect($ctrl.localStorageService.get).toHaveBeenCalledWith('rightSidePanelWidth');
    expect($ctrl.lastSavedWidth).toBe('800px');

    $ctrl.localStorageService.get.and.callFake(() => null);

    $ctrl.$onInit();

    expect($ctrl.localStorageService.get).toHaveBeenCalledWith('rightSidePanelWidth');
    expect($ctrl.lastSavedWidth).toBe('440px');
  });

  it('knows when it is locked open', () => {
    SidePanelService.isOpen.and.returnValue(true);
    expect($ctrl.isLockedOpen()).toBe(true);
  });

  it('knows when it is not locked open', () => {
    SidePanelService.isOpen.and.returnValue(false);
    expect($ctrl.isLockedOpen()).toBe(false);
  });

  it('opens the panel when transitioning to state "hippo-cm.channel.*"', () => {
    spyOn($ctrl.localStorageService, 'get').and.returnValue('800px');
    $ctrl.$onInit();
    SidePanelService.open.and.returnValue($q.resolve());

    $state.go('hippo-cm.channel.edit-content', { channelId: 'channelId', documentId: 'docId' });
    $rootScope.$digest();

    expect($element.hasClass('sidepanel-open')).toBe(true);
    expect($element.css('width')).toBe('800px');
    expect($element.css('max-width')).toBe('800px');
  });

  it('opens the panel when transitioning to state "hippo-cm.channel.**"', () => {
    $stateRegistry.register({ name: 'hippo-cm.channel.page-info.test' });

    spyOn($ctrl.localStorageService, 'get').and.returnValue('800px');
    $ctrl.$onInit();
    SidePanelService.open.and.returnValue($q.resolve());

    $state.go('hippo-cm.channel.page-info.test');
    $rootScope.$digest();

    expect($element.hasClass('sidepanel-open')).toBe(true);
    expect($element.css('width')).toBe('800px');
    expect($element.css('max-width')).toBe('800px');
  });

  it('closes the panel when transitioning back to state "hippo-cm.channel"', () => {
    spyOn(ChannelService, 'setToolbarDisplayed');
    SidePanelService.open.and.returnValue($q.resolve());
    SidePanelService.close.and.returnValue($q.resolve());
    ChannelService.isToolbarDisplayed = false;

    $ctrl.$onInit();

    $state.go('hippo-cm.channel.edit-content', { channelId: 'channelId', documentId: 'docId' });
    $rootScope.$digest();

    $state.go('hippo-cm.channel');
    $rootScope.$digest();

    expect($element.hasClass('sidepanel-open')).toBe(false);
    expect($element.css('max-width')).toBe('0px');
    expect(ChannelService.setToolbarDisplayed).toHaveBeenCalledWith(true);
    expect($element.hasClass('fullwidth')).toBe(false);
  });
});<|MERGE_RESOLUTION|>--- conflicted
+++ resolved
@@ -19,11 +19,8 @@
   let $q;
   let $rootScope;
   let $state;
-<<<<<<< HEAD
   let $stateRegistry;
-=======
   let $timeout;
->>>>>>> eacdde7b
   let ChannelService;
   let CmsService;
   let RightSidePanelService;
@@ -36,20 +33,13 @@
   beforeEach(() => {
     angular.mock.module('hippo-cm');
 
-<<<<<<< HEAD
-    inject((_$componentController_, _$q_, _$rootScope_, _$state_, _$stateRegistry_, _ChannelService_, _RightSidePanelService_) => {
-=======
-    inject((_$componentController_, _$q_, _$rootScope_, _$state_, _$timeout_, _ChannelService_, _RightSidePanelService_) => {
->>>>>>> eacdde7b
+    inject((_$componentController_, _$q_, _$rootScope_, _$state_, _$stateRegistry_, _$timeout_, _ChannelService_, _RightSidePanelService_) => {
       $componentController = _$componentController_;
       $q = _$q_;
       $rootScope = _$rootScope_;
       $state = _$state_;
-<<<<<<< HEAD
       $stateRegistry = _$stateRegistry_;
-=======
       $timeout = _$timeout_;
->>>>>>> eacdde7b
       ChannelService = _ChannelService_;
       RightSidePanelService = _RightSidePanelService_;
     });
