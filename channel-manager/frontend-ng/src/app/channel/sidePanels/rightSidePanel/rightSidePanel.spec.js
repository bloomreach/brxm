--- conflicted
+++ resolved
@@ -93,11 +93,7 @@
     expect($ctrl.lastSavedWidth).toBe('440px');
   });
 
-<<<<<<< HEAD
   describe('when initializing or opening the panel', () => {
-=======
-  describe('Upon initialization or opening the panel', () => {
->>>>>>> c32d220a
     let testId;
     let testOptions;
 
@@ -146,11 +142,9 @@
       expect($ctrl._openCreateContent).toHaveBeenCalledWith(testOptions);
       expect($ctrl.options).toBe(testOptions);
       expect($ctrl.creating).toBeTruthy();
-      expect($ctrl.title).toEqual('NEW_CONTENT');
-    });
-
-<<<<<<< HEAD
-    it('Doesnt open a new document if beforeStateChange is rejected', () => {
+    });
+
+    xit('Doesnt call beforeStateChange and lets editor handle pending changes', () => {
       $ctrl.options = 'test';
       $ctrl.editing = true;
       spyOn($ctrl, 'beforeStateChange');
@@ -161,13 +155,13 @@
 
       expect($ctrl.options).toEqual('test');
       expect($ctrl.editing).toBeTruthy();
-=======
+    });
+
     it('Doesnt call beforeStateChange and lets editor handle pending changes', () => {
       $ctrl.documentId = 'test';
       $ctrl.editing = true;
       spyOn($ctrl, 'beforeStateChange');
       expect($ctrl.beforeStateChange).not.toHaveBeenCalled();
->>>>>>> c32d220a
     });
 
     it('open a new document if beforeStateChange is resolved', () => {
@@ -183,15 +177,15 @@
     });
 
     it('doesnt call beforeStateChange when changing between one createContent to another', () => {
-      $ctrl.createContent = true;
-      $ctrl.openEditor(null);
+      $ctrl.creating = true;
+      $ctrl._openEditContent(null);
       spyOn($ctrl, 'beforeStateChange');
       expect($ctrl.beforeStateChange).not.toHaveBeenCalled();
     });
 
     it('adds required view classes', () => {
       $ctrl.lastSavedWidth = '5px';
-      $ctrl._onOpen();
+      $ctrl._onOpen('edit');
       $rootScope.$digest();
       expect($ctrl.$element.hasClass('sidepanel-open')).toEqual(true);
       expect($ctrl.$element.css('width')).toEqual('5px');
@@ -252,11 +246,7 @@
     it('Should set and unset a onBeforeStateChange callback', () => {
       const firstCallback = jasmine.createSpy('firstCallback', () => $q.resolve()).and.callThrough();
       $ctrl.onBeforeStateChange(firstCallback);
-<<<<<<< HEAD
-      $ctrl._onOpen('edit', 'testId');
-=======
-      $ctrl.openEditor(null);
->>>>>>> c32d220a
+      $ctrl._onOpen('edit', null);
       expect(firstCallback).toHaveBeenCalled();
       SidePanelService.close.and.returnValue($q.resolve());
       $ctrl.closePanel();
