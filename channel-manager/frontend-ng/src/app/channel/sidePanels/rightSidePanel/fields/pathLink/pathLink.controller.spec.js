/*
 * Copyright 2018 Hippo B.V. (http://www.onehippo.com)
 *
 * Licensed under the Apache License, Version 2.0 (the "License");
 * you may not use this file except in compliance with the License.
 * You may obtain a copy of the License at
 *
 *  http://www.apache.org/licenses/LICENSE-2.0
 *
 * Unless required by applicable law or agreed to in writing, software
 * distributed under the License is distributed on an "AS IS" BASIS,
 * WITHOUT WARRANTIES OR CONDITIONS OF ANY KIND, either express or implied.
 * See the License for the specific language governing permissions and
 * limitations under the License.
 */

describe('pathLinkController', () => {
  let $componentController;
  let $ctrl;
  let $q;
  let $scope;
<<<<<<< HEAD
  let PickerService;
=======
  let $timeout;
  let CmsService;
>>>>>>> e0cd9a74
  let config;
  let ngModel;

  const $element = angular.element('<div></div>');

  beforeEach(() => {
    angular.mock.module('hippo-cm.channel.rightSidePanel.fields');

<<<<<<< HEAD
    PickerService = jasmine.createSpyObj('PickerService', ['pickPath']);

    angular.mock.module(($provide) => {
      $provide.value('PickerService', PickerService);
    });

    inject((_$componentController_, _$q_, _$rootScope_) => {
      $componentController = _$componentController_;
      $q = _$q_;
=======
    inject((_$componentController_, _$rootScope_, _$timeout_, _CmsService_) => {
      $componentController = _$componentController_;
      $timeout = _$timeout_;
      CmsService = _CmsService_;
>>>>>>> e0cd9a74
      $scope = _$rootScope_.$new();
    });

    ngModel = jasmine.createSpyObj('ngModel', [
      '$setViewValue',
      '$modelValue',
    ]);

    ngModel.$modelValue = 'model-value';
    config = {
      linkpicker: 'link-picker-config',
    };

    $ctrl = $componentController('pathLink', {
      $scope,
      $element,
    }, {
      config,
      displayName: 'TestDisplayName',
      name: 'TestField',
      ngModel,
    });
  });

  describe('$onInit', () => {
    it('initializes the component', () => {
      $ctrl.$onInit();
      $scope.$apply();

      expect($ctrl.config).toEqual(config);
      expect($ctrl.displayName).toEqual('TestDisplayName');
      expect($ctrl.ngModel.$modelValue).toEqual('model-value');
    });
  });

  describe('openLinkPicker', () => {
    it('picks a path', () => {
      PickerService.pickPath.and.returnValue($q.resolve());

      $ctrl.openLinkPicker();

      expect(PickerService.pickPath).toHaveBeenCalledWith(config.linkpicker, ngModel.$modelValue);
    });

    it('updates the view when a path has been picked', (done) => {
      PickerService.pickPath.and.returnValue($q.resolve({ path: 'some/path', displayValue: 'path pretty name' }));
      spyOn($ctrl, '_focusSelectButton');

      $ctrl.openLinkPicker().then(() => {
        expect(ngModel.$setViewValue).toHaveBeenCalledWith('some/path');
        expect($ctrl.displayName).toEqual('path pretty name');
        done();
      });
      $scope.$digest();
    });

    it('focuses the select button when picked a path has been canceled', (done) => {
      PickerService.pickPath.and.returnValue($q.reject());
      spyOn($ctrl, '_focusSelectButton');

      $ctrl.openLinkPicker().finally(() => {
        expect($ctrl._focusSelectButton).toHaveBeenCalled();
        done();
      });
      $scope.$digest();
    });
  });

  describe('focus', () => {
    beforeEach(() => {
      $ctrl.onFocus = jasmine.createSpy();
    });

    it('should forward focus event', () => {
      $ctrl.focus('event');
      expect($ctrl.onFocus).toHaveBeenCalledWith('event');
    });

    it('should focus container', () => {
      $ctrl.mdInputContainer = { setFocused: jasmine.createSpy() };
      $ctrl.focus('event');
      expect($ctrl.mdInputContainer.setFocused).toHaveBeenCalledWith(true);
    });
  });

  describe('blur', () => {
    beforeEach(() => {
      $ctrl.onBlur = jasmine.createSpy();
    });

    it('should forward blur event', () => {
      $ctrl.blur('event');
      $timeout.flush();
      expect($ctrl.onBlur).toHaveBeenCalledWith('event');
    });

    it('should blur container', () => {
      $ctrl.mdInputContainer = { setFocused: jasmine.createSpy() };
      $ctrl.blur('event');
      expect($ctrl.mdInputContainer.setFocused).toHaveBeenCalledWith(false);
    });
  });
});<|MERGE_RESOLUTION|>--- conflicted
+++ resolved
@@ -19,12 +19,8 @@
   let $ctrl;
   let $q;
   let $scope;
-<<<<<<< HEAD
+  let $timeout;
   let PickerService;
-=======
-  let $timeout;
-  let CmsService;
->>>>>>> e0cd9a74
   let config;
   let ngModel;
 
@@ -33,22 +29,16 @@
   beforeEach(() => {
     angular.mock.module('hippo-cm.channel.rightSidePanel.fields');
 
-<<<<<<< HEAD
     PickerService = jasmine.createSpyObj('PickerService', ['pickPath']);
 
     angular.mock.module(($provide) => {
       $provide.value('PickerService', PickerService);
     });
 
-    inject((_$componentController_, _$q_, _$rootScope_) => {
+    inject((_$componentController_, _$q_, _$rootScope_, _$timeout_) => {
       $componentController = _$componentController_;
       $q = _$q_;
-=======
-    inject((_$componentController_, _$rootScope_, _$timeout_, _CmsService_) => {
-      $componentController = _$componentController_;
       $timeout = _$timeout_;
-      CmsService = _CmsService_;
->>>>>>> e0cd9a74
       $scope = _$rootScope_.$new();
     });
 
