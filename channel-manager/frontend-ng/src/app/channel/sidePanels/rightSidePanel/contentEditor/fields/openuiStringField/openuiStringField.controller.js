--- conflicted
+++ resolved
@@ -21,21 +21,14 @@
 const MAX_SIZE_IN_BYTES = 102400;
 
 export default class OpenuiStringFieldController {
-<<<<<<< HEAD
-  constructor($element, $log, ContentEditor, DialogService, OpenUiService) {
-=======
-  constructor($element, $log, ContentEditor, ExtensionService, OpenUiService) {
->>>>>>> 3c98f22f
+  constructor($element, $log, ContentEditor, DialogService, ExtensionService, OpenUiService) {
     'ngInject';
 
     this.$element = $element;
     this.$log = $log;
     this.ContentEditor = ContentEditor;
-<<<<<<< HEAD
     this.DialogService = DialogService;
-=======
     this.ExtensionService = ExtensionService;
->>>>>>> 3c98f22f
     this.OpenUiService = OpenUiService;
   }
 
@@ -47,24 +40,9 @@
 
   $onChanges(changes) {
     if (changes.extensionId) {
-<<<<<<< HEAD
-      this.extensionId = changes.extensionId.currentValue;
-      this.destroyConnection();
-      this.connection = this.OpenUiService.initialize(this.extensionId, {
-        appendTo: this.$element[0],
-        methods: {
-          getDocument: this.getDocument.bind(this),
-          getFieldValue: this.getValue.bind(this),
-          setFieldValue: this.setValue.bind(this),
-          setFieldHeight: this.setHeight.bind(this),
-          openDialog: this.openDialog.bind(this),
-        },
-      });
-=======
       const extensionId = changes.extensionId.currentValue;
       this.createConnection(extensionId);
       this.setInitialHeight(extensionId);
->>>>>>> 3c98f22f
     }
   }
 
@@ -77,10 +55,11 @@
     this.connection = this.OpenUiService.initialize(extensionId, {
       appendTo: this.$element[0],
       methods: {
+        getDocument: this.getDocument.bind(this),
         getFieldValue: this.getValue.bind(this),
         setFieldValue: this.setValue.bind(this),
         setFieldHeight: this.setHeight.bind(this),
-        getDocument: this.getDocument.bind(this),
+        openDialog: this.openDialog.bind(this),
       },
     });
   }
