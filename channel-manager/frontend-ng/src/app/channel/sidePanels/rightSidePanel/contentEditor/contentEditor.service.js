/*
 * Copyright 2018 Hippo B.V. (http://www.onehippo.com)
 *
 * Licensed under the Apache License, Version 2.0 (the "License");
 * you may not use this file except in compliance with the License.
 * You may obtain a copy of the License at
 *
 *  http://www.apache.org/licenses/LICENSE-2.0
 *
 * Unless required by applicable law or agreed to in writing, software
 * distributed under the License is distributed on an "AS IS" BASIS,
 * WITHOUT WARRANTIES OR CONDITIONS OF ANY KIND, either express or implied.
 * See the License for the specific language governing permissions and
 * limitations under the License.
 */

import MultiActionDialogCtrl from './multiActionDialog/multiActionDialog.controller';
import multiActionDialogTemplate from './multiActionDialog/multiActionDialog.html';

const ERROR_MAP = {
  DOES_NOT_EXIST: {
    titleKey: 'FEEDBACK_NOT_FOUND_TITLE',
    messageKey: 'FEEDBACK_NOT_FOUND_MESSAGE',
    disableContentButtons: true,
  },
  NO_CONTENT: {
    titleKey: 'FEEDBACK_NOT_EDITABLE_HERE_TITLE',
    messageKey: 'FEEDBACK_NO_EDITABLE_CONTENT_MESSAGE',
    linkToContentEditor: true,
  },
  NOT_A_DOCUMENT: {
    titleKey: 'FEEDBACK_NOT_A_DOCUMENT_TITLE',
    linkToContentEditor: true,
    messageKey: 'FEEDBACK_NOT_A_DOCUMENT_MESSAGE',
  },
  NOT_FOUND: {
    titleKey: 'FEEDBACK_NOT_FOUND_TITLE',
    messageKey: 'FEEDBACK_NOT_FOUND_MESSAGE',
    disableContentButtons: true,
  },
  OTHER_HOLDER: {
    titleKey: 'FEEDBACK_NOT_EDITABLE_TITLE',
    messageKey: 'FEEDBACK_HELD_BY_OTHER_USER_MESSAGE',
  },
  REQUEST_PENDING: {
    titleKey: 'FEEDBACK_NOT_EDITABLE_TITLE',
    messageKey: 'FEEDBACK_REQUEST_PENDING_MESSAGE',
  },
  UNAVAILABLE: { // default catch-all
    titleKey: 'FEEDBACK_DEFAULT_TITLE',
    linkToContentEditor: true,
    messageKey: 'FEEDBACK_DEFAULT_MESSAGE',
  },
  UNKNOWN_VALIDATOR: {
    titleKey: 'FEEDBACK_NOT_EDITABLE_HERE_TITLE',
    linkToContentEditor: true,
    messageKey: 'FEEDBACK_NO_EDITABLE_CONTENT_MESSAGE',
  },
  PART_OF_PROJECT: {
    title: 'FEEDBACK_NOT_EDITABLE_TITLE',
    messageKey: 'FEEDBACK_PART_OF_PROJECT_MESSAGE',
    hasUser: true,
  },
  CORE_PROJECT: {
    title: 'FEEDBACK_NOT_EDITABLE_TITLE',
    messageKey: 'FEEDBACK_HELD_BY_CORE_PROJECT_MESSAGE',
  },
  PROJECT_INVALID_STATE: {
    title: 'FEEDBACK_NOT_EDITABLE_TITLE',
    messageKey: 'FEEDBACK_PROJECT_INVALID_STATE',
  },
  PROJECT_NOT_FOUND: {
    title: 'FEEDBACK_NOT_EDITABLE_TITLE',
    messageKey: 'FEEDBACK_PROJECT_NOT_FOUND',
  },
};

class ContentEditorService {
  constructor($q, $translate, CmsService, ContentService, DialogService, FeedbackService, FieldService) {
    'ngInject';

    this.$q = $q;
    this.$translate = $translate;
    this.CmsService = CmsService;
    this.ContentService = ContentService;
    this.DialogService = DialogService;
    this.FeedbackService = FeedbackService;
    this.FieldService = FieldService;
  }

  open(documentId) {
    this.close();
    return this._loadDocument(documentId);
  }

  getDocumentId() {
    return this.documentId;
  }

  getDocument() {
    return this.document;
  }

  getDocumentType() {
    return this.documentType;
  }

  isDocumentDirty() {
    return this.documentDirty;
  }

  getPublicationState() {
    return this.publicationState;
  }

  markDocumentDirty() {
    this.documentDirty = true;
  }

  getError() {
    return this.error;
  }

  isEditing() {
    return angular.isDefined(this.document) && angular.isDefined(this.documentType);
  }

  isPublishAllowed() {
    return this.canPublish || this.canRequestPublication;
  }

  _loadDocument(id) {
    this._setDocumentId(id);

    return this.CmsService.closeDocumentWhenValid(id)
      .then(() => this.ContentService.createDraft(id)
        .then((document) => {
          if (this._hasFields(document)) {
            return this.loadDocumentType(document);
          }
          return this.$q.reject(this._noContentResponse(document));
        })
        .catch(response => this._onLoadFailure(response)))
      .catch(() => this._setErrorDraftInvalid());
  }

  _setDocumentId(id) {
    this.documentId = id;
    this.FieldService.setDocumentId(this.documentId);
  }

  _hasFields(document) {
    return document.fields && Object.keys(document.fields).length > 0;
  }

  loadDocumentType(document) {
    this._setDocumentId(document.id);
    return this.ContentService.getDocumentType(document.info.type.id)
      .then((documentType) => {
        this._onLoadSuccess(document, documentType);
        this._reportUnsupportedFieldTypes(documentType);
        return documentType;
      });
  }

  _noContentResponse(document) {
    return {
      data: {
        reason: 'NO_CONTENT',
        params: {
          displayName: document.displayName,
        },
      },
    };
  }

  _setErrorDraftInvalid() {
    this.error = {
      titleKey: 'FEEDBACK_DRAFT_INVALID_TITLE',
      messageKey: 'FEEDBACK_DRAFT_INVALID_MESSAGE',
      linkToContentEditor: true,
    };
  }

  _onLoadSuccess(document, documentType) {
    this.document = document;
    this.documentType = documentType;

    this.documentDirty = document.info && document.info.dirty;
<<<<<<< HEAD
    this.publicationState = document.info && document.info.publicationState;

=======
    this.canPublish = document.info && document.info.canPublish;
    this.canRequestPublication = document.info && document.info.canRequestPublication;
>>>>>>> 0e33e8f6
    delete this.error;
  }

  _reportUnsupportedFieldTypes(documentType) {
    if (documentType.unsupportedFieldTypes) {
      this.CmsService.reportUsageStatistic(
        'VisualEditingUnsupportedFields',
        { unsupportedFieldTypes: documentType.unsupportedFieldTypes.join(',') },
      );
    }
  }

  _onLoadFailure(response) {
    let errorKey;
    let params = null;

    if (this._isErrorInfo(response.data)) {
      const errorInfo = response.data;
      errorKey = errorInfo.reason;
      params = this._extractErrorParams(errorInfo);

      if (errorInfo.params) {
        this.publicationState = errorInfo.params.publicationState;
      }
    } else if (response.status === 404) {
      errorKey = 'NOT_FOUND';
    } else {
      errorKey = 'UNAVAILABLE';
    }

    this.error = ERROR_MAP[errorKey];
    if (params) {
      this.error.messageParams = params;
    }
  }

  save() {
    return this._saveDraft()
      .catch((response) => {
        let params;
        let errorKey = 'ERROR_UNABLE_TO_SAVE';

        if (this._isErrorInfo(response.data)) {
          const errorInfo = response.data;
          errorKey = `ERROR_${errorInfo.reason}`;
          params = this._extractErrorParams(errorInfo);
        } else if (this._isDocument(response.data)) {
          errorKey = 'ERROR_INVALID_DATA';
          this._reloadDocumentType();
        }

        if (params) {
          this.FeedbackService.showError(errorKey, params);
        } else {
          this.FeedbackService.showError(errorKey);
        }

        return this.$q.reject(); // tell the caller that saving has failed.
      });
  }

  _saveDraft() {
    if (!this.documentDirty) {
      return this.$q.resolve();
    }
    return this.ContentService.saveDraft(this.document)
      .then(savedDocument => this._onLoadSuccess(savedDocument, this.documentType));
  }

  _isDocument(obj) {
    return obj && obj.id; // Document has an ID field, ErrorInfo doesn't.
  }

  _isErrorInfo(obj) {
    return obj && obj.reason; // ErrorInfo has a reason field, Document doesn't.
  }

  _extractErrorParams(errorInfo) {
    if (!angular.isDefined(errorInfo.params)) {
      return undefined;
    }

    const params = angular.copy(errorInfo.params);

    const user = params.userName || params.userId;
    if (user) {
      params.user = user;
      delete params.userId;
      delete params.userName;
    }

    delete params.publicationState;

    if (errorInfo.reason === 'PART_OF_PROJECT') {
      params.projectName = errorInfo.params.projectName;
      params.projectState = errorInfo.params.projectState;
    }

    return params;
  }

  _reloadDocumentType() {
    this.ContentService.getDocumentType(this.document.info.type.id)
      .then((documentType) => {
        this.documentType = documentType;
      })
      .catch((response) => {
        this._onLoadFailure(response);
      });
  }

  kill() {
    this.killed = true;
  }

  confirmDiscardChanges(messageKey, titleKey) {
    if (this._doNotConfirm()) {
      return this.$q.resolve();
    }
    const translateParams = {
      documentName: this.document.displayName,
    };

    const confirm = this.DialogService.confirm()
      .textContent(this.$translate.instant(messageKey, translateParams))
      .ok(this.$translate.instant('DISCARD'))
      .cancel(this.$translate.instant('CANCEL'));

    if (titleKey) {
      confirm.title(this.$translate.instant(titleKey, translateParams));
    }

    return this.DialogService.show(confirm);
  }

  /**
   * Possible return values:
   * - resolved promise with value 'SAVE' when changes have been saved
   * - resolved promise with value 'DISCARD' when changes have been discarded
   * - rejected promise when user canceled
   */
  confirmSaveOrDiscardChanges(messageKey) {
    return this._askSaveOrDiscardChanges(messageKey)
      .then((action) => {
        switch (action) {
          case 'SAVE':
            return this._saveDraft()
              .then(() => action); // let caller know that changes have been saved
          default:
            return this.$q.resolve(action); // let caller know that changes have not been saved
        }
      });
  }

  _askSaveOrDiscardChanges(messageKey) {
    if (this._doNotConfirm()) {
      return this.$q.resolve('DISCARD');
    }

    const message = this.$translate.instant(messageKey, { documentName: this.document.displayName });
    const title = this.$translate.instant('SAVE_CHANGES_TITLE');

    return this.DialogService.show({
      template: multiActionDialogTemplate,
      controller: MultiActionDialogCtrl,
      controllerAs: '$ctrl',
      locals: {
        title,
        message,
        actions: ['DISCARD', 'SAVE'],
      },
      bindToController: true,
    });
  }

  _doNotConfirm() {
    return !this.documentDirty // no pending changes, no dialog, continue normally
      || this.killed; // editor was killed, don't show dialog
  }

  deleteDraft() {
    if (this.isEditing() && !this.killed) {
      return this.ContentService.deleteDraft(this.document.id);
    }
    return this.$q.resolve();
  }

  deleteDocument() {
    if (this.isEditing() && !this.killed) {
      return this.ContentService.deleteDocument(this.document.id)
        .catch((error) => {
          this.FeedbackService.showError(`ERROR_${error.data.reason}`, error.data.params);
        });
    }
    return this.$q.resolve();
  }

  close() {
    delete this.documentId;
    delete this.document;
    delete this.documentType;
    delete this.documentDirty;
    delete this.publicationState;
    delete this.error;
    delete this.killed;
  }
}

export default ContentEditorService;<|MERGE_RESOLUTION|>--- conflicted
+++ resolved
@@ -187,13 +187,10 @@
     this.documentType = documentType;
 
     this.documentDirty = document.info && document.info.dirty;
-<<<<<<< HEAD
-    this.publicationState = document.info && document.info.publicationState;
-
-=======
     this.canPublish = document.info && document.info.canPublish;
     this.canRequestPublication = document.info && document.info.canRequestPublication;
->>>>>>> 0e33e8f6
+    this.publicationState = document.info && document.info.publicationState;
+
     delete this.error;
   }
 
