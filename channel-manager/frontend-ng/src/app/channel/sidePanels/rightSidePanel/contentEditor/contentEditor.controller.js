--- conflicted
+++ resolved
@@ -88,8 +88,11 @@
   publish() {
     this.CmsService.reportUsageStatistic('VisualEditingPublishButton');
     return this.ContentEditor.confirmPublication()
-<<<<<<< HEAD
-      .then(() => {
+      .then(() => this._doPublish());
+  }
+
+  _doPublish() {
+    return this.showLoadingIndicator(() => {
         if (this.ContentEditor.isDocumentDirty()) {
           this.save().then(() => this.ContentEditor.publish());
         } else {
@@ -97,17 +100,8 @@
         }
         this.CmsService.reportUsageStatistic('VisualEditingLightboxPublish');
       },
-      )
+    )
       .catch(() => this.CmsService.reportUsageStatistic('VisualEditingLightboxCancel'));
-=======
-      .then(() => this._doPublish());
-  }
-
-  _doPublish() {
-    return this.showLoadingIndicator(() => (this.ContentEditor.isDocumentDirty()
-      ? this.save().then(() => this.ContentEditor.publish())
-      : this.ContentEditor.publish()),
-    );
   }
 
   cancelRequestPublication() {
@@ -120,7 +114,6 @@
       .finally(() => {
         this.loading = false;
       });
->>>>>>> e445b14c
   }
 }
 
