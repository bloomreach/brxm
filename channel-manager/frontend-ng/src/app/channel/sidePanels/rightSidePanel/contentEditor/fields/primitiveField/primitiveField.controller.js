/*
 * Copyright 2016-2018 Hippo B.V. (http://www.onehippo.com)
 *
 * Licensed under the Apache License, Version 2.0 (the "License");
 * you may not use this file except in compliance with the License.
 * You may obtain a copy of the License at
 *
 *  http://www.apache.org/licenses/LICENSE-2.0
 *
 * Unless required by applicable law or agreed to in writing, software
 * distributed under the License is distributed on an "AS IS" BASIS,
 * WITHOUT WARRANTIES OR CONDITIONS OF ANY KIND, either express or implied.
 * See the License for the specific language governing permissions and
 * limitations under the License.
 */

class PrimitiveFieldCtrl {
  constructor($scope, FieldService, SharedSpaceToolbarService) {
    'ngInject';

    this.$scope = $scope;
    this.FieldService = FieldService;
    this.SharedSpaceToolbarService = SharedSpaceToolbarService;
  }

  getFieldName(index) {
    const fieldName = this.name ? `${this.name}/${this.fieldType.id}` : this.fieldType.id;
    return index > 0 ? `${fieldName}[${index + 1}]` : fieldName;
  }

  getFieldError() {
    let combinedError = null;
    this.fieldValues.forEach((value, index) => {
      const fieldName = this.getFieldName(index);
      const field = this.form[fieldName];
      if (field) {
        combinedError = Object.assign(combinedError || {}, field.$error);
      }
    });
    return combinedError;
  }

  isValid() {
    return !this.fieldValues.some((fieldValue, index) => {
      const fieldName = this.getFieldName(index);
      const field = this.form[fieldName];
      return field && field.$invalid;
    });
  }

  onLabelClick($event) {
<<<<<<< HEAD
    $event.preventDefault();
=======
>>>>>>> 3f16d778
    this.$scope.$broadcast('primitive-field:focus');
    // Don't let the click event bubble through the label as it can trigger an
    // unexpected click on the associated input
    $event.preventDefault();
  }

  focusPrimitive($event = null) {
    this.hasFocus = true;
    this.onFieldFocus();

    this.oldValues = angular.copy(this.fieldValues);
    this.FieldService.unsetFocusedInput();

    if ($event) {
      $event.target = angular.element($event.target);
      this.FieldService.setFocusedInput($event.target, $event.customFocus);
    }
  }

  blurPrimitive($event = null) {
    if ($event) {
      $event.target = angular.element($event.relatedTarget);

      if (this.FieldService.shouldPreserveFocus($event.target)) {
        this.FieldService.triggerInputFocus();
        return;
      }
    }
    delete this.hasFocus;
    this.onFieldBlur();
    this._saveField();
  }

  valueChanged() {
    this.FieldService.startSaveTimer(this.getFieldName(), this.fieldValues);
  }

  _saveField() {
    if (!angular.equals(this.oldValues, this.fieldValues)) {
      this.FieldService.saveField(this.getFieldName(), this.fieldValues);
    }
  }
}

export default PrimitiveFieldCtrl;<|MERGE_RESOLUTION|>--- conflicted
+++ resolved
@@ -49,10 +49,6 @@
   }
 
   onLabelClick($event) {
-<<<<<<< HEAD
-    $event.preventDefault();
-=======
->>>>>>> 3f16d778
     this.$scope.$broadcast('primitive-field:focus');
     // Don't let the click event bubble through the label as it can trigger an
     // unexpected click on the associated input
