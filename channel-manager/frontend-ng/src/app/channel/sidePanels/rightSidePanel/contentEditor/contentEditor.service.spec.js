--- conflicted
+++ resolved
@@ -49,7 +49,6 @@
   beforeEach(() => {
     angular.mock.module('hippo-cm');
 
-<<<<<<< HEAD
     stringField = {
       id: 'ns:string',
       type: 'STRING',
@@ -98,10 +97,7 @@
       },
     };
 
-    ContentService = jasmine.createSpyObj('ContentService', ['createDraft', 'getDocumentType', 'saveDraft', 'deleteDraft', 'deleteDocument']);
-=======
     ContentService = jasmine.createSpyObj('ContentService', ['createDraft', 'getDocumentType', 'saveDraft', 'discardChanges', 'deleteDocument']);
->>>>>>> 07da7269
     FeedbackService = jasmine.createSpyObj('FeedbackService', ['showError', 'showNotification']);
     FieldService = jasmine.createSpyObj('FieldService', ['setDocumentId']);
     WorkflowService = jasmine.createSpyObj('WorkflowService', ['createWorkflowAction']);
@@ -988,24 +984,14 @@
         ContentService.createDraft.and.returnValue($q.resolve(newDoc));
       });
 
-<<<<<<< HEAD
       it('deletes the draft', () => {
         ContentEditor.publish();
 
-        expect(ContentService.deleteDraft).toHaveBeenCalledWith('test');
-      });
-=======
-      expect(ContentService.discardChanges).toHaveBeenCalledWith('test-id');
-    });
-
-    it('does not execute workflow action if delete draft fails', () => {
-      ContentService.discardChanges.and.returnValue($q.reject());
-      ContentEditor.publish();
-      $rootScope.$digest();
->>>>>>> 07da7269
+        expect(ContentService.discardChanges).toHaveBeenCalledWith('test');
+      });
 
       it('does not execute workflow action if delete draft fails', () => {
-        ContentService.deleteDraft.and.returnValue($q.reject());
+        ContentService.discardChanges.and.returnValue($q.reject());
         ContentEditor.publish();
         $rootScope.$digest();
 
@@ -1079,8 +1065,8 @@
         $rootScope.$digest();
       });
 
-      it('rejects when deleteDraft fails', (done) => {
-        ContentService.deleteDraft.and.returnValue($q.reject(errorObject));
+      it('rejects when discardChanges fails', (done) => {
+        ContentService.discardChanges.and.returnValue($q.reject(errorObject));
         ContentEditor.publish().catch(done);
         $rootScope.$digest();
       });
@@ -1092,7 +1078,6 @@
       });
     });
 
-<<<<<<< HEAD
     describe('when a user can request publication', () => {
       let expectedDraftError;
 
@@ -1110,11 +1095,11 @@
       it('deletes the draft', () => {
         ContentEditor.publish();
 
-        expect(ContentService.deleteDraft).toHaveBeenCalledWith('test');
+        expect(ContentService.discardChanges).toHaveBeenCalledWith('test');
       });
 
       it('does not execute workflow action if delete draft fails', () => {
-        ContentService.deleteDraft.and.returnValue($q.reject());
+        ContentService.discardChanges.and.returnValue($q.reject());
         ContentEditor.publish();
         $rootScope.$digest();
 
@@ -1171,8 +1156,8 @@
         $rootScope.$digest();
       });
 
-      it('rejects when deleteDraft fails', (done) => {
-        ContentService.deleteDraft.and.returnValue($q.reject(errorObject));
+      it('rejects when discardChanges fails', (done) => {
+        ContentService.discardChanges.and.returnValue($q.reject(errorObject));
         ContentEditor.publish().catch(done);
         $rootScope.$digest();
       });
@@ -1181,12 +1166,6 @@
         ContentEditor.publish().then(done);
         $rootScope.$digest();
       });
-=======
-    it('rejects when create draft fails', (done) => {
-      ContentService.discardChanges.and.returnValue($q.reject(errorObject));
-      ContentEditor.publish().catch(done);
-      $rootScope.$digest();
->>>>>>> 07da7269
     });
 
     describe('when a user can cancel a request for publication', () => {
