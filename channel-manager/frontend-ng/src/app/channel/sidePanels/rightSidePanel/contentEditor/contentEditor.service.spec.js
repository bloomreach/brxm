--- conflicted
+++ resolved
@@ -142,7 +142,6 @@
       });
     });
 
-<<<<<<< HEAD
     it('closes the previous document', () => {
       ContentEditor.open('test');
       $rootScope.$digest();
@@ -153,7 +152,8 @@
       expect(ContentEditor.getDocument()).toBeUndefined();
       expect(ContentEditor.getPublicationState()).toBeUndefined();
       $rootScope.$digest();
-=======
+    });
+
     it('and allows publication when it can be published', () => {
       testDocument.info.canPublish = true;
 
@@ -187,7 +187,6 @@
       $rootScope.$digest();
 
       expect(ContentEditor.isPublishAllowed()).toBe(false);
->>>>>>> 0e33e8f6
     });
 
     describe('and sets an error when it', () => {
