--- conflicted
+++ resolved
@@ -35,12 +35,7 @@
 
   <button mat-button (click)="change()"
           class="qa-submit-name-url"
-<<<<<<< HEAD
-          [disabled]="isUrlBusyUpdating">
+          [disabled]="isUrlBusyUpdating || !urlNameFieldsValid()">
     {{ 'CHANGE' | translate | uppercase }}
-=======
-          [disabled]="isUrlBusyUpdating || !urlNameFieldsValid()">
-    {{ 'CHANGE' | translate }}
->>>>>>> 1df1b714
   </button>
 </mat-dialog-actions>