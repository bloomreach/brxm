--- conflicted
+++ resolved
@@ -16,17 +16,12 @@
 .create-content {
   &-container {
     background: $grey-100;
-<<<<<<< HEAD
   }
 
   &-form {
     padding-left: 16px;
     padding-right: 16px;
     padding-top: 12px;
-=======
-    display: flex;
-    flex-direction: column;
->>>>>>> 3d46a8a4
 
     mat-form-field {
       width: 100%;
@@ -42,15 +37,12 @@
       margin-top: -15px;
     }
 
-<<<<<<< HEAD
-=======
     .edit-title-toolbar {
       background: $white;
       padding-bottom: 0;
       padding-top: 0;
     }
 
->>>>>>> 3d46a8a4
     // TODO: shared hippo material overrides
     .hide-select-arrow {
       .mat-select-arrow {
@@ -63,9 +55,6 @@
     display: flex;
     flex-direction: row;
     justify-content: flex-end;
-<<<<<<< HEAD
     padding: 10px 16px;
-=======
->>>>>>> 3d46a8a4
   }
 }