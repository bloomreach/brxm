--- conflicted
+++ resolved
@@ -36,17 +36,9 @@
     </div>
   </mat-toolbar>
 
-<<<<<<< HEAD
-  <div class="md-content right-side-panel-content" 
-       fxLayout="column" 
+  <div class="md-content right-side-panel-content"
+       fxLayout="column"
        fxFlex="grow">
-=======
-  <div class="md-content layout-padding"
-       flex="grow"
-       layout="column"
-       id="rightSidePanel-content">
-
->>>>>>> 3d46a8a4
     <form (ngSubmit)="submit(form)"
           #form="ngForm"
           class="form-dense-layout create-content-form">
