--- conflicted
+++ resolved
@@ -24,14 +24,8 @@
   selector: 'hippo-name-url-fields-dialog',
   templateUrl: 'name-url-fields-dialog.html',
 })
-<<<<<<< HEAD
-export class NameUrlFieldsDialogComponent implements OnInit {
+export class NameUrlFieldsDialogComponent {
   private initialValues: { name: string, url: string };
-=======
-export class NameUrlFieldsDialogComponent {
-  constructor(public dialogRef: MatDialogRef<NameUrlFieldsDialogComponent>,
-              @Inject(MAT_DIALOG_DATA) public data: any) {}
->>>>>>> 5d89bbec
   title: string = this.data.title;
   name: string = this.data.name;
   url: string = this.data.url;
@@ -39,8 +33,8 @@
   @ViewChild(NameUrlFieldsComponent) nameUrlFields: NameUrlFieldsComponent;
 
   constructor(
-    public dialogRef: MdDialogRef<NameUrlFieldsDialogComponent>,
-    @Inject(MD_DIALOG_DATA) public data: any,
+    public dialogRef: MatDialogRef<NameUrlFieldsDialogComponent>,
+    @Inject(MAT_DIALOG_DATA) public data: any,
     private createContentService: CreateContentService
   ) {}
 
