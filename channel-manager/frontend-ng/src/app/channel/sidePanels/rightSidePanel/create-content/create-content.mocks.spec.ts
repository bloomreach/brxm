/*
 * Copyright 2017 Hippo B.V. (http://www.onehippo.com)
 *
 * Licensed under the Apache License, Version 2.0 (the "License");
 * you may not use this file except in compliance with the License.
 * You may obtain a copy of the License at
 *
 *  http://www.apache.org/licenses/LICENSE-2.0
 *
 * Unless required by applicable law or agreed to in writing, software
 * distributed under the License is distributed on an "AS IS" BASIS,
 * WITHOUT WARRANTIES OR CONDITIONS OF ANY KIND, either express or implied.
 * See the License for the specific language governing permissions and
 * limitations under the License.
 */

import { Observable } from 'rxjs/Observable';
<<<<<<< HEAD
import 'rxjs/add/operator/toPromise';
import { DocumentDetails, DocumentTypeInfo, TemplateQuery } from './create-content.types';
import { Component } from "@angular/core";
import { MdDialogRef } from "@angular/material";
=======
import { TemplateQuery, Folder } from './create-content.types';
>>>>>>> 18f5ce52

export class CreateContentServiceMock {
  getTemplateQuery(id): Observable<TemplateQuery> {
    return Observable.of(null);
  }

  createDraft(documentDetails: DocumentDetails): Observable<TemplateQuery> {
    return Observable.of(null);
  }

  generateDocumentUrlByName(name, locale: string = ''): Observable<string> {
    return Observable.of(name.replace(/\s+/g, '-').toLowerCase()); // will transform "TestName123" into "test-name-123"
  }

<<<<<<< HEAD
  getDocument() {
    return {
      id: 'testId',
      displayName: 'test document',
      info: {
        dirty: false,
        type: {
          id: 'ns:testdocument',
        }
      }
    };
=======
  getFolders(path: string): Observable<Array<Folder>> {
    return Observable.of([]);
>>>>>>> 18f5ce52
  }
}

export class FeedbackServiceMock {
  showError(key: string, params: Map<string, any>): void {}
}

<<<<<<< HEAD
export class ContentServiceMock {
  getDocumentType(id: string): Promise<DocumentTypeInfo> {
    return Observable.of({ id: 'ns:testdocument', displayName: 'test-name 1' }).toPromise();
  }
}

export class DialogServiceMock {
  confirm(): any {
    return new ConfirmDialogMock();
  }

  show(dialog: object): Promise<void> {
    return Promise.resolve();
  }
}

export class ConfirmDialogMock {
  title() {
    return this;
  }

  textContent() {
    return this;
  }

  ok() {
    return this;
  }

  cancel() {
    return this;
  }
}

export class FieldServiceMock {
  setDocumentId(id: string): void {}
}

export class MdDialogMock {
  open() {
    return new MdDialogRefMock();
  }
}

export class MdDialogRefMock {
  afterClosed () {
    return Observable.of({ name: 'docName', url: 'doc-url' });
=======
export class ChannelServiceMock {
  getChannel() {
    return {
      contentRoot: '/channel/content'
    };
>>>>>>> 18f5ce52
  }
}<|MERGE_RESOLUTION|>--- conflicted
+++ resolved
@@ -15,14 +15,10 @@
  */
 
 import { Observable } from 'rxjs/Observable';
-<<<<<<< HEAD
 import 'rxjs/add/operator/toPromise';
-import { DocumentDetails, DocumentTypeInfo, TemplateQuery } from './create-content.types';
+import { DocumentDetails, DocumentTypeInfo, TemplateQuery, Folder } from './create-content.types';
 import { Component } from "@angular/core";
 import { MdDialogRef } from "@angular/material";
-=======
-import { TemplateQuery, Folder } from './create-content.types';
->>>>>>> 18f5ce52
 
 export class CreateContentServiceMock {
   getTemplateQuery(id): Observable<TemplateQuery> {
@@ -37,7 +33,6 @@
     return Observable.of(name.replace(/\s+/g, '-').toLowerCase()); // will transform "TestName123" into "test-name-123"
   }
 
-<<<<<<< HEAD
   getDocument() {
     return {
       id: 'testId',
@@ -49,10 +44,10 @@
         }
       }
     };
-=======
+  }
+
   getFolders(path: string): Observable<Array<Folder>> {
     return Observable.of([]);
->>>>>>> 18f5ce52
   }
 }
 
@@ -60,7 +55,6 @@
   showError(key: string, params: Map<string, any>): void {}
 }
 
-<<<<<<< HEAD
 export class ContentServiceMock {
   getDocumentType(id: string): Promise<DocumentTypeInfo> {
     return Observable.of({ id: 'ns:testdocument', displayName: 'test-name 1' }).toPromise();
@@ -108,12 +102,13 @@
 export class MdDialogRefMock {
   afterClosed () {
     return Observable.of({ name: 'docName', url: 'doc-url' });
-=======
+  }
+}
+
 export class ChannelServiceMock {
   getChannel() {
     return {
       contentRoot: '/channel/content'
     };
->>>>>>> 18f5ce52
   }
 }