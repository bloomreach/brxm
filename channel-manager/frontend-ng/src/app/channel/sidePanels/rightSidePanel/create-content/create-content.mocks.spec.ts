--- conflicted
+++ resolved
@@ -22,15 +22,11 @@
     return Observable.of(null);
   }
 
-<<<<<<< HEAD
   createDraft(documentDetails: DocumentDetails): Observable<TemplateQuery> {
     return Observable.of(null);
   }
 
-  generateDocumentUrlByName(name): Observable<string> {
-=======
   generateDocumentUrlByName(name, locale: string = ''): Observable<string> {
->>>>>>> 65926eba
     return Observable.of(name.replace(/\s+/g, '-').toLowerCase()); // will transform "TestName123" into "test-name-123"
   }
 
