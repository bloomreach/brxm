/*
 * Copyright 2017 Hippo B.V. (http://www.onehippo.com)
 *
 * Licensed under the Apache License, Version 2.0 (the "License");
 * you may not use this file except in compliance with the License.
 * You may obtain a copy of the License at
 *
 *  http://www.apache.org/licenses/LICENSE-2.0
 *
 * Unless required by applicable law or agreed to in writing, software
 * distributed under the License is distributed on an "AS IS" BASIS,
 * WITHOUT WARRANTIES OR CONDITIONS OF ANY KIND, either express or implied.
 * See the License for the specific language governing permissions and
 * limitations under the License.
 */

<<<<<<< HEAD
import { Injector, NgModule } from '@angular/core';
=======
import { NgModule } from '@angular/core';
>>>>>>> 18f5ce52
import { FormsModule } from '@angular/forms';

import { HintsComponent } from '../../../../shared/components/hints/hints.component';
import { CreateContentComponent } from './step-1/step-1.component';
import { CreateContentStep2Component } from './step-2/step-2.component';
import { CreateContentService } from './create-content.service';
import { SharedModule } from '../../../../shared/shared.module';
import { NameUrlFieldsComponent } from './name-url-fields/name-url-fields.component';
<<<<<<< HEAD
import { FieldsEditorDirective } from '../fieldsEditor/fields-editor.component';
import { SharedspaceToolbarDirective } from '../fields/ckeditor/sharedspace-toolbar/sharedspace-toolbar.component';
import { NameUrlFieldsDialogComponent } from './step-2/name-url-fields-dialog/name-url-fields-dialog';
=======
import { DocumentLocationFieldComponent } from './document-location/document-location-field.component';
>>>>>>> 18f5ce52

@NgModule({
  imports: [
    SharedModule,
    FormsModule
  ],
  declarations: [
    SharedspaceToolbarDirective,
    FieldsEditorDirective,
    CreateContentComponent,
    CreateContentStep2Component,
    HintsComponent,
    NameUrlFieldsComponent,
<<<<<<< HEAD
    NameUrlFieldsDialogComponent
=======
    DocumentLocationFieldComponent
>>>>>>> 18f5ce52
  ],
  entryComponents: [
    CreateContentComponent,
    CreateContentStep2Component,
    HintsComponent,
    NameUrlFieldsComponent,
<<<<<<< HEAD
    NameUrlFieldsDialogComponent
=======
    DocumentLocationFieldComponent
>>>>>>> 18f5ce52
  ],
  providers: [
    CreateContentService
  ]
})
export class CreateContentModule {}<|MERGE_RESOLUTION|>--- conflicted
+++ resolved
@@ -14,11 +14,7 @@
  * limitations under the License.
  */
 
-<<<<<<< HEAD
 import { Injector, NgModule } from '@angular/core';
-=======
-import { NgModule } from '@angular/core';
->>>>>>> 18f5ce52
 import { FormsModule } from '@angular/forms';
 
 import { HintsComponent } from '../../../../shared/components/hints/hints.component';
@@ -27,13 +23,10 @@
 import { CreateContentService } from './create-content.service';
 import { SharedModule } from '../../../../shared/shared.module';
 import { NameUrlFieldsComponent } from './name-url-fields/name-url-fields.component';
-<<<<<<< HEAD
 import { FieldsEditorDirective } from '../fieldsEditor/fields-editor.component';
 import { SharedspaceToolbarDirective } from '../fields/ckeditor/sharedspace-toolbar/sharedspace-toolbar.component';
 import { NameUrlFieldsDialogComponent } from './step-2/name-url-fields-dialog/name-url-fields-dialog';
-=======
 import { DocumentLocationFieldComponent } from './document-location/document-location-field.component';
->>>>>>> 18f5ce52
 
 @NgModule({
   imports: [
@@ -47,22 +40,16 @@
     CreateContentStep2Component,
     HintsComponent,
     NameUrlFieldsComponent,
-<<<<<<< HEAD
-    NameUrlFieldsDialogComponent
-=======
+    NameUrlFieldsDialogComponent,
     DocumentLocationFieldComponent
->>>>>>> 18f5ce52
   ],
   entryComponents: [
     CreateContentComponent,
     CreateContentStep2Component,
     HintsComponent,
     NameUrlFieldsComponent,
-<<<<<<< HEAD
-    NameUrlFieldsDialogComponent
-=======
+    NameUrlFieldsDialogComponent,
     DocumentLocationFieldComponent
->>>>>>> 18f5ce52
   ],
   providers: [
     CreateContentService
