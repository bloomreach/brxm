--- conflicted
+++ resolved
@@ -17,15 +17,9 @@
 <form #form="ngForm">
   <!-- Document name field -->
   <div class="field">
-<<<<<<< HEAD
-    <mat-form-field class="create-content-field">
+    <mat-form-field class="create-content-field qa-name-field">
       <input matInput [(ngModel)]="nameField" name="name" placeholder="Document name" required #nameInputElement>
     </mat-form-field>
-=======
-    <mat-input-container class="create-content-field qa-name-field">
-      <input mdInput [(ngModel)]="nameField" name="name" placeholder="Document name" required #nameInputElement>
-    </mat-input-container>
->>>>>>> e9bdab24
 
     <hippo-hints [data]="form.controls.name.errors" *ngIf="form.controls.name && form.controls.name.touched">
       <div hint="required">This field is required</div>
@@ -34,13 +28,8 @@
 
   <!-- Document URL field -->
   <div class="field">
-<<<<<<< HEAD
-    <mat-form-field class="create-content-field">
+    <mat-form-field class="create-content-field qa-url-field">
       <input matInput [(ngModel)]="urlField" name="url" placeholder="URL" required [disabled]="!isManualUrlMode">
-=======
-    <mat-input-container class="create-content-field qa-url-field">
-      <input mdInput [(ngModel)]="urlField" name="url" placeholder="URL" required [disabled]="!isManualUrlMode">
->>>>>>> e9bdab24
 
       <!-- Edit button -->
       <button *ngIf="!isManualUrlMode"
