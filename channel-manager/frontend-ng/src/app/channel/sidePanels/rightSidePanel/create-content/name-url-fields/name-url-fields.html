--- conflicted
+++ resolved
@@ -17,15 +17,9 @@
 <form #form="ngForm">
   <!-- Document name field -->
   <div class="field">
-<<<<<<< HEAD
     <mat-form-field class="create-content-field">
-      <input matInput [(ngModel)]="documentName" name="name" placeholder="Document name" required #nameInputElement>
+      <input matInput [(ngModel)]="nameField" name="name" placeholder="Document name" required #nameInputElement>
     </mat-form-field>
-=======
-    <mat-input-container class="create-content-field">
-      <input mdInput [(ngModel)]="nameField" name="name" placeholder="Document name" required #nameInputElement>
-    </mat-input-container>
->>>>>>> 3d46a8a4
 
     <hippo-hints [data]="form.controls.name.errors" *ngIf="form.controls.name && form.controls.name.touched">
       <div hint="required">This field is required</div>
