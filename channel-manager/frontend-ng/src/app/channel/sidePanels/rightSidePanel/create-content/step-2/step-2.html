--- conflicted
+++ resolved
@@ -50,7 +50,7 @@
               class="mat-icon-button btn-edit-document-title qa-edit-url"
               matSuffix
               type="button"
-              (click)="editNameUrl()">
+              (click)="openEditNameUrlDialog()">
         <mat-icon>mode_edit</mat-icon>
       </button>
     </div>
@@ -59,40 +59,10 @@
   <hippo-sharedspace-toolbar *ngIf="docType"></hippo-sharedspace-toolbar>
 
   <div class="md-content right-side-panel-content"
-<<<<<<< HEAD
-       flex="grow"
-       layout="column"
-       id="rightSidePanel-content">
-
-    <mat-toolbar class="editable-title-toolbar" *ngIf="doc">
-      <div class="md-toolbar-tools layout-padding">
-        <h6 class="md-subhead text-truncate qa-editable-title">
-          {{ doc.displayName }}
-        </h6>
-
-        <span flex></span>
-
-        <button mat-icon-button
-                class="mat-icon-button btn-edit-document-title qa-edit-url"
-                matSuffix
-                type="button"
-                (click)="openEditNameUrlDialog()">
-          <mat-icon>mode_edit</mat-icon>
-        </button>
-      </div>
-    </mat-toolbar>
-
-    <hippo-sharedspace-toolbar *ngIf="docType"></hippo-sharedspace-toolbar>
-
-    <div *ngIf="feedback"
-         class="feedback qa-feedback layout-padding"
-         mat-colors="{background: 'hippo-red-50'}">
-=======
        fxLayout="column"
        fxFlex="grow">
 
     <div *ngIf="feedback" class="feedback qa-feedback">
->>>>>>> 5d89bbec
       <h4 class="qa-feedback-title">{{ feedback.title }}</h4>
 
       <p class="qa-feedback-message">
