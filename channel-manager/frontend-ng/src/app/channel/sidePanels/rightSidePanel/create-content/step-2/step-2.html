<!--
  Copyright 2017 Hippo B.V. (http://www.onehippo.com)

  Licensed under the Apache License, Version 2.0 (the "License")
  you may not use this file except in compliance with the License.
  You may obtain a copy of the License at

   http://www.apache.org/licenses/LICENSE-2.0

  Unless required by applicable law or agreed to in writing, software
  distributed under the License is distributed on an "AS IS" BASIS,
  WITHOUT WARRANTIES OR CONDITIONS OF ANY KIND, either express or implied.
  See the License for the specific language governing permissions and
  limitations under the License.
  -->
<div class="create-content-container" fxLayout="column" fxFlex="grow" #step2>
  <mat-toolbar class="edit-title-toolbar">
    <div class="md-toolbar-tools edit-title-toolbar-tools">
      <h1 class="md-title text-truncate" title="{{ title }}">
        {{ title }}
      </h1>

      <button mat-icon-button class="mat-icon-button btn-fullwidth qa-rightsidepanel-fullwidth"
              (click)="setFullWidth(true)"
              *ngIf="!isFullWidth"
              title="{{ 'FULL_WIDTH' | translate }}">
        <mat-icon svgIcon="maximize-sidepanel"></mat-icon>
      </button>
      <button mat-icon-button class="mat-icon-button btn-normalwidth qa-rightsidepanel-normalwidth"
              (click)="setFullWidth(false)"
              *ngIf="isFullWidth"
              title="{{ 'RESTORE_WIDTH' | translate }}">
        <mat-icon svgIcon="un-maximize-sidepanel"></mat-icon>
      </button>
    </div>
    <mat-progress-bar mode="indeterminate"
                      *ngIf="loading">
    </mat-progress-bar>
  </mat-toolbar>

  <mat-toolbar class="editable-title-toolbar" *ngIf="doc" fxFlex>
    <div class="md-toolbar-tools">
      <h6 class="md-subhead text-truncate qa-editable-title">
        {{ doc.displayName }}
      </h6>

      <span fxFlex></span>

      <button mat-icon-button
              class="mat-icon-button btn-edit-document-title qa-step-2-edit-name-url"
              matSuffix
              type="button"
              (click)="editNameUrl()">
        <mat-icon>mode_edit</mat-icon>
      </button>
    </div>
  </mat-toolbar>

  <hippo-sharedspace-toolbar *ngIf="docType"></hippo-sharedspace-toolbar>

  <div class="md-content right-side-panel-content"
<<<<<<< HEAD
       fxLayout="column"
       fxFlex="grow">

    <div *ngIf="feedback" class="feedback qa-feedback">
=======
       flex="grow"
       layout="column"
       id="rightSidePanel-content">

    <mat-toolbar class="editable-title-toolbar" *ngIf="doc">
      <div class="md-toolbar-tools layout-padding">
        <h6 class="md-subhead text-truncate qa-editable-title">
          {{ doc.displayName }}
        </h6>

        <span flex></span>

        <button mat-icon-button
                class="mat-icon-button btn-edit-document-title qa-edit-url"
                matSuffix
                type="button"
                (click)="editNameUrl()">
          <mat-icon>mode_edit</mat-icon>
        </button>
      </div>
    </mat-toolbar>

    <hippo-sharedspace-toolbar *ngIf="docType"></hippo-sharedspace-toolbar>

    <div *ngIf="feedback"
         class="feedback qa-feedback layout-padding"
         mat-colors="{background: 'hippo-red-50'}">
>>>>>>> e9bdab24
      <h4 class="qa-feedback-title">{{ feedback.title }}</h4>

      <p class="qa-feedback-message">
        {{ feedback.message }}
      </p>
    </div>

    <hippo-fields-editor class="top-level"
                        *ngIf="docType"
                        [fieldTypes]="docType.fields"
                        [fieldValues]="doc.fields">
    </hippo-fields-editor>
  </div>

  <mat-toolbar>
    <div class="md-toolbar-tools">
      <span fxFlex></span>

      <button mat-button class="qa-close"
      (click)="close()">
      {{ 'DISCARD' | translate }}
      </button>

<<<<<<< HEAD
      <button mat-button class="qa-save"
=======
    <button mat-button class="qa-create-content-save"
>>>>>>> e9bdab24
            (click)="saveDocument()"
            ng-disabled="!editing || !isDocumentDirty() || form.$invalid">
      {{ 'SAVE' | translate  }}
      </button>

    </div>    
  </mat-toolbar>
</div><|MERGE_RESOLUTION|>--- conflicted
+++ resolved
@@ -47,7 +47,7 @@
       <span fxFlex></span>
 
       <button mat-icon-button
-              class="mat-icon-button btn-edit-document-title qa-step-2-edit-name-url"
+              class="mat-icon-button btn-edit-document-title qa-edit-url"
               matSuffix
               type="button"
               (click)="editNameUrl()">
@@ -59,40 +59,10 @@
   <hippo-sharedspace-toolbar *ngIf="docType"></hippo-sharedspace-toolbar>
 
   <div class="md-content right-side-panel-content"
-<<<<<<< HEAD
        fxLayout="column"
        fxFlex="grow">
 
     <div *ngIf="feedback" class="feedback qa-feedback">
-=======
-       flex="grow"
-       layout="column"
-       id="rightSidePanel-content">
-
-    <mat-toolbar class="editable-title-toolbar" *ngIf="doc">
-      <div class="md-toolbar-tools layout-padding">
-        <h6 class="md-subhead text-truncate qa-editable-title">
-          {{ doc.displayName }}
-        </h6>
-
-        <span flex></span>
-
-        <button mat-icon-button
-                class="mat-icon-button btn-edit-document-title qa-edit-url"
-                matSuffix
-                type="button"
-                (click)="editNameUrl()">
-          <mat-icon>mode_edit</mat-icon>
-        </button>
-      </div>
-    </mat-toolbar>
-
-    <hippo-sharedspace-toolbar *ngIf="docType"></hippo-sharedspace-toolbar>
-
-    <div *ngIf="feedback"
-         class="feedback qa-feedback layout-padding"
-         mat-colors="{background: 'hippo-red-50'}">
->>>>>>> e9bdab24
       <h4 class="qa-feedback-title">{{ feedback.title }}</h4>
 
       <p class="qa-feedback-message">
@@ -116,16 +86,12 @@
       {{ 'DISCARD' | translate }}
       </button>
 
-<<<<<<< HEAD
-      <button mat-button class="qa-save"
-=======
-    <button mat-button class="qa-create-content-save"
->>>>>>> e9bdab24
+      <button mat-button class="qa-create-content-save"
             (click)="saveDocument()"
             ng-disabled="!editing || !isDocumentDirty() || form.$invalid">
       {{ 'SAVE' | translate  }}
       </button>
 
-    </div>    
+    </div>
   </mat-toolbar>
 </div>