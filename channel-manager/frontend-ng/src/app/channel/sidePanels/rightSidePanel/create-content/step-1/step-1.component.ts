/*
 * Copyright 2017 Hippo B.V. (http://www.onehippo.com)
 *
 * Licensed under the Apache License, Version 2.0 (the "License");
 * you may not use this file except in compliance with the License.
 * You may obtain a copy of the License at
 *
 *  http://www.apache.org/licenses/LICENSE-2.0
 *
 * Unless required by applicable law or agreed to in writing, software
 * distributed under the License is distributed on an "AS IS" BASIS,
 * WITHOUT WARRANTIES OR CONDITIONS OF ANY KIND, either express or implied.
 * See the License for the specific language governing permissions and
 * limitations under the License.
 */

import { Component, OnInit, EventEmitter, Input, Output, ViewChild, HostListener } from '@angular/core';
import './step-1.scss';

import { CreateContentService } from '../create-content.service';
import { CreateContentOptions, DocumentDetails, DocumentTypeInfo } from '../create-content.types';
import FeedbackService from '../../../../../services/feedback.service';
import { NameUrlFieldsComponent } from '../name-url-fields/name-url-fields.component';
import { TranslateService } from '@ngx-translate/core';


@Component({
  selector: 'hippo-create-content-step-1',
  templateUrl: './step-1.html'
})
export class CreateContentComponent implements OnInit {
  @Input() options: CreateContentOptions;
  @Output() onClose: EventEmitter<any> = new EventEmitter();
  @Output() onContinue: EventEmitter<any> = new EventEmitter();
  @Output() onFullWidth: EventEmitter<any> = new EventEmitter();
  @Output() onBeforeStateChange: EventEmitter<any> = new EventEmitter();
  @ViewChild('form') form: HTMLFormElement;
  @ViewChild(NameUrlFieldsComponent) nameUrlFields: NameUrlFieldsComponent;

<<<<<<< HEAD
  @HostListener('keydown', ['$event']) closeOnEsc(e) {
    if (e.which === 27) {
      this.close();
    }
  }

=======
  locale: string;
>>>>>>> 65926eba
  documentType: string;
  documentTypes: Array<DocumentTypeInfo> = [];
  isFullWidth: boolean;
  title = 'Create new content';

  constructor(private createContentService: CreateContentService,
              private feedbackService: FeedbackService,
              private translate: TranslateService) {}

  ngOnInit() {
    if (!this.options) {
      throw new Error('Input "options" is required');
    }

    if (!this.options.templateQuery) {
      throw new Error('Configuration option "templateQuery" is required');
    }

    this.createContentService
      .getTemplateQuery(this.options.templateQuery)
      .subscribe(
        (templateQuery) => this.onLoadDocumentTypes(templateQuery.documentTypes),
        (error) => this.onErrorLoadingTemplateQuery(error),
      );

    // TODO: replace with actual call
    this.setLocale('en');
  }

  setWidthState(state) {
    this.isFullWidth = state;
    this.onFullWidth.emit(state);
  }

  close() {
    this.onClose.emit();
  }

  submit() {
    const document: DocumentDetails = {
      name: this.nameUrlFields.nameField,
      slug: this.nameUrlFields.urlField,
      templateQuery: this.options.templateQuery,
      documentTypeId: this.documentType,
      rootPath: '/content/documents/hap/news',
      defaultPath: '2017/11',
    };
    this.createContentService
      .createDraft(document)
      .subscribe(
        (response) => this.onContinue.emit(),
        (error) => this.onErrorCreatingDraft(error),
      );
  }

  // TODO: Mock function. Refactor once document location picker is implemented.
  setLocale(locale: string) {
    this.locale = locale;
  }

  private onLoadDocumentTypes(documentTypes) {
    this.documentTypes = documentTypes;

    if (documentTypes.length === 1) {
      this.documentType = documentTypes[0].id;
    }
  }

  private onErrorLoadingTemplateQuery(error) {
    if (error.data && error.data.reason) {
      const errorKey = this.translate.instant(`ERROR_${error.data.reason}`);
      this.feedbackService.showError(errorKey, error.data.params);
    } else {
      console.error('Unknown error loading template query', error);
    }
  }

  private onErrorCreatingDraft(error) {
    if (error.data && error.data.reason) {
      const errorKey = this.translate.instant(`ERROR_${error.data.reason}`);
      this.feedbackService.showError(errorKey);
    } else {
      console.error('Unknown error creating new draft document', error);
    }
  }

  private resetBeforeStateChange() {
    this.onBeforeStateChange.emit();
  }
}<|MERGE_RESOLUTION|>--- conflicted
+++ resolved
@@ -37,16 +37,13 @@
   @ViewChild('form') form: HTMLFormElement;
   @ViewChild(NameUrlFieldsComponent) nameUrlFields: NameUrlFieldsComponent;
 
-<<<<<<< HEAD
   @HostListener('keydown', ['$event']) closeOnEsc(e) {
     if (e.which === 27) {
       this.close();
     }
   }
 
-=======
   locale: string;
->>>>>>> 65926eba
   documentType: string;
   documentTypes: Array<DocumentTypeInfo> = [];
   isFullWidth: boolean;
