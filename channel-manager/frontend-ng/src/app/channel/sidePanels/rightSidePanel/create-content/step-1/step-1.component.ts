/*
 * Copyright 2017 Hippo B.V. (http://www.onehippo.com)
 *
 * Licensed under the Apache License, Version 2.0 (the "License");
 * you may not use this file except in compliance with the License.
 * You may obtain a copy of the License at
 *
 *  http://www.apache.org/licenses/LICENSE-2.0
 *
 * Unless required by applicable law or agreed to in writing, software
 * distributed under the License is distributed on an "AS IS" BASIS,
 * WITHOUT WARRANTIES OR CONDITIONS OF ANY KIND, either express or implied.
 * See the License for the specific language governing permissions and
 * limitations under the License.
 */

import { Component, OnInit, EventEmitter, Input, Output, ViewChild, HostListener } from '@angular/core';
import './step-1.scss';

import { CreateContentService } from '../create-content.service';
<<<<<<< HEAD
import { CreateContentOptions, DocumentDetails, DocumentTypeInfo } from '../create-content.types';
import FeedbackService from '../../../../../services/feedback.service';
import { NameUrlFieldsComponent } from '../name-url-fields/name-url-fields.component';
import { TranslateService } from '@ngx-translate/core';
=======
import { CreateContentOptions, DocumentTypeInfo } from '../create-content.types';
import FeedbackService from '../../../../../services/feedback.service.js';
import { NameUrlFieldsComponent } from '../name-url-fields/name-url-fields.component';
import { DocumentLocationFieldComponent } from '../document-location/document-location-field.component';
>>>>>>> 18f5ce52

@Component({
  selector: 'hippo-create-content-step-1',
  templateUrl: './step-1.html'
})
export class CreateContentComponent implements OnInit {
<<<<<<< HEAD
  locale: string;
  documentType: string;
  documentTypes: Array<DocumentTypeInfo> = [];
  isFullWidth: boolean;
  title = 'Create new content';

=======
>>>>>>> 18f5ce52
  @Input() options: CreateContentOptions;
  @Output() onClose: EventEmitter<any> = new EventEmitter();
  @Output() onContinue: EventEmitter<any> = new EventEmitter();
  @Output() onFullWidth: EventEmitter<any> = new EventEmitter();
  @Output() onBeforeStateChange: EventEmitter<any> = new EventEmitter();
  @ViewChild('form') form: HTMLFormElement;
  @ViewChild(NameUrlFieldsComponent) nameUrlFields: NameUrlFieldsComponent;
  @ViewChild(DocumentLocationFieldComponent) documentLocationField: DocumentLocationFieldComponent;

  @HostListener('keydown', ['$event']) closeOnEsc(e) {
    if (e.which === 27) {
      this.close();
    }
  }

<<<<<<< HEAD
  constructor(private createContentService: CreateContentService,
              private feedbackService: FeedbackService,
              private translate: TranslateService) {}
=======
  constructor(
    private createContentService: CreateContentService,
    private feedbackService: FeedbackService
  ) { }
>>>>>>> 18f5ce52

  ngOnInit() {
    if (!this.options) {
      throw new Error('Input "options" is required');
    }

    if (!this.options.templateQuery) {
      throw new Error('Configuration option "templateQuery" is required');
    }

    this.createContentService
      .getTemplateQuery(this.options.templateQuery)
      .subscribe(
        (templateQuery) => this.onLoadDocumentTypes(templateQuery.documentTypes),
        (error) => this.onErrorLoadingTemplateQuery(error),
      );
  }

  setWidthState(state) {
    this.isFullWidth = state;
    this.onFullWidth.emit(state);
  }

  close() {
    this.onClose.emit();
  }

<<<<<<< HEAD
  submit() {
    const document: DocumentDetails = {
      name: this.nameUrlFields.nameField,
      slug: this.nameUrlFields.urlField,
      templateQuery: this.options.templateQuery,
      documentTypeId: this.documentType,
      rootPath: '/content/documents/hap/news',
      defaultPath: '2017/11',
    };
    this.createContentService
      .createDraft(document)
      .subscribe(
        (response) => this.onContinue.emit(),
        (error) => this.onErrorCreatingDraft(error),
      );
=======
  submit(form: NgForm) {
    console.log(form.value);
    // this.onContinue.emit(form.value);
>>>>>>> 18f5ce52
  }

  setLocale(locale: string) {
    this.locale = locale;
  }

  private onLoadDocumentTypes(documentTypes) {
    this.documentTypes = documentTypes;

    if (documentTypes.length === 1) {
      this.documentType = documentTypes[0].id;
    }
  }

  private onErrorLoadingTemplateQuery(error) {
    if (error.data && error.data.reason) {
      const errorKey = this.translate.instant(`ERROR_${error.data.reason}`);
      this.feedbackService.showError(errorKey, error.data.params);
    } else {
      console.error('Unknown error loading template query', error);
    }
  }

  private onErrorCreatingDraft(error) {
    if (error.data && error.data.reason) {
      const errorKey = this.translate.instant(`ERROR_${error.data.reason}`);
      this.feedbackService.showError(errorKey);
    } else {
      console.error('Unknown error creating new draft document', error);
    }
  }

  private resetBeforeStateChange() {
    this.onBeforeStateChange.emit();
  }
}<|MERGE_RESOLUTION|>--- conflicted
+++ resolved
@@ -18,32 +18,23 @@
 import './step-1.scss';
 
 import { CreateContentService } from '../create-content.service';
-<<<<<<< HEAD
 import { CreateContentOptions, DocumentDetails, DocumentTypeInfo } from '../create-content.types';
-import FeedbackService from '../../../../../services/feedback.service';
-import { NameUrlFieldsComponent } from '../name-url-fields/name-url-fields.component';
-import { TranslateService } from '@ngx-translate/core';
-=======
-import { CreateContentOptions, DocumentTypeInfo } from '../create-content.types';
 import FeedbackService from '../../../../../services/feedback.service.js';
 import { NameUrlFieldsComponent } from '../name-url-fields/name-url-fields.component';
 import { DocumentLocationFieldComponent } from '../document-location/document-location-field.component';
->>>>>>> 18f5ce52
+import { TranslateService } from '@ngx-translate/core';
 
 @Component({
   selector: 'hippo-create-content-step-1',
   templateUrl: './step-1.html'
 })
 export class CreateContentComponent implements OnInit {
-<<<<<<< HEAD
   locale: string;
   documentType: string;
   documentTypes: Array<DocumentTypeInfo> = [];
   isFullWidth: boolean;
   title = 'Create new content';
 
-=======
->>>>>>> 18f5ce52
   @Input() options: CreateContentOptions;
   @Output() onClose: EventEmitter<any> = new EventEmitter();
   @Output() onContinue: EventEmitter<any> = new EventEmitter();
@@ -59,16 +50,8 @@
     }
   }
 
-<<<<<<< HEAD
-  constructor(private createContentService: CreateContentService,
-              private feedbackService: FeedbackService,
-              private translate: TranslateService) {}
-=======
-  constructor(
-    private createContentService: CreateContentService,
-    private feedbackService: FeedbackService
-  ) { }
->>>>>>> 18f5ce52
+  constructor(private createContentService: CreateContentService, private feedbackService: FeedbackService,
+              private translate: TranslateService) { }
 
   ngOnInit() {
     if (!this.options) {
@@ -96,7 +79,6 @@
     this.onClose.emit();
   }
 
-<<<<<<< HEAD
   submit() {
     const document: DocumentDetails = {
       name: this.nameUrlFields.nameField,
@@ -112,11 +94,6 @@
         (response) => this.onContinue.emit(),
         (error) => this.onErrorCreatingDraft(error),
       );
-=======
-  submit(form: NgForm) {
-    console.log(form.value);
-    // this.onContinue.emit(form.value);
->>>>>>> 18f5ce52
   }
 
   setLocale(locale: string) {
