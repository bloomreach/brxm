--- conflicted
+++ resolved
@@ -39,20 +39,11 @@
         </div>
         {{ $ctrl.getTitle() }}
       </md-truncate>
-<<<<<<< HEAD
-      
-      <md-button class="md-icon-button btn-fullwidth qa-rightsidepanel-fullwidth"
-                 aria-label="{{ ::'FULL_WIDTH' | translate }}"
-                 ng-click="$ctrl.setFullWidth(true)"
-                 ng-show="!$ctrl.isFullWidth"
-                 title="{{ ::'FULL_WIDTH' | translate }}">
-=======
       <md-button class="md-icon-button btn-full-screen qa-rightsidepanel-full-screen"
                  aria-label="{{ ::'FULL_SIZE' | translate }}"
                  ng-click="$ctrl.setFullScreen(true)"
                  ng-show="!$ctrl.isFullScreen()"
                  title="{{ ::'FULL_SIZE' | translate }}">
->>>>>>> 59b10fc3
         <md-icon md-svg-icon="maximize-sidepanel"></md-icon>
       </md-button>
       <md-button class="md-icon-button btn-normal-screen qa-rightsidepanel-normal-screen"
