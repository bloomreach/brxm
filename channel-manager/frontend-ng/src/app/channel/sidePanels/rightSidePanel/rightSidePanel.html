<!--
  Copyright 2016-2018 Hippo B.V. (http://www.onehippo.com)

  Licensed under the Apache License, Version 2.0 (the "License");
  you may not use this file except in compliance with the License.
  You may obtain a copy of the License at

   http://www.apache.org/licenses/LICENSE-2.0

  Unless required by applicable law or agreed to in writing, software
  distributed under the License is distributed on an "AS IS" BASIS,
  WITHOUT WARRANTIES OR CONDITIONS OF ANY KIND, either express or implied.
  See the License for the specific language governing permissions and
  limitations under the License.
  -->

<md-sidenav layout="column"
            md-is-locked-open="RightSidePanelCtrl.isLockedOpen()"
            class="md-sidenav-right right-side-panel qa-side-panel-right"
            md-component-id="right-side-panel"
  md-disable-backdrop>

  <resize-handle element="RightSidePanelCtrl.$element"
                 on-resize="RightSidePanelCtrl.onResize(newWidth)"
                 ng-if="!RightSidePanelCtrl.isFullWidth">
  </resize-handle>

<<<<<<< HEAD
  <hippo-edit-content flex
                      layout="column"
                      ng-if="RightSidePanelCtrl.mode === RightSidePanelCtrl.modes.edit"
                      requested-document="RightSidePanelCtrl.options"
                      on-full-width="RightSidePanelCtrl.setFullWidth(state)"
                      on-before-state-change="RightSidePanelCtrl.onBeforeStateChange(callback)"
                      on-close="RightSidePanelCtrl.closePanel()">
  </hippo-edit-content>

  <create-content-step-1 flex
                         layout="column"
                         ng-if="RightSidePanelCtrl.mode === RightSidePanelCtrl.modes.create"
                         options="RightSidePanelCtrl.options"
                         on-full-width="RightSidePanelCtrl.setFullWidth(state)"
                         on-close="RightSidePanelCtrl.closePanel($event)"
                         on-continue="RightSidePanelCtrl.switchCreateContentStep(options)"
                         on-before-state-change="RightSidePanelCtrl.onBeforeStateChange($event)">
  </create-content-step-1>

  <create-content-step-2 flex
                         layout="column"
                         ng-if="RightSidePanelCtrl.mode === RightSidePanelCtrl.modes.create2"
                         options="RightSidePanelCtrl.options"
                         is-full-width="RightSidePanelCtrl.isFullWidth"
                         on-save="RightSidePanelCtrl.editDocumentAndRefreshPage(documentId)"
                         on-close="RightSidePanelCtrl.closePanel()"
                         on-full-width="RightSidePanelCtrl.setFullWidth(state)"
                         on-before-state-change="RightSidePanelCtrl.onBeforeStateChange(callback)">
  </create-content-step-2>
=======
  <md-toolbar class="right-side-panel-top-toolbar">
    <div class="md-toolbar-tools">
      <h1 class="md-title text-truncate" title="{{ $ctrl.getTitle() }}">
        {{ $ctrl.getTitle() }}
      </h1>

      <span flex></span>

      <md-button class="md-icon-button btn-fullwidth qa-rightsidepanel-fullwidth"
                 aria-label="{{ ::'FULL_WIDTH' | translate }}"
                 ng-click="$ctrl.setFullWidth(true)"
                 ng-show="!$ctrl.isFullWidth"
                 title="{{ ::'FULL_WIDTH' | translate }}">
        <md-icon md-svg-icon="maximize-sidepanel"></md-icon>
      </md-button>
      <md-button class="md-icon-button btn-normalwidth qa-rightsidepanel-normalwidth"
                 aria-label="{{ ::'RESTORE_WIDTH' | translate }}"
                 ng-click="$ctrl.setFullWidth(false)"
                 ng-show="$ctrl.isFullWidth"
                 title="{{ ::'RESTORE_WIDTH' | translate }}">
        <md-icon md-svg-icon="un-maximize-sidepanel"></md-icon>
      </md-button>

      <ui-view name="tools"></ui-view>
    </div>
    <md-progress-linear md-mode="indeterminate"
                        ng-if="$ctrl.isLoading()">
    </md-progress-linear>
  </md-toolbar>

  <ui-view name="main" flex layout="column"></ui-view>

>>>>>>> 94a8adb9
</md-sidenav><|MERGE_RESOLUTION|>--- conflicted
+++ resolved
@@ -25,37 +25,6 @@
                  ng-if="!RightSidePanelCtrl.isFullWidth">
   </resize-handle>
 
-<<<<<<< HEAD
-  <hippo-edit-content flex
-                      layout="column"
-                      ng-if="RightSidePanelCtrl.mode === RightSidePanelCtrl.modes.edit"
-                      requested-document="RightSidePanelCtrl.options"
-                      on-full-width="RightSidePanelCtrl.setFullWidth(state)"
-                      on-before-state-change="RightSidePanelCtrl.onBeforeStateChange(callback)"
-                      on-close="RightSidePanelCtrl.closePanel()">
-  </hippo-edit-content>
-
-  <create-content-step-1 flex
-                         layout="column"
-                         ng-if="RightSidePanelCtrl.mode === RightSidePanelCtrl.modes.create"
-                         options="RightSidePanelCtrl.options"
-                         on-full-width="RightSidePanelCtrl.setFullWidth(state)"
-                         on-close="RightSidePanelCtrl.closePanel($event)"
-                         on-continue="RightSidePanelCtrl.switchCreateContentStep(options)"
-                         on-before-state-change="RightSidePanelCtrl.onBeforeStateChange($event)">
-  </create-content-step-1>
-
-  <create-content-step-2 flex
-                         layout="column"
-                         ng-if="RightSidePanelCtrl.mode === RightSidePanelCtrl.modes.create2"
-                         options="RightSidePanelCtrl.options"
-                         is-full-width="RightSidePanelCtrl.isFullWidth"
-                         on-save="RightSidePanelCtrl.editDocumentAndRefreshPage(documentId)"
-                         on-close="RightSidePanelCtrl.closePanel()"
-                         on-full-width="RightSidePanelCtrl.setFullWidth(state)"
-                         on-before-state-change="RightSidePanelCtrl.onBeforeStateChange(callback)">
-  </create-content-step-2>
-=======
   <md-toolbar class="right-side-panel-top-toolbar">
     <div class="md-toolbar-tools">
       <h1 class="md-title text-truncate" title="{{ $ctrl.getTitle() }}">
@@ -88,5 +57,36 @@
 
   <ui-view name="main" flex layout="column"></ui-view>
 
->>>>>>> 94a8adb9
+  <!--
+   <hippo-edit-content flex
+                      layout="column"
+                      ng-if="RightSidePanelCtrl.mode === RightSidePanelCtrl.modes.edit"
+                      requested-document="RightSidePanelCtrl.options"
+                      on-full-width="RightSidePanelCtrl.setFullWidth(state)"
+                      on-before-state-change="RightSidePanelCtrl.onBeforeStateChange(callback)"
+                      on-close="RightSidePanelCtrl.closePanel()">
+  </hippo-edit-content>
+
+  <create-content-step-1 flex
+                         layout="column"
+                         ng-if="RightSidePanelCtrl.mode === RightSidePanelCtrl.modes.create"
+                         options="RightSidePanelCtrl.options"
+                         on-full-width="RightSidePanelCtrl.setFullWidth(state)"
+                         on-close="RightSidePanelCtrl.closePanel($event)"
+                         on-continue="RightSidePanelCtrl.switchCreateContentStep(options)"
+                         on-before-state-change="RightSidePanelCtrl.onBeforeStateChange($event)">
+  </create-content-step-1>
+
+  <create-content-step-2 flex
+                         layout="column"
+                         ng-if="RightSidePanelCtrl.mode === RightSidePanelCtrl.modes.create2"
+                         options="RightSidePanelCtrl.options"
+                         is-full-width="RightSidePanelCtrl.isFullWidth"
+                         on-save="RightSidePanelCtrl.editDocumentAndRefreshPage(documentId)"
+                         on-close="RightSidePanelCtrl.closePanel()"
+                         on-full-width="RightSidePanelCtrl.setFullWidth(state)"
+                         on-before-state-change="RightSidePanelCtrl.onBeforeStateChange(callback)">
+  </create-content-step-2>
+  -->
+
 </md-sidenav>