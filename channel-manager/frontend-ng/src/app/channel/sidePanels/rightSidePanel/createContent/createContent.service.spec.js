--- conflicted
+++ resolved
@@ -19,7 +19,6 @@
   let $rootScope;
   let $state;
   let $translate;
-  let $window;
   let ContentService;
   let CreateContentService;
   let EditContentService;
@@ -28,7 +27,6 @@
   let RightSidePanelService;
   let Step1Service;
   let Step2Service;
-  let CmsService;
 
   beforeEach(() => {
     angular.mock.module('hippo-cm.channel.createContentModule');
@@ -37,17 +35,18 @@
     ContentService._send.and.returnValue(Promise.resolve());
 
     RightSidePanelService = jasmine.createSpyObj('RightSidePanelService', ['startLoading', 'stopLoading', 'setTitle']);
+
     angular.mock.module(($provide) => {
       $provide.value('ContentService', ContentService);
       $provide.value('RightSidePanelService', RightSidePanelService);
     });
+
     inject((
       _$q_,
       _$rootScope_,
       _$state_,
       _$translate_,
       _$window_,
-      _CmsService_,
       _CreateContentService_,
       _EditContentService_,
       _FeedbackService_,
@@ -59,11 +58,8 @@
       $rootScope = _$rootScope_;
       $state = _$state_;
       $translate = _$translate_;
-<<<<<<< HEAD
+      $window = _$window_;
       CmsService = _CmsService_;
-=======
-      $window = _$window_;
->>>>>>> 2740ba3b
       CreateContentService = _CreateContentService_;
       EditContentService = _EditContentService_;
       FeedbackService = _FeedbackService_;
@@ -71,8 +67,8 @@
       Step1Service = _Step1Service_;
       Step2Service = _Step2Service_;
     });
+
     spyOn($translate, 'instant').and.callThrough();
-    spyOn(CmsService, 'reportUsageStatistic');
   });
 
   it('starts creating a new document', () => {
@@ -113,7 +109,6 @@
       parameterName: 'document',
       parameterBasePath: '/content/documents/channel',
     });
-    expect(CmsService.reportUsageStatistic).toHaveBeenCalledWith('CreateContentButtonWithComponent');
   });
 
   it('opens the second step of creating a new document', () => {
@@ -167,47 +162,4 @@
     CreateContentService.generateDocumentUrlByName('name', 'nl');
     expect(ContentService._send).toHaveBeenCalledWith('POST', ['slugs'], 'name', true, { locale: 'nl' });
   });
-
-  describe('other editor opened', () => {
-    beforeEach(() => {
-      const document = {
-        id: 42,
-      };
-      const docType = { displayName: 'document-type-name' };
-      spyOn(Step2Service, 'open').and.returnValue($q.resolve(docType));
-
-      CreateContentService.next(document, 'url', 'en');
-      $rootScope.$digest();
-
-      spyOn(Step2Service, 'killEditor');
-      spyOn($state, 'go').and.callThrough();
-    });
-
-    it('stops step 2 for the same document', () => {
-      Step2Service.killEditor.and.returnValue(true);
-
-      $window.CMS_TO_APP.publish('kill-editor', '42');
-
-      expect(Step2Service.killEditor).toHaveBeenCalledWith('42');
-      expect($state.go).toHaveBeenCalledWith('^');
-    });
-
-    it('does not stop step 2 for another document', () => {
-      Step2Service.killEditor.and.returnValue(false);
-
-      $window.CMS_TO_APP.publish('kill-editor', '1');
-
-      expect(Step2Service.killEditor).toHaveBeenCalledWith('1');
-      expect($state.go).not.toHaveBeenCalled();
-    });
-
-    it('only stops step 2 when it is active', () => {
-      CreateContentService.stop();
-      $rootScope.$digest();
-
-      $window.CMS_TO_APP.publish('kill-editor', '42');
-
-      expect(Step2Service.killEditor).not.toHaveBeenCalled();
-    });
-  });
 });