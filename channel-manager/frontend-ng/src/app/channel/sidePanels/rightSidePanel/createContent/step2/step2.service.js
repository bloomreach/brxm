/*
 * Copyright 2018 Hippo B.V. (http://www.onehippo.com)
 *
 * Licensed under the Apache License, Version 2.0 (the "License");
 * you may not use this file except in compliance with the License.
 * You may obtain a copy of the License at
 *
 *  http://www.apache.org/licenses/LICENSE-2.0
 *
 * Unless required by applicable law or agreed to in writing, software
 * distributed under the License is distributed on an "AS IS" BASIS,
 * WITHOUT WARRANTIES OR CONDITIONS OF ANY KIND, either express or implied.
 * See the License for the specific language governing permissions and
 * limitations under the License.
 */

import nameUrlFieldsDialogController from './nameUrlFieldsDialog/nameUrlFieldsDialog.controller';
import nameUrlFieldsDialogTemplate from './nameUrlFieldsDialog/nameUrlFieldsDialog.html';

class Step2Service {
  constructor(
    $q,
    $translate,
    ContentEditor,
    ContentService,
    DialogService,
    FeedbackService,
    HstComponentService,
  ) {
    'ngInject';

    this.$q = $q;
    this.$translate = $translate;
    this.ContentService = ContentService;
    this.ContentEditor = ContentEditor;
    this.DialogService = DialogService;
    this.FeedbackService = FeedbackService;
    this.HstComponentService = HstComponentService;

    this._reset();
  }

  _reset() {
    delete this.documentLocale;
    delete this.documentUrl;
  }

  open(document, url, locale, componentInfo) {
    this._reset();

    this.componentInfo = componentInfo;

    return this.ContentEditor.loadDocumentType(document)
      .then((docType) => {
        this.documentLocale = locale;
        this.documentUrl = url;
        // Mark the document dirty; this will trigger the discard dialog and enable the save button
        this.ContentEditor.markDocumentDirty();

        return docType;
      });
  }

  openEditNameUrlDialog() {
    const document = this.ContentEditor.getDocument();
    const dialog = {
      template: nameUrlFieldsDialogTemplate,
      controller: nameUrlFieldsDialogController,
      locals: {
        title: this.$translate.instant('CHANGE_DOCUMENT_NAME'),
        nameField: document.displayName,
        urlField: this.documentUrl,
        locale: this.documentLocale,
      },
      controllerAs: '$ctrl',
      bindToController: true,
    };

    return this.DialogService.show(dialog)
      .then(dialogData => this.setDraftNameUrl(document.id, dialogData)
        .then((result) => {
          document.displayName = result.displayName;
          this.documentUrl = result.urlName;
        })
        .catch((error) => {
          const errorKey = this.$translate.instant(`ERROR_${error.data.reason}`);
          this.FeedbackService.showError(errorKey, error.data.params);
        }));
  }

  setDraftNameUrl(documentId, data) {
    const nameUrl = { displayName: data.name, urlName: data.url };
    return this.ContentService._send('PUT', ['documents', documentId], nameUrl);
  }

  saveComponentParameter() {
    const parameterName = this.componentInfo.parameterName;

    if (!parameterName) {
      // no component parameter to update
      return this.$q.resolve();
    }

    const componentId = this.componentInfo.id;
    const componentName = this.componentInfo.label;
<<<<<<< HEAD
    const componentVariant = this.componentInfo.variant;
    const parameterName = this.componentInfo.parameterName;
=======
>>>>>>> c93a9033
    const parameterBasePath = this.componentInfo.parameterBasePath;
    const document = this.ContentEditor.getDocument();

    return this.HstComponentService.setPathParameter(componentId, componentVariant, parameterName, document.repositoryPath, parameterBasePath)
      .then(() => {
        this.FeedbackService.showNotification('NOTIFICATION_DOCUMENT_SELECTED_FOR_COMPONENT', { componentName });
      })
      .catch(() => {
        this.FeedbackService.showError('ERROR_DOCUMENT_SELECTED_FOR_COMPONENT', { componentName });
      });
  }

  killEditor(documentId) {
    if (this.ContentEditor.getDocumentId() === documentId) {
      this.ContentEditor.kill();
      return true;
    }
    return false;
  }
}

export default Step2Service;<|MERGE_RESOLUTION|>--- conflicted
+++ resolved
@@ -103,11 +103,7 @@
 
     const componentId = this.componentInfo.id;
     const componentName = this.componentInfo.label;
-<<<<<<< HEAD
     const componentVariant = this.componentInfo.variant;
-    const parameterName = this.componentInfo.parameterName;
-=======
->>>>>>> c93a9033
     const parameterBasePath = this.componentInfo.parameterBasePath;
     const document = this.ContentEditor.getDocument();
 
