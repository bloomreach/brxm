--- conflicted
+++ resolved
@@ -87,8 +87,7 @@
   onLoadFolders(folders) {
     if (folders.length > 0) {
       const lastFolder = folders[folders.length - 1];
-      this.locationFolders = this.getLocationFolders(folders);
-      this.documentLocationLabel = this.locationFolders.map(folder => folder.displayName).join('/');
+      this.documentLocationLabel = this.calculateDocumentLocationLabel(folders);
       this.documentLocation = lastFolder.path;
       this.locale = lastFolder.locale;
       this.defaultPath = folders
@@ -96,27 +95,28 @@
         .map(folder => folder.name)
         .join('/');
     }
-    const existingFolders = folders.filter(folder => folder.exists);
-    this.existingPath = existingFolders.length >= 1 ? existingFolders[existingFolders.length - 1].path : '/';
   }
 
   openPicker() {
     this.CmsService.subscribeOnce('path-picked', this.onPathPicked, this);
-<<<<<<< HEAD
-    this.CmsService.publish('show-path-picker', PICKER_CALLBACK_ID, this.documentLocation, this.pickerConfig);
+    this.CmsService.publish('show-path-picker', PICKER_CALLBACK_ID, this.existingPath, this.pickerConfig);
     this.CmsService.reportUsageStatistic('DocumentLocationPicker (create content panel)');
-=======
-    this.CmsService.publish('show-path-picker', PICKER_CALLBACK_ID, this.existingPath, this.pickerConfig);
->>>>>>> 2740ba3b
   }
 
-  getLocationFolders(folders) {
+  /**
+   * Calculate the document location label from the given array of folders, using the folder's
+   * displayName. It always shows a maximum of three folders in total, and only the last folder
+   * of the rootPath if the path after the rootPath is shorter than the maximum.
+   */
+  calculateDocumentLocationLabel(folders) {
     const defaultPathDepth = folders.length - this.rootPathDepth;
     const start = defaultPathDepth >= MAX_DEPTH ?
       folders.length - MAX_DEPTH : this.rootPathDepth - 1;
 
     return folders
-      .filter((folder, index) => index >= start);
+      .filter((folder, index) => index >= start)
+      .map(folder => folder.displayName)
+      .join('/');
   }
 }
 
