--- conflicted
+++ resolved
@@ -68,11 +68,6 @@
       this.folders = folders;
 
       const lastFolder = folders[folders.length - 1];
-<<<<<<< HEAD
-      this.documentLocationLabel = this.calculateDocumentLocationLabel(folders);
-      this.documentLocation = lastFolder.path;
-=======
->>>>>>> f29829a7
       this.locale = lastFolder.locale;
       this.path = lastFolder.path;
       this.pathLabel = `/${folders.map(f => f.displayName).join('/')}`;
@@ -85,27 +80,8 @@
 
   openPicker() {
     this.CmsService.subscribeOnce('path-picked', this.onPathPicked, this);
-<<<<<<< HEAD
-    this.CmsService.publish('show-path-picker', PICKER_CALLBACK_ID, this.existingPath, this.pickerConfig);
+    this.CmsService.publish('show-path-picker', PICKER_CALLBACK_ID, this.pickerPath, this.pickerConfig);
     this.CmsService.reportUsageStatistic('DocumentLocationPicker (create content panel)');
-  }
-
-  /**
-   * Calculate the document location label from the given array of folders, using the folder's
-   * displayName. It always shows a maximum of three folders in total, and only the last folder
-   * of the rootPath if the path after the rootPath is shorter than the maximum.
-   */
-  calculateDocumentLocationLabel(folders) {
-    const defaultPathDepth = folders.length - this.rootPathDepth;
-    const start = defaultPathDepth >= MAX_DEPTH ?
-      folders.length - MAX_DEPTH : this.rootPathDepth - 1;
-
-    return folders
-      .filter((folder, index) => index >= start)
-      .map(folder => folder.displayName)
-      .join('/');
-=======
-    this.CmsService.publish('show-path-picker', PICKER_CALLBACK_ID, this.pickerPath, this.pickerConfig);
   }
 
   onPathPicked(callbackId, path) {
@@ -119,7 +95,6 @@
         this.setPath(path);
       }
     }
->>>>>>> f29829a7
   }
 }
 
