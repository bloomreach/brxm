--- conflicted
+++ resolved
@@ -310,15 +310,9 @@
     });
   });
 
-<<<<<<< HEAD
   describe('updatePreview', () => {
-    it('transforms the "properties" data and passes it to the PageStructureService to render the component', () => {
-      spyOn(PageStructureService, 'renderComponent');
-=======
-  describe('valueChanged', () => {
     it('transforms the "properties" data and passes it to the PageStructureService to render the component', (done) => {
       spyOn(PageStructureService, 'renderComponent').and.returnValue($q.resolve());
->>>>>>> bcc3dbaa
       const properties = [
         { name: 'a', value: 'value-a' },
         { name: 'b', value: 'value-b' },
@@ -326,22 +320,13 @@
       ];
       openComponentEditor(properties);
 
-<<<<<<< HEAD
-      ComponentEditor.updatePreview();
-
-      expect(PageStructureService.renderComponent).toHaveBeenCalledWith('componentId', {
-        a: 'value-a',
-        b: 'value-b',
-        c: 'value-c',
-=======
-      ComponentEditor.valueChanged().then(() => {
+      ComponentEditor.updatePreview().then(() => {
         expect(PageStructureService.renderComponent).toHaveBeenCalledWith('componentId', {
           a: 'value-a',
           b: 'value-b',
           c: 'value-c',
         });
         done();
->>>>>>> bcc3dbaa
       });
       $rootScope.$digest();
     });
@@ -353,18 +338,11 @@
       ];
       openComponentEditor(properties);
 
-<<<<<<< HEAD
-      ComponentEditor.updatePreview();
-
-      expect(PageStructureService.renderComponent).toHaveBeenCalledWith('componentId', {
-        a: '2017-09-21',
-=======
-      ComponentEditor.valueChanged().then(() => {
+      ComponentEditor.updatePreview().then(() => {
         expect(PageStructureService.renderComponent).toHaveBeenCalledWith('componentId', {
           a: '2017-09-21',
         });
         done();
->>>>>>> bcc3dbaa
       });
       $rootScope.$digest();
     });
