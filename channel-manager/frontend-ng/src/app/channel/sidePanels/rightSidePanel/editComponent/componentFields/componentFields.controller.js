--- conflicted
+++ resolved
@@ -25,14 +25,10 @@
 
   valueChanged() {
     if (this.form.$valid) {
-<<<<<<< HEAD
-      this.ComponentEditor.updatePreview();
-=======
-      this.ComponentEditor.valueChanged()
+      this.ComponentEditor.updatePreview()
         .catch(() => {
           this.EditComponentService.killEditor();
         });
->>>>>>> bcc3dbaa
     }
   }
 
