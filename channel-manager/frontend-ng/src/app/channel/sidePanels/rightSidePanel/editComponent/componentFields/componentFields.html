<!--
  Copyright 2018 Hippo B.V. (http://www.onehippo.com)

  Licensed under the Apache License, Version 2.0 (the "License")
  you may not use this file except in compliance with the License.
  You may obtain a copy of the License at

   http://www.apache.org/licenses/LICENSE-2.0

  Unless required by applicable law or agreed to in writing, software
  distributed under the License is distributed on an "AS IS" BASIS,
  WITHOUT WARRANTIES OR CONDITIONS OF ANY KIND, either express or implied.
  See the License for the specific language governing permissions and
  limitations under the License.
  -->
<md-input-container
  ng-repeat="componentField in $ctrl.fields track by $index"
  ng-switch="::componentField.type"
  class="md-block qa-component-field component-field-type-{{ ::componentField.type }}"
>

  <label ng-if="componentField.type !== 'checkbox'">{{ ::componentField.label }}</label>

  <input
    ng-switch-when="textfield"
    aria-label="{{ ::componentField.label }}"
    name="{{ ::componentField.name }}"
    ng-blur="$ctrl.blur(componentField)"
    ng-change="$ctrl.valueChanged()"
<<<<<<< HEAD
    ng-disabled="::$ctrl.readOnly"
=======
    ng-disabled="$ctrl.readOnly"
    ng-focus="$ctrl.focusPrimitive($event)"
>>>>>>> c5d8dffd
    ng-model="componentField.value"
    ng-required="::componentField.required"
  />

  <div ng-switch-when="checkbox">
    <md-checkbox
      class="md-primary"
      name="{{ ::componentField.name }}"
      ng-change="$ctrl.valueChanged()"
      ng-disabled="$ctrl.readOnly"
      ng-false-value="'off'"
      ng-model="componentField.value"
      ng-true-value="'on'"
    >
      {{ ::componentField.label }}
    </md-checkbox>
  </div>

<<<<<<< HEAD
  <input
    ng-switch-when="numberfield"
    class="md-primary"
    name="{{ ::componentField.name }}"
    ng-blur="$ctrl.blur(componentField)"
    ng-change="$ctrl.valueChanged()"
    ng-disabled="::$ctrl.readOnly"
    ng-model="componentField.value"
    ng-pattern="/^(-\d)?\d*$/"
    ng-required="::componentField.required"
    type="text"
  />
=======
  <div ng-switch-when="numberfield">
    <input
      class="md-primary"
      name="{{ ::componentField.name }}"
      ng-blur="$ctrl.blurPrimitive($event)"
      ng-change="$ctrl.valueChanged()"
      ng-disabled="$ctrl.readOnly"
      ng-focus="$ctrl.focusPrimitive($event); $ctrl.form[componentField.name].$setTouched()"
      ng-model="componentField.value"
      ng-pattern="/^(-\d)?\d*$/"
      ng-required="::componentField.required"
      type="text"
    />
    <div ng-messages="$ctrl.form[componentField.name].$error">
      <div ng-message="pattern">
        {{ 'ERROR_FIELD_LONG_PATTERN' | translate }}
      </div>
    </div>
  </div>
>>>>>>> c5d8dffd

  <md-select
    ng-switch-when="combo"
    aria-label="{{ ::componentField.name }}"
    name="{{ ::componentField.name }}"
    ng-change="$ctrl.valueChanged()"
    ng-disabled="$ctrl.readOnly"
    ng-model="componentField.value"
    ng-required="::componentField.required"
  >
    <md-option
      ng-repeat="dropDownValue in componentField.dropDownListValues"
      value="{{ dropDownValue }}"
    >
      {{ componentField.dropDownListDisplayValues[$index] }}
    </md-option>
  </md-select>

  <date-field
    ng-switch-when="datefield"
    class="md-primary"
    disabled="$ctrl.readOnly"
    field-type="{ displayName: componentField.label, required: componentField.required, type: 'DATE_ONLY' }"
    name="::componentField.name"
    on-field-blur="$ctrl.blur(componentField)"
    ng-change="$ctrl.valueChanged()"
    ng-model="componentField.value"
  >
  </date-field>

  <path-link
    ng-switch-when="linkpicker"
    aria-label="{{ ::componentField.label }}"
    config="::componentField.pickerConfig"
<<<<<<< HEAD
    disabled="::$ctrl.readOnly"
    display-name="componentField.displayValue"
=======
    disabled="$ctrl.readOnly"
    display-name="::componentField.displayValue"
>>>>>>> c5d8dffd
    is-required="::componentField.required"
    name="{{ ::componentField.name }}"
    on-blur="$ctrl.blur(componentField)"
    ng-change="$ctrl.valueChanged()"
    ng-model="componentField.value"
  >
  </path-link>

  <div ng-switch-default>
    {{componentField.name}} - UNKNOWN TYPE: {{ ::componentField.type }}
  </div>
</md-input-container><|MERGE_RESOLUTION|>--- conflicted
+++ resolved
@@ -27,12 +27,7 @@
     name="{{ ::componentField.name }}"
     ng-blur="$ctrl.blur(componentField)"
     ng-change="$ctrl.valueChanged()"
-<<<<<<< HEAD
-    ng-disabled="::$ctrl.readOnly"
-=======
     ng-disabled="$ctrl.readOnly"
-    ng-focus="$ctrl.focusPrimitive($event)"
->>>>>>> c5d8dffd
     ng-model="componentField.value"
     ng-required="::componentField.required"
   />
@@ -51,28 +46,14 @@
     </md-checkbox>
   </div>
 
-<<<<<<< HEAD
-  <input
-    ng-switch-when="numberfield"
-    class="md-primary"
-    name="{{ ::componentField.name }}"
-    ng-blur="$ctrl.blur(componentField)"
-    ng-change="$ctrl.valueChanged()"
-    ng-disabled="::$ctrl.readOnly"
-    ng-model="componentField.value"
-    ng-pattern="/^(-\d)?\d*$/"
-    ng-required="::componentField.required"
-    type="text"
-  />
-=======
   <div ng-switch-when="numberfield">
     <input
       class="md-primary"
       name="{{ ::componentField.name }}"
-      ng-blur="$ctrl.blurPrimitive($event)"
+      ng-blur="$ctrl.blur($event)"
       ng-change="$ctrl.valueChanged()"
       ng-disabled="$ctrl.readOnly"
-      ng-focus="$ctrl.focusPrimitive($event); $ctrl.form[componentField.name].$setTouched()"
+      ng-focus="$ctrl.form[componentField.name].$setTouched()"
       ng-model="componentField.value"
       ng-pattern="/^(-\d)?\d*$/"
       ng-required="::componentField.required"
@@ -84,7 +65,6 @@
       </div>
     </div>
   </div>
->>>>>>> c5d8dffd
 
   <md-select
     ng-switch-when="combo"
@@ -119,13 +99,8 @@
     ng-switch-when="linkpicker"
     aria-label="{{ ::componentField.label }}"
     config="::componentField.pickerConfig"
-<<<<<<< HEAD
-    disabled="::$ctrl.readOnly"
+    disabled="$ctrl.readOnly"
     display-name="componentField.displayValue"
-=======
-    disabled="$ctrl.readOnly"
-    display-name="::componentField.displayValue"
->>>>>>> c5d8dffd
     is-required="::componentField.required"
     name="{{ ::componentField.name }}"
     on-blur="$ctrl.blur(componentField)"
