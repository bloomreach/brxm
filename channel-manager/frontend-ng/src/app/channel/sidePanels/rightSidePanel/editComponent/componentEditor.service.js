--- conflicted
+++ resolved
@@ -62,42 +62,25 @@
     this._onPageChange = this._onPageChange.bind(this);
   }
 
-<<<<<<< HEAD
   open(componentId, variantId) {
-    this.close();
-    this._offPageChange = this.$rootScope.$on('page:change', this._onPageChange);
-
-=======
-  open(componentId) {
->>>>>>> 4e644622
     const channel = this.ChannelService.getChannel();
     const page = this.PageStructureService.getPage();
     const component = page.getComponentById(componentId);
 
-<<<<<<< HEAD
-    if (!variantId && component) {
-      variantId = component.getRenderVariant();
-    }
-
-    this.request = this.HstComponentService.getProperties(componentId, variantId);
-    this.request.then(response => this._onLoadSuccess(channel, component, page, response.properties))
-      .then(() => this.updatePreview())
-=======
     this.close();
     this._offPageChange = this.$rootScope.$on('page:change', this._onPageChange);
 
-    return this.load(channel, page, component);
+    return this.load(channel, page, component, variantId);
   }
 
   reopen() {
     return this.load(this.channel, this.page, this.component);
   }
 
-  load(channel, page, component) {
+  load(channel, page, component, variantId) {
     this.request = this.HstComponentService
-      .getProperties(component.getId(), component.getRenderVariant())
+      .getProperties(component.getId(), variantId || component.getRenderVariant())
       .then(response => this._onLoadSuccess(channel, component, page, response.properties))
->>>>>>> 4e644622
       .catch(() => this._onLoadFailure())
       .finally(() => { delete this.request; });
 
@@ -402,22 +385,14 @@
     return this.DialogService.show(confirm);
   }
 
-<<<<<<< HEAD
-  discardChanges() {
-    return this.HippoIframeService.reload()
-      .then(() => {
-        this.$rootScope.$emit('component:reset-current-variant');
-        return this.reopen();
-      });
-  }
-=======
   async discardChanges() {
     await this.reopen();
->>>>>>> 4e644622
 
     if (!this.isForeignPage()) {
       await this.HippoIframeService.reload();
     }
+
+    this.$rootScope.$emit('component:reset-current-variant');
   }
 
   close() {
