/*
 * Copyright 2018 Hippo B.V. (http://www.onehippo.com)
 *
 * Licensed under the Apache License, Version 2.0 (the "License");
 * you may not use this file except in compliance with the License.
 * You may obtain a copy of the License at
 *
 *  http://www.apache.org/licenses/LICENSE-2.0
 *
 * Unless required by applicable law or agreed to in writing, software
 * distributed under the License is distributed on an "AS IS" BASIS,
 * WITHOUT WARRANTIES OR CONDITIONS OF ANY KIND, either express or implied.
 * See the License for the specific language governing permissions and
 * limitations under the License.
 */

import MultiActionDialogCtrl from '../contentEditor/multiActionDialog/multiActionDialog.controller';
import multiActionDialogTemplate from '../contentEditor/multiActionDialog/multiActionDialog.html';

const TEMPLATE_PICKER = 'org.hippoecm.hst.core.component.template';

class ComponentEditorService {
  constructor($q, $translate, DialogService, FeedbackService, HstComponentService, PageStructureService) {
    'ngInject';

    this.$q = $q;
    this.$translate = $translate;
    this.DialogService = DialogService;
    this.FeedbackService = FeedbackService;
    this.HstComponentService = HstComponentService;
    this.PageStructureService = PageStructureService;

    this.kill = false;
  }

  open({ channel, component, container, page }) {
    this.close();

    return this.HstComponentService.getProperties(component.id, component.variant)
      .then(response => this._onLoadSuccess(channel, component, container, page, response.properties))
      .catch(response => this._onLoadFailure(response));
  }

  getPropertyGroups() {
    return this.propertyGroups;
  }

  isReadOnly() {
    return this.container && this.container.isDisabled;
  }

  _onLoadSuccess(channel, component, container, page, properties) {
    this.channel = channel;
    this.component = component;
    this.container = container;
    this.page = page;
    this.properties = this._normalizeProperties(properties);
    this.propertyGroups = this._groupProperties(this.properties);
  }

  _onLoadFailure(response) {
    this._clearData();
    console.error('TODO: implement ComponentEditorService._onLoadFailure', response);
  }

  /**
   * Normalize properties data
   * @param {Array} properties
   */
  _normalizeProperties(properties) {
    if (!properties) {
      return [];
    }

    properties.forEach((property) => {
      if (property.type === 'linkpicker') {
        property.pickerConfig = this._getPickerConfig(property);
      }
    });

    return properties;
  }

  /**
   * Extract config data from the property entity
   * @param {Object} property Component property entity
   */
  _getPickerConfig(property) {
    return {
      linkpicker: {
        configuration: property.pickerConfiguration,
        remembersLastVisited: property.pickerRemembersLastVisited,
        initialPath: property.pickerInitialPath,
        isRelativePath: property.pickerPathIsRelative,
        rootPath: property.pickerRootPath,
        selectableNodeTypes: property.pickerSelectableNodeTypes,
        isPathPicker: true,
      },
    };
  }

  _groupProperties(properties) {
    if (!properties[0]) {
      return [];
    }

    const defaultGroupLabel = this.$translate.instant('DEFAULT_PROPERTY_GROUP_LABEL');
    const groups = new Map();
    properties
      .filter(property => !property.hiddenInChannelManager)
      .map((property) => {
        if (property.value === null && property.defaultValue) {
          property.value = property.defaultValue;
        }
        return property;
      })
      .forEach((property) => {
        if (property.name === TEMPLATE_PICKER) {
          property.groupLabel = TEMPLATE_PICKER;
        }

        const groupLabel = property.groupLabel === ''
          ? defaultGroupLabel
          : property.groupLabel;

        if (groups.has(groupLabel)) {
          groups.get(groupLabel).push(property);
        } else {
          groups.set(groupLabel, [property]);
        }
      });

    return Array.from(groups).map(group => ({
      collapse: group[0] !== null && group[0] !== TEMPLATE_PICKER,
      default: group[0] === defaultGroupLabel,
      fields: group[1],
      label: group[0],
    }));
  }

  confirmDeleteComponent() {
    const translateParams = {
      component: this.component.label,
    };

    const confirm = this.DialogService.confirm()
      .textContent(this.$translate.instant('CONFIRM_DELETE_COMPONENT_MESSAGE', translateParams))
      .ok(this.$translate.instant('DELETE'))
      .cancel(this.$translate.instant('CANCEL'));

    return this.DialogService.show(confirm);
  }

  deleteComponent() {
    return this.HstComponentService.deleteComponent(this.container.id, this.component.id)
      .then(() => this.close());
  }

  getComponentName() {
    if (this.component) {
      return this.component.label;
    }
    if (this.error && this.error.messageParams) {
      return this.error.messageParams.displayName;
    }
    return undefined;
  }

<<<<<<< HEAD
  updatePreview() {
    this.PageStructureService.renderComponent(this.component.id, this._propertiesAsFormData());
=======
  valueChanged() {
    return this.PageStructureService.renderComponent(this.component.id, this._propertiesAsFormData());
>>>>>>> bcc3dbaa
  }

  save() {
    return this.HstComponentService.setParameters(this.component.id, this.component.variant, this._propertiesAsFormData());
  }

  _propertiesAsFormData() {
    return this.properties.reduce((formData, property) => {
      if (property.type === 'datefield') {
        // cut off the time and time zone information from the value that the datefield returns
        formData[property.name] = property.value.substring(0, 10);
      } else {
        formData[property.name] = property.value;
      }
      return formData;
    }, {});
  }

  confirmDiscardChanges() {
    const translateParams = {
      component: this.component.label,
    };

    const confirm = this.DialogService.confirm()
      .textContent(this.$translate.instant('CONFIRM_DISCARD_CHANGES_TO COMPONENT', translateParams))
      .ok(this.$translate.instant('DISCARD'))
      .cancel(this.$translate.instant('CANCEL'));

    return this.DialogService.show(confirm);
  }

  discardChanges() {
    return this.reopen().finally(() => this.PageStructureService.renderComponent(this.component.id));
  }

  reopen() {
    return this.open({
      channel: this.channel,
      component: this.component,
      container: this.container,
      page: this.page });
  }

  close() {
    this._clearData();
    delete this.error;
  }

  isKilled() {
    return this.kill;
  }

  killEditor() {
    this.kill = true;
  }

  /**
   * Possible return values:
   * - resolved promise with value 'SAVE' when changes have been saved
   * - resolved promise with value 'DISCARD' when changes have been discarded
   * - rejected promise when user canceled
   */
  confirmSaveOrDiscardChanges() {
    return this._askSaveOrDiscardChanges()
      .then((action) => {
        switch (action) {
          case 'SAVE':
            return this.save()
              .then(() => action); // let caller know that changes have been saved
          case 'DISCARD':
            this.PageStructureService.renderComponent(this.component.id);
            return this.$q.resolve(action);
          default:
            return this.$q.resolve(action); // let caller know that changes have not been saved
        }
      });
  }

  _askSaveOrDiscardChanges() {
    const message = this.$translate.instant('SAVE_CHANGES_TO_COMPONENT', { componentLabel: this.component.label });
    const title = this.$translate.instant('SAVE_CHANGES_TITLE');

    return this.DialogService.show({
      template: multiActionDialogTemplate,
      controller: MultiActionDialogCtrl,
      controllerAs: '$ctrl',
      locals: {
        title,
        message,
        actions: ['DISCARD', 'SAVE'],
      },
      bindToController: true,
    });
  }

  _clearData() {
    delete this.channel;
    delete this.component;
    delete this.container;
    delete this.kill;
    delete this.page;
    delete this.properties;
    delete this.propertyGroups;
  }
}

export default ComponentEditorService;<|MERGE_RESOLUTION|>--- conflicted
+++ resolved
@@ -166,13 +166,8 @@
     return undefined;
   }
 
-<<<<<<< HEAD
   updatePreview() {
-    this.PageStructureService.renderComponent(this.component.id, this._propertiesAsFormData());
-=======
-  valueChanged() {
     return this.PageStructureService.renderComponent(this.component.id, this._propertiesAsFormData());
->>>>>>> bcc3dbaa
   }
 
   save() {
