/*
 * Copyright 2018 Hippo B.V. (http://www.onehippo.com)
 *
 * Licensed under the Apache License, Version 2.0 (the "License");
 * you may not use this file except in compliance with the License.
 * You may obtain a copy of the License at
 *
 *  http://www.apache.org/licenses/LICENSE-2.0
 *
 * Unless required by applicable law or agreed to in writing, software
 * distributed under the License is distributed on an "AS IS" BASIS,
 * WITHOUT WARRANTIES OR CONDITIONS OF ANY KIND, either express or implied.
 * See the License for the specific language governing permissions and
 * limitations under the License.
 */
class EditComponentService {
  constructor($state, $transitions, $translate, CmsService, ComponentEditor, RightSidePanelService) {
    'ngInject';

    this.$state = $state;
    this.$translate = $translate;
    this.ComponentEditor = ComponentEditor;
    this.RightSidePanelService = RightSidePanelService;

    $transitions.onEnter(
      { entering: '**.edit-component' },
      transition => this._loadComponent(transition.params().properties),
    );
    $transitions.onBefore(
      { from: '**.edit-component', to: 'hippo-cm' },
      () => this._onCloseChannel(),
    );

    CmsService.subscribe('kill-editor', (documentId) => {
      this._stopEditingComponent(documentId);
    });
  }

  _stopEditingComponent(componentId) {
    console.log(`TODO: implement EditComponentService._stopEditingComponent -- ${componentId}`);
    if (this.$state.$current.name === 'hippo-cm.channel.edit-component'
    /* && this.ContentEditor.getDocumentId() === documentId */) {
      // this.ContentEditor.kill();
      this.stopEditing();
    }
  }

  startEditing(properties) {
    this.$state.go('hippo-cm.channel.edit-component', { properties });
  }

  stopEditing() {
    this.$state.go('^');
  }

  _loadComponent(properties) {
    this._showDefaultTitle();
    this.RightSidePanelService.startLoading();
<<<<<<< HEAD
    this.ComponentEditor.open(componentId)
=======

    this.ComponentEditor.open(properties)
>>>>>>> 9245351a
      .then(() => {
        this.componentId = properties.component.id;
        this._showComponentTitle();
        this.RightSidePanelService.stopLoading();
      })
      .catch(e => console.error('Failed to load component', properties, e));
  }

  _showDefaultTitle() {
    this.RightSidePanelService.clearContext();

    const componentLabel = this.$translate.instant('COMPONENT');
    this.RightSidePanelService.setTitle(componentLabel);
  }

  _showComponentTitle() {
    const componentLabel = this.$translate.instant('COMPONENT');
    this.RightSidePanelService.setContext(componentLabel);

    const componentName = this.ComponentEditor.getComponentName();
    this.RightSidePanelService.setTitle(componentName);
  }

  _onCloseChannel() {
    console.log('TODO: implement EditComponentService._onCloseChannel');
    // return this.ContentEditor.confirmSaveOrDiscardChanges('SAVE_CHANGES_ON_CLOSE_CHANNEL')
    //   .then(() => this.ContentEditor.discardChanges())
    //   .then(() => this.ContentEditor.close());
  }
}

export default EditComponentService;<|MERGE_RESOLUTION|>--- conflicted
+++ resolved
@@ -56,12 +56,7 @@
   _loadComponent(properties) {
     this._showDefaultTitle();
     this.RightSidePanelService.startLoading();
-<<<<<<< HEAD
-    this.ComponentEditor.open(componentId)
-=======
-
     this.ComponentEditor.open(properties)
->>>>>>> 9245351a
       .then(() => {
         this.componentId = properties.component.id;
         this._showComponentTitle();
