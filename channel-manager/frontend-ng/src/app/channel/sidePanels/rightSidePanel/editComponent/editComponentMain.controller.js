/*
 * Copyright 2018 Hippo B.V. (http://www.onehippo.com)
 *
 * Licensed under the Apache License, Version 2.0 (the "License");
 * you may not use this file except in compliance with the License.
 * You may obtain a copy of the License at
 *
 *  http://www.apache.org/licenses/LICENSE-2.0
 *
 * Unless required by applicable law or agreed to in writing, software
 * distributed under the License is distributed on an "AS IS" BASIS,
 * WITHOUT WARRANTIES OR CONDITIONS OF ANY KIND, either express or implied.
 * See the License for the specific language governing permissions and
 * limitations under the License.
 */

class EditComponentMainCtrl {
  constructor(
    $log,
    $q,
    CmsService,
<<<<<<< HEAD
    ComponentEditor,
    EditComponentService,
=======
    ChannelService,
    ConfigService,
    ComponentEditor,
    ContentEditor,
    EditComponentService,
    EditContentService,
>>>>>>> 649621c6
    HippoIframeService,
    PageStructureService,
  ) {
    'ngInject';

    this.$log = $log;
    this.$q = $q;
    this.CmsService = CmsService;
<<<<<<< HEAD
    this.ComponentEditor = ComponentEditor;
    this.EditComponentService = EditComponentService;
=======
    this.ChannelService = ChannelService;
    this.ConfigService = ConfigService;
    this.ComponentEditor = ComponentEditor;
    this.ContentEditor = ContentEditor;
    this.EditComponentService = EditComponentService;
    this.EditContentService = EditContentService;
>>>>>>> 649621c6
    this.HippoIframeService = HippoIframeService;
    this.PageStructureService = PageStructureService;
  }

  discard() {
    console.log('TODO: implement EditComponentMainCtrl.discard');
  }

  save() {
    this.HippoIframeService.reload();
    this.CmsService.reportUsageStatistic('CMSChannelsSaveComponent');
  }

<<<<<<< HEAD
=======
  close() {
    this.closing = true;
    this.EditComponentService.stopEditing();
  }

  // switchEditor() {
  //   this.CmsService.publish('open-content', this.ContentEditor.getDocumentId(), 'edit');
  //   this.ContentEditor.close();
  //   this.EditContentService.stopEditing();
  // }

>>>>>>> 649621c6
  deleteComponent() {
    return this.ComponentEditor.confirmDeleteComponent()
      .then(() => {
        this.ComponentEditor.deleteComponent()
          .then(() => {
            this.ChannelService.recordOwnChange();
            this.HippoIframeService.reload();
            this.close();
          })
          .catch((errorResponse) => {
            // delete action failed: show toast message? go to component locked mode?
            // what if someone else deleted the component already: no problem!
            // TODO: see PageStructureService.removeComponentById() for an example to deal with the error response
            console.log(`TODO: implement dealing with the delete component error response: ${errorResponse}`);
          });
      },
      )
      .catch(() => {
        // user cancelled the delete
        this.closing = false;
        return this.$q.reject();
      });
  }

  isSaveAllowed() {
    return false;
  }

  uiCanExit() {
    return this._confirmExit()
      .then(() => this.ComponentEditor.close())
      .catch((e) => {
        if (e) {
          this.$log.error('An error occurred while closing the ComponentEditor ->', e);
        } else {
          // the user has cancelled the confirmation dialog
        }
        return this.$q.reject();
      });
  }

  _confirmExit() {
    return this.ComponentEditor.confirmSaveOrDiscardChanges()
      .then(() => this.PageStructureService.renderComponent(this.ComponentEditor.component.id));
  }
}

export default EditComponentMainCtrl;<|MERGE_RESOLUTION|>--- conflicted
+++ resolved
@@ -18,18 +18,10 @@
   constructor(
     $log,
     $q,
+    ChannelService,
     CmsService,
-<<<<<<< HEAD
     ComponentEditor,
     EditComponentService,
-=======
-    ChannelService,
-    ConfigService,
-    ComponentEditor,
-    ContentEditor,
-    EditComponentService,
-    EditContentService,
->>>>>>> 649621c6
     HippoIframeService,
     PageStructureService,
   ) {
@@ -37,18 +29,10 @@
 
     this.$log = $log;
     this.$q = $q;
+    this.ChannelService = ChannelService;
     this.CmsService = CmsService;
-<<<<<<< HEAD
     this.ComponentEditor = ComponentEditor;
     this.EditComponentService = EditComponentService;
-=======
-    this.ChannelService = ChannelService;
-    this.ConfigService = ConfigService;
-    this.ComponentEditor = ComponentEditor;
-    this.ContentEditor = ContentEditor;
-    this.EditComponentService = EditComponentService;
-    this.EditContentService = EditContentService;
->>>>>>> 649621c6
     this.HippoIframeService = HippoIframeService;
     this.PageStructureService = PageStructureService;
   }
@@ -62,20 +46,6 @@
     this.CmsService.reportUsageStatistic('CMSChannelsSaveComponent');
   }
 
-<<<<<<< HEAD
-=======
-  close() {
-    this.closing = true;
-    this.EditComponentService.stopEditing();
-  }
-
-  // switchEditor() {
-  //   this.CmsService.publish('open-content', this.ContentEditor.getDocumentId(), 'edit');
-  //   this.ContentEditor.close();
-  //   this.EditContentService.stopEditing();
-  // }
-
->>>>>>> 649621c6
   deleteComponent() {
     return this.ComponentEditor.confirmDeleteComponent()
       .then(() => {
