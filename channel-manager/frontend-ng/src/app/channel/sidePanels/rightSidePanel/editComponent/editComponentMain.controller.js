/*
 * Copyright 2018 Hippo B.V. (http://www.onehippo.com)
 *
 * Licensed under the Apache License, Version 2.0 (the "License");
 * you may not use this file except in compliance with the License.
 * You may obtain a copy of the License at
 *
 *  http://www.apache.org/licenses/LICENSE-2.0
 *
 * Unless required by applicable law or agreed to in writing, software
 * distributed under the License is distributed on an "AS IS" BASIS,
 * WITHOUT WARRANTIES OR CONDITIONS OF ANY KIND, either express or implied.
 * See the License for the specific language governing permissions and
 * limitations under the License.
 */

const DELETE_ERRORS = {
  GENERAL_ERROR: 'ERROR_DELETE_COMPONENT',
  ITEM_ALREADY_LOCKED: 'ERROR_DELETE_COMPONENT_ITEM_ALREADY_LOCKED',
};
const SAVE_ERRORS = {
  GENERAL_ERROR: 'ERROR_UPDATE_COMPONENT',
  ITEM_ALREADY_LOCKED: 'ERROR_UPDATE_COMPONENT_ITEM_ALREADY_LOCKED',
};

class EditComponentMainCtrl {
  constructor(
    $log,
    $q,
    $translate,
    ChannelService,
    CmsService,
    ComponentEditor,
    EditComponentService,
    FeedbackService,
    HippoIframeService,
  ) {
    'ngInject';

    this.$log = $log;
    this.$q = $q;
    this.$translate = $translate;
    this.ChannelService = ChannelService;
    this.CmsService = CmsService;
    this.ComponentEditor = ComponentEditor;
    this.EditComponentService = EditComponentService;
    this.FeedbackService = FeedbackService;
    this.HippoIframeService = HippoIframeService;
  }

  getPropertyGroups() {
    return this.ComponentEditor.getPropertyGroups();
  }

  discard() {
    this.ComponentEditor.confirmDiscardChanges()
      .then(() => this.ComponentEditor.discardChanges());
  }

  save() {
<<<<<<< HEAD
    return this.ComponentEditor.save()
      .then(() => this.CmsService.reportUsageStatistic('CMSChannelsSaveComponent'))
      .catch((error) => {
        const message = SAVE_ERRORS[error.data.error]
          ? this.$translate.instant(SAVE_ERRORS[error.data.error], error.data.parameterMap)
          : this.$translate.instant(SAVE_ERRORS.GENERAL_ERROR);

        this.FeedbackService.showError(message);
        this.HippoIframeService.reload();
        if (error.data.error === 'ITEM_ALREADY_LOCKED') {
          this.ComponentEditor.reOpen(); // reopen will be in readonly mode
        } else if (error.message.startsWith('javax.jcr.ItemNotFoundException')) {
          this.kill = true;
          this.EditComponentService.stopEditing();
        }
      });
=======
    this.ComponentEditor.save()
      .then(() => this.form.$setPristine());

    this.CmsService.reportUsageStatistic('CMSChannelsSaveComponent');
>>>>>>> ce88791b
  }

  deleteComponent() {
    return this.ComponentEditor.confirmDeleteComponent()
      .then(() => {
        this.ComponentEditor.deleteComponent()
          .then(() => {
            this.ChannelService.recordOwnChange();
            this.HippoIframeService.reload();
            this.EditComponentService.stopEditing();
          })
          .catch((error) => {
            const messageParameters = error.parameterMap;
            messageParameters.component = this.ComponentEditor.getComponentName();
            const message = DELETE_ERRORS[error.error]
              ? this.$translate.instant(DELETE_ERRORS[error.error], messageParameters)
              : this.$translate.instant(DELETE_ERRORS.GENERAL_ERROR, messageParameters);

            this.FeedbackService.showError(message);
            this.HippoIframeService.reload();
            if (error.error === 'ITEM_ALREADY_LOCKED') {
              this.ComponentEditor.reOpen(); // reopen will be in readonly mode
            }
          });
      },
      )
      .catch(() => this.$q.reject()); // user cancelled the delete
  }

  isSaveAllowed() {
    return this._isFormDirty() && this._isFormValid();
  }

  _isFormDirty() {
    return this.form && this.form.$dirty;
  }

  _isFormValid() {
    return this.form && this.form.$valid;
  }

  uiCanExit() {
<<<<<<< HEAD
    if (this.kill) {
      return true;
    }
    return this.ComponentEditor.confirmSaveOrDiscardChanges()
=======
    return this._saveOrDiscardChanges()
>>>>>>> ce88791b
      .then(() => this.ComponentEditor.close())
      .catch((e) => {
        if (e) {
          this.$log.error('An error occurred while closing the ComponentEditor ->', e);
        } else {
          // the user has cancelled the confirmation dialog
        }
        return this.$q.reject();
      });
  }

  _saveOrDiscardChanges() {
    if (this._isFormDirty()) {
      return this.ComponentEditor.confirmSaveOrDiscardChanges();
    }
    return this.$q.resolve();
  }
}

export default EditComponentMainCtrl;<|MERGE_RESOLUTION|>--- conflicted
+++ resolved
@@ -58,8 +58,8 @@
   }
 
   save() {
-<<<<<<< HEAD
     return this.ComponentEditor.save()
+      .then(() => this.form.$setPristine())
       .then(() => this.CmsService.reportUsageStatistic('CMSChannelsSaveComponent'))
       .catch((error) => {
         const message = SAVE_ERRORS[error.data.error]
@@ -75,12 +75,6 @@
           this.EditComponentService.stopEditing();
         }
       });
-=======
-    this.ComponentEditor.save()
-      .then(() => this.form.$setPristine());
-
-    this.CmsService.reportUsageStatistic('CMSChannelsSaveComponent');
->>>>>>> ce88791b
   }
 
   deleteComponent() {
@@ -123,14 +117,10 @@
   }
 
   uiCanExit() {
-<<<<<<< HEAD
     if (this.kill) {
       return true;
     }
-    return this.ComponentEditor.confirmSaveOrDiscardChanges()
-=======
     return this._saveOrDiscardChanges()
->>>>>>> ce88791b
       .then(() => this.ComponentEditor.close())
       .catch((e) => {
         if (e) {
