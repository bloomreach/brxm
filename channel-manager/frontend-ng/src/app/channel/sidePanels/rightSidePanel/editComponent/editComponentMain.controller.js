--- conflicted
+++ resolved
@@ -52,13 +52,12 @@
     return this.ComponentEditor.getPropertyGroups();
   }
 
-<<<<<<< HEAD
   hasProperties() {
     return this.ComponentEditor.getPropertyGroups().length > 0;
-=======
+  }
+
   isReadOnly() {
     return this.ComponentEditor.isReadOnly();
->>>>>>> e76f51b7
   }
 
   discard() {
