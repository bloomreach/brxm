--- conflicted
+++ resolved
@@ -15,7 +15,6 @@
  */
 
 describe('EditComponentMainCtrl', () => {
-<<<<<<< HEAD
   let $log;
   let $q;
   let $scope;
@@ -24,19 +23,12 @@
   let EditComponentService;
   let HippoIframeService;
   let PageStructureService;
-=======
-  let $q;
-  let $rootScope;
-  let $scope;
-  let ComponentEditor;
->>>>>>> 649621c6
 
   let $ctrl;
 
   beforeEach(() => {
     angular.mock.module('hippo-cm.channel.rightSidePanel.editComponent');
 
-<<<<<<< HEAD
     inject((
       $controller,
       $rootScope,
@@ -48,8 +40,16 @@
       $q = _$q_;
       EditComponentService = _EditComponentService_;
 
-      CmsService = jasmine.createSpyObj('CmsService', ['publish', 'reportUsageStatistic']);
-      ComponentEditor = jasmine.createSpyObj('ComponentEditor', ['close', 'confirmSaveOrDiscardChanges']);
+      CmsService = jasmine.createSpyObj('CmsService', [
+        'publish',
+        'reportUsageStatistic',
+      ]);
+      ComponentEditor = jasmine.createSpyObj('ComponentEditor', [
+        'close',
+        'confirmDeleteComponent',
+        'confirmSaveOrDiscardChanges',
+        'deleteComponent',
+      ]);
       HippoIframeService = jasmine.createSpyObj('HippoIframeService', ['reload']);
       PageStructureService = jasmine.createSpyObj('PageStructureService', ['renderComponent']);
 
@@ -119,22 +119,6 @@
         });
         $scope.$digest();
       });
-=======
-    inject(($controller, _$q_, _$rootScope_) => {
-      $q = _$q_;
-      $rootScope = _$rootScope_;
-
-      ComponentEditor = jasmine.createSpyObj('ComponentEditor', [
-        'confirmDeleteComponent',
-        'deleteComponent',
-      ]);
-
-      $scope = $rootScope.$new();
-
-      $ctrl = $controller('editComponentMainCtrl', {
-        $scope,
-        ComponentEditor,
-      });
     });
   });
 
@@ -164,7 +148,6 @@
       $scope.$digest();
 
       expect(ComponentEditor.deleteComponent).toHaveBeenCalled();
->>>>>>> 649621c6
     });
   });
 });