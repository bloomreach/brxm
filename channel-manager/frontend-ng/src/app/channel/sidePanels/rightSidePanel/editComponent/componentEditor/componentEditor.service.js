/*
 * Copyright 2018 Hippo B.V. (http://www.onehippo.com)
 *
 * Licensed under the Apache License, Version 2.0 (the "License");
 * you may not use this file except in compliance with the License.
 * You may obtain a copy of the License at
 *
 *  http://www.apache.org/licenses/LICENSE-2.0
 *
 * Unless required by applicable law or agreed to in writing, software
 * distributed under the License is distributed on an "AS IS" BASIS,
 * WITHOUT WARRANTIES OR CONDITIONS OF ANY KIND, either express or implied.
 * See the License for the specific language governing permissions and
 * limitations under the License.
 */
const ERROR_MAP = {};

class ComponentEditorService {
  constructor($q, $translate, CmsService, DialogService, FeedbackService, HstComponentService) {
    'ngInject';

    this.$q = $q;
    this.$translate = $translate;
    this.CmsService = CmsService;
    this.DialogService = DialogService;
    this.FeedbackService = FeedbackService;
    this.HstComponentService = HstComponentService;
  }

  open({ channel, component, container, page }) {
    this.close();

    return this.HstComponentService.getProperties(component.id, component.variant)
      .then(response => this._onLoadSuccess(channel, component, container, page, response.properties))
      .catch(response => this._onLoadFailure(response));
  }

<<<<<<< HEAD
  getPropertyGroups() {
    return this.propertyGroups;
  }

  _loadComponent(componentId) {
    this.componentId = componentId;

    return this.HstComponentService.getProperties(componentId, 'hippo-default')
      .then((properties) => {
        this.propertyGroups = this._groupProperties(properties);
        return this.propertyGroups;
      })
      .catch(response => this._onLoadFailure(response));
=======
  _onLoadSuccess(channel, component, container, page, properties) {
    this.channel = channel;
    this.component = component;
    this.container = container;
    this.page = page;
    this.properties = properties;

    console.log('Channel', this.channel);
    console.log('Component', this.component);
    console.log('Component properties', this.properties);
    console.log('Container', this.container);
    console.log('Page', this.page);
>>>>>>> 9245351a
  }

  _groupProperties(response) {
    const defaultGroupTitle = this.$translate.instant('DEFAULT_PROPERTY_GROUP_TITLE');
    const groups = [];
    if (!response.properties[0]) {
      return groups;
    }
    let currentGroup = {};
    let currentGroupLabel = response.properties[0].groupLabel || defaultGroupTitle;
    let currentGroupFields = [];

    // TODO: do not add empty groups
    // TODO: use default group name if name is blank

    response.properties.forEach((property) => {
      if (property.hiddenInChannelManager) {
        return;
      }
      const thisGroupLabel = property.groupLabel || defaultGroupTitle;
      if (thisGroupLabel !== currentGroupLabel) {
        // store current group
        // TODO: deal with duplicate group names
        currentGroup.label = currentGroupLabel;
        currentGroup.fields = currentGroupFields;
        groups.push(currentGroup);
        // clean up for next group
        currentGroup = {};
        currentGroupFields = [];
        currentGroupLabel = thisGroupLabel;
      } 
      currentGroupFields.push(property);
    });

    // store last group
    currentGroup.label = currentGroupLabel;
    currentGroup.fields = currentGroupFields;
    groups.push(currentGroup);

    return groups;
  }

  _onLoadFailure(response) {
    this._clearData();

    let errorKey;
    let params = null;

    if (this._isErrorInfo(response.data)) {
      const errorInfo = response.data;
      errorKey = errorInfo.reason;
      params = this._extractErrorParams(errorInfo);

      if (errorInfo.params) {
        this.publicationState = errorInfo.params.publicationState;
      }
    } else if (response.status === 404) {
      errorKey = 'NOT_FOUND';
    } else {
      errorKey = 'UNAVAILABLE';
    }

    this.error = ERROR_MAP[errorKey];
    if (params) {
      this.error.messageParams = params;
    }
  }

<<<<<<< HEAD
  isDataDirty() {
    return this.dataDirty;
  }

  markDataDirty() {
    this.dataDirty = true;
=======
  getComponentName() {
    if (this.component) {
      return this.component.label;
    }
    if (this.error && this.error.messageParams) {
      return this.error.messageParams.displayName;
    }
    return undefined;
>>>>>>> 9245351a
  }

  close() {
    this._clearData();
    delete this.error;
  }

  _clearData() {
<<<<<<< HEAD
    delete this.dataDirty;
=======
    delete this.channel;
    delete this.component;
    delete this.container;
    delete this.page;
    delete this.properties;
>>>>>>> 9245351a
  }
}

export default ComponentEditorService;<|MERGE_RESOLUTION|>--- conflicted
+++ resolved
@@ -35,21 +35,10 @@
       .catch(response => this._onLoadFailure(response));
   }
 
-<<<<<<< HEAD
   getPropertyGroups() {
     return this.propertyGroups;
   }
 
-  _loadComponent(componentId) {
-    this.componentId = componentId;
-
-    return this.HstComponentService.getProperties(componentId, 'hippo-default')
-      .then((properties) => {
-        this.propertyGroups = this._groupProperties(properties);
-        return this.propertyGroups;
-      })
-      .catch(response => this._onLoadFailure(response));
-=======
   _onLoadSuccess(channel, component, container, page, properties) {
     this.channel = channel;
     this.component = component;
@@ -62,7 +51,8 @@
     console.log('Component properties', this.properties);
     console.log('Container', this.container);
     console.log('Page', this.page);
->>>>>>> 9245351a
+
+    // this.propertyGroups = this._groupProperties(properties);
   }
 
   _groupProperties(response) {
@@ -93,7 +83,7 @@
         currentGroup = {};
         currentGroupFields = [];
         currentGroupLabel = thisGroupLabel;
-      } 
+      }
       currentGroupFields.push(property);
     });
 
@@ -131,14 +121,6 @@
     }
   }
 
-<<<<<<< HEAD
-  isDataDirty() {
-    return this.dataDirty;
-  }
-
-  markDataDirty() {
-    this.dataDirty = true;
-=======
   getComponentName() {
     if (this.component) {
       return this.component.label;
@@ -147,7 +129,14 @@
       return this.error.messageParams.displayName;
     }
     return undefined;
->>>>>>> 9245351a
+  }
+
+  isDataDirty() {
+    return this.dataDirty;
+  }
+
+  markDataDirty() {
+    this.dataDirty = true;
   }
 
   close() {
@@ -156,15 +145,12 @@
   }
 
   _clearData() {
-<<<<<<< HEAD
-    delete this.dataDirty;
-=======
     delete this.channel;
     delete this.component;
     delete this.container;
     delete this.page;
     delete this.properties;
->>>>>>> 9245351a
+    delete this.dataDirty;
   }
 }
 
