--- conflicted
+++ resolved
@@ -55,10 +55,10 @@
   beforeEach(() => {
     angular.mock.module('hippo-cm.channel.rightSidePanel.editComponent');
 
-<<<<<<< HEAD
     ComponentEditor = jasmine.createSpyObj('ComponentEditor', [
       'getComponentName', 'kill', 'open', 'updatePreview',
     ]);
+    OverlayService = jasmine.createSpyObj('OverlayService', ['sync']);
     RightSidePanelService = jasmine.createSpyObj('RightSidePanelService', [
       'clearContext', 'setContext', 'setTitle', 'startLoading', 'stopLoading',
     ]);
@@ -68,13 +68,6 @@
     mockComponent.container = jasmine.createSpyObj('ContainerElement', [
       'isDisabled', 'isInherited', 'getId',
     ]);
-=======
-    ComponentEditor = jasmine.createSpyObj('ComponentEditor', ['getComponentName', 'kill', 'open', 'updatePreview']);
-    OverlayService = jasmine.createSpyObj('OverlayService', ['sync']);
-    RightSidePanelService = jasmine.createSpyObj('RightSidePanelService', ['clearContext', 'setContext', 'setTitle', 'startLoading', 'stopLoading']);
-    mockComponent = jasmine.createSpyObj('ComponentElement', ['getId', 'getLabel', 'getLastModified', 'getRenderVariant']);
-    mockComponent.container = jasmine.createSpyObj('ContainerElement', ['isDisabled', 'isInherited', 'getId']);
->>>>>>> d717cb71
 
     angular.mock.module(($provide) => {
       $provide.value('ComponentEditor', ComponentEditor);
