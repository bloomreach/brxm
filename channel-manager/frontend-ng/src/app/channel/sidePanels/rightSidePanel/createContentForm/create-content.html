--- conflicted
+++ resolved
@@ -41,23 +41,14 @@
 
 
     <!-- Document type field -->
-<<<<<<< HEAD
-    <div class="mat-input-wrapper">
-      <div class="mat-input-flex">
-        <div class="mat-input-infix">
-          <mat-select ngModel name="documentType" required placeholder="Document type" class="input-document-type create-content-field mat-input-container">
-            <mat-option *ngFor="let docType of docTypes" [value]="docType.id">{{ docType.displayName }}</mat-option>
-          </mat-select>
-=======
     <div class="field">
       <div class="mat-input-wrapper">
         <div class="mat-input-flex">
           <div class="mat-input-infix">
             <mat-select ngModel name="documentType" required placeholder="Document type" class="input-document-type create-content-field mat-input-container">
-              <mat-option *ngFor="let docType of docTypes" value="docType">{{ docType }}</mat-option>
+              <mat-option *ngFor="let docType of docTypes" [value]="docType.id">{{ docType.displayName }}</mat-option>
             </mat-select>
           </div>
->>>>>>> 7e238fb4
         </div>
       </div>
     </div>
