/*
 * Copyright 2016-2018 Hippo B.V. (http://www.onehippo.com)
 *
 * Licensed under the Apache License, Version 2.0 (the "License");
 * you may not use this file except in compliance with the License.
 * You may obtain a copy of the License at
 *
 *  http://www.apache.org/licenses/LICENSE-2.0
 *
 * Unless required by applicable law or agreed to in writing, software
 * distributed under the License is distributed on an "AS IS" BASIS,
 * WITHOUT WARRANTIES OR CONDITIONS OF ANY KIND, either express or implied.
 * See the License for the specific language governing permissions and
 * limitations under the License.
 */

const LS_KEY_PANEL_WIDTH = 'channelManager.sidePanel.right.width';

class RightSidePanelCtrl {
  constructor(
    $element,
    $mdConstant,
    $state,
    $transitions,
    $window,
    SidePanelService,
    localStorageService,
    RightSidePanelService,
  ) {
    'ngInject';

    this.$element = $element;
    this.$transitions = $transitions;
    this.$window = $window;

    this.SidePanelService = SidePanelService;
    this.localStorageService = localStorageService;
    this.RightSidePanelService = RightSidePanelService;

    // Prevent the default closing action bound to the escape key by Angular Material.
    // We should show the "unsaved changes" dialog first.
    $element.on('keydown', (e) => {
      if (e.which === $mdConstant.KEY_CODE.ESCAPE) {
        e.stopImmediatePropagation();
        $state.go('hippo-cm.channel');
      }
    });
  }

  $onInit() {
    this.lastSavedWidth = this.localStorageService.get(LS_KEY_PANEL_WIDTH) || '440px';
    this.sideNavElement = this.$element.find('.right-side-panel');
    this.sideNavElement.css('width', this.lastSavedWidth);

<<<<<<< HEAD
    this.$transitions.onBefore({ to: 'hippo-cm.channel.**' }, () => this._openPanel());
    this.$transitions.onSuccess({ from: 'hippo-cm.channel.**', to: 'hippo-cm.channel' }, () => this._closePanel());
=======
    this.$transitions.onBefore({ to: 'hippo-cm.channel.*' }, () => this._openPanel());
    this.$transitions.onSuccess({ from: 'hippo-cm.channel.*', to: 'hippo-cm.channel' }, () => this._closePanel());
    this.$transitions.onError({ from: 'hippo-cm.channel.*' }, () => this._focusPanel());
>>>>>>> 64b93df5
  }

  $postLink() {
    this.SidePanelService.initialize('right', this.$element, this.sideNavElement);
  }

  onResize(newWidth) {
    this.lastSavedWidth = `${newWidth}px`;
    this.localStorageService.set(LS_KEY_PANEL_WIDTH, this.lastSavedWidth);
  }

  isLoading() {
    return this.RightSidePanelService.isLoading();
  }

  getTitle() {
    return this.RightSidePanelService.getTitle();
  }

  getTooltip() {
    return this.RightSidePanelService.getTooltip();
  }

  getContext() {
    return this.RightSidePanelService.getContext();
  }

  isLockedOpen() {
    return this.SidePanelService.isOpen('right');
  }

  _openPanel() {
    this.SidePanelService.open('right');
  }

  _closePanel() {
    this.setFullScreen(false);
    this.SidePanelService.close('right');
  }

  _focusPanel() {
    this.$element.find('md-sidenav').focus();
  }

  isFullScreen() {
    return this.SidePanelService.isFullScreen('right');
  }

  setFullScreen(fullScreen) {
    this.SidePanelService.setFullScreen('right', fullScreen);
    // to trigger hiding/showing pagination handles of md-tabs
    this.$window.dispatchEvent(new Event('resize'));
  }
}

export default RightSidePanelCtrl;<|MERGE_RESOLUTION|>--- conflicted
+++ resolved
@@ -52,14 +52,9 @@
     this.sideNavElement = this.$element.find('.right-side-panel');
     this.sideNavElement.css('width', this.lastSavedWidth);
 
-<<<<<<< HEAD
     this.$transitions.onBefore({ to: 'hippo-cm.channel.**' }, () => this._openPanel());
     this.$transitions.onSuccess({ from: 'hippo-cm.channel.**', to: 'hippo-cm.channel' }, () => this._closePanel());
-=======
-    this.$transitions.onBefore({ to: 'hippo-cm.channel.*' }, () => this._openPanel());
-    this.$transitions.onSuccess({ from: 'hippo-cm.channel.*', to: 'hippo-cm.channel' }, () => this._closePanel());
-    this.$transitions.onError({ from: 'hippo-cm.channel.*' }, () => this._focusPanel());
->>>>>>> 64b93df5
+    this.$transitions.onError({ from: 'hippo-cm.channel.**' }, () => this._focusPanel());
   }
 
   $postLink() {
