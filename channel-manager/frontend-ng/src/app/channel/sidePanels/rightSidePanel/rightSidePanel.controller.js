--- conflicted
+++ resolved
@@ -54,52 +54,34 @@
     this.lastSavedWidth = this.localStorageService.get('rightSidePanelWidth') || '440px';
   }
 
-<<<<<<< HEAD
   _openEditContent(options) {
-    this.editing = true;
-    this.options = options;
-  }
-
-  _openCreateContent(options) {
-    this.creating = true;
-    this.options = options;
-    this.title = this.$translate.instant('NEW_CONTENT');
-=======
-  openEditor(documentId) {
-    if (documentId) {
-      this.setEditState(documentId);
-    } else {
-      this.setCreateState();
-    }
-  }
-
-  setEditState(documentId) {
     if (this.editing) {
       this._resetState();
-      this.documentId = documentId;
       this.editing = true;
+      this.options = options;
     } else {
       this.beforeStateChange().then(() => {
         this._resetState();
-        this.documentId = documentId;
         this.editing = true;
+        this.options = options;
       });
     }
     this.closeChannelMessage = 'SAVE_CHANGES_ON_CLOSE_CHANNEL';
   }
 
-  setCreateState() {
+  _openCreateContent(options) {
     const message = this.editing ? 'SAVE_CHANGES_ON_CREATE_DOCUMENT' : 'SAVE_CHANGES_GENERIC';
-    if (this.createContent) {
+    if (this.creating) {
       this._resetState();
-      this.createContent = true;
+      this.creating = true;
+      this.options = options;
     } else {
       this.beforeStateChange(message).then(() => {
         this._resetState();
-        this.createContent = true;
+        this.creating = true;
+        this.options = options;
       });
     }
->>>>>>> c32d220a
   }
 
   onBeforeStateChange(callback) {
@@ -122,20 +104,17 @@
   }
 
   _onOpen(type, options) {
-    this.beforeStateChange().then(() => {
-      this._resetState();
-      if (type === 'edit') {
-        this._openEditContent(options);
-      } else if (type === 'create') {
-        this._openCreateContent(options);
-      } else {
-        throw new Error(`Failed to open rightside panel component with type ${type}`);
-      }
+    if (type === 'edit') {
+      this._openEditContent(options);
+    } else if (type === 'create') {
+      this._openCreateContent(options);
+    } else {
+      throw new Error(`Failed to open rightside panel component with type ${type}`);
+    }
 
-      this.$element.addClass('sidepanel-open');
-      this.$element.css('width', this.lastSavedWidth);
-      this.$element.css('max-width', this.lastSavedWidth);
-    });
+    this.$element.addClass('sidepanel-open');
+    this.$element.css('width', this.lastSavedWidth);
+    this.$element.css('max-width', this.lastSavedWidth);
   }
 
   _onClose() {
