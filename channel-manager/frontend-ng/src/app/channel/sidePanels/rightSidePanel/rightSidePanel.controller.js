--- conflicted
+++ resolved
@@ -17,16 +17,6 @@
 class RightSidePanelCtrl {
   constructor(
     $element,
-<<<<<<< HEAD
-    $timeout,
-    $translate,
-    $q,
-    ChannelService,
-    CmsService,
-    HippoIframeService,
-    localStorageService,
-    SidePanelService,
-=======
     $mdConstant,
     $state,
     $transitions,
@@ -35,65 +25,15 @@
     CmsService,
     localStorageService,
     RightSidePanelService,
->>>>>>> 94a8adb9
   ) {
     'ngInject';
 
     this.$element = $element;
     this.$transitions = $transitions;
 
+    this.SidePanelService = SidePanelService;
     this.ChannelService = ChannelService;
     this.CmsService = CmsService;
-<<<<<<< HEAD
-    this.HippoIframeService = HippoIframeService;
-    this.localStorageService = localStorageService;
-    this.SidePanelService = SidePanelService;
-
-    this.lastSavedWidth = null;
-    this.isFullWidth = false;
-    this.modes = {
-      edit: {
-        closeChannelMessage: 'SAVE_CHANGES_ON_CLOSE_CHANNEL',
-        openMessage: null,
-        switchToMessage: 'SAVE_CHANGES_ON_CREATE_DOCUMENT',
-      },
-      create: {
-        closeChannelMessage: null,
-        openMessage: 'SAVE_CHANGES_GENERIC',
-        switchToMessage: null,
-      },
-      create2: {
-        closeChannelMessage: null,
-        openMessage: 'SAVE_CHANGES_GENERIC',
-        switchToMessage: null,
-      },
-    };
-  }
-
-  $onInit() {
-    this._resetBeforeStateChange();
-    this.lastSavedWidth = this.localStorageService.get('rightSidePanelWidth') || '440px';
-  }
-
-  $postLink() {
-    this.SidePanelService.initialize('right', this.$element.find('.right-side-panel'),
-      (id, options) => this._onOpen(id, options),
-      () => this.beforeStateChange(this.mode && this.mode.closeChannelMessage).then(this._beforeClosePanel()));
-  }
-
-  onBeforeStateChange(callback) {
-    this.beforeStateChange = callback;
-  }
-
-  _resetState() {
-    delete this.mode;
-    delete this.options;
-    this._resetBeforeStateChange();
-  }
-
-  _resetBeforeStateChange() {
-    this.onBeforeStateChange(() => this.$q.resolve());
-=======
     this.localStorageService = localStorageService;
     this.RightSidePanelService = RightSidePanelService;
 
@@ -130,75 +70,12 @@
 
   getTitle() {
     return this.RightSidePanelService.getTitle();
->>>>>>> 94a8adb9
   }
 
   isLockedOpen() {
     return this.SidePanelService.isOpen('right');
   }
 
-<<<<<<< HEAD
-  _setMode(component, options) {
-    this._resetState();
-    this.mode = component;
-    this.options = options;
-  }
-
-  editDocumentAndRefreshPage(documentId) {
-    this.HippoIframeService.reload();
-    this.openInMode(this.modes.edit, documentId);
-  }
-
-  openInMode(mode, options) {
-    if (typeof mode === 'string') {
-      mode = this.modes[mode];
-    }
-    if (this.mode === mode) {
-      this._setMode(mode, options);
-      return this.$q.resolve();
-    }
-    const message = this.mode ? this.mode.switchToMessage : mode.openMessage;
-    return this.beforeStateChange(message)
-      .then(() => this._setMode(mode, options));
-  }
-
-  _onOpen(id, options) {
-    if (!this.modes[id]) {
-      throw new Error(`Failed to open rightside panel in mode ${id}`);
-    }
-
-    this.openInMode(this.modes[id], options).then(() => {
-      this.$element.addClass('sidepanel-open');
-      this.$element.css('width', this.lastSavedWidth);
-      this.$element.css('max-width', this.lastSavedWidth);
-    });
-  }
-
-  switchCreateContentStep(options = {}) {
-    if (this.mode !== this.modes.create) {
-      throw new Error('Could not switch to Create content step 2 from the current mode');
-    }
-
-    this._setMode(this.modes.create2, options);
-  }
-
-  closePanel() {
-    this._beforeClosePanel();
-    return this.SidePanelService.close('right').then(() => {
-      this._resetState();
-    });
-  }
-
-  _beforeClosePanel() {
-    this.$element.removeClass('sidepanel-open');
-    this.$element.css('max-width', '0px');
-    this.setFullWidth(false);
-  }
-
-  onResize(newWidth) {
-    this.lastSavedWidth = `${newWidth}px`;
-    this.localStorageService.set('rightSidePanelWidth', this.lastSavedWidth);
-=======
   _openPanel() {
     this.SidePanelService.open('right')
       .then(() => {
@@ -215,7 +92,6 @@
         this.$element.css('max-width', '0px');
         this.setFullWidth(false);
       });
->>>>>>> 94a8adb9
   }
 
   setFullWidth(state) {
