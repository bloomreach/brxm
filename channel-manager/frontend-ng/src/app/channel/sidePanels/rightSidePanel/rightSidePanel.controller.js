--- conflicted
+++ resolved
@@ -91,8 +91,6 @@
     return this.SidePanelService.isOpen('right');
   }
 
-<<<<<<< HEAD
-=======
   _setMode(component, options) {
     this._resetState();
     this.mode = component;
@@ -104,7 +102,6 @@
     this.openInMode(this.modes.edit, documentId);
   }
 
->>>>>>> b3f2e12d
   openInMode(mode, options) {
     if (typeof mode === 'string') {
       mode = this.modes[mode];
