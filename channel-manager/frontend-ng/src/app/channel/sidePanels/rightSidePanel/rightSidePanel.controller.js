/*
 * Copyright 2016-2018 Hippo B.V. (http://www.onehippo.com)
 *
 * Licensed under the Apache License, Version 2.0 (the "License");
 * you may not use this file except in compliance with the License.
 * You may obtain a copy of the License at
 *
 *  http://www.apache.org/licenses/LICENSE-2.0
 *
 * Unless required by applicable law or agreed to in writing, software
 * distributed under the License is distributed on an "AS IS" BASIS,
 * WITHOUT WARRANTIES OR CONDITIONS OF ANY KIND, either express or implied.
 * See the License for the specific language governing permissions and
 * limitations under the License.
 */

<<<<<<< HEAD
import MultiActionDialogCtrl from './multiActionDialog/multiActionDialog.controller';
import multiActionDialogTemplate from './multiActionDialog/multiActionDialog.html';

const ERROR_MAP = {
  NO_CONTENT: {
    title: 'FEEDBACK_NOT_EDITABLE_HERE_TITLE',
    messageKey: 'FEEDBACK_NO_EDITABLE_CONTENT_MESSAGE',
    linkToContentEditor: true,
  },
  NOT_A_DOCUMENT: {
    title: 'FEEDBACK_NOT_A_DOCUMENT_TITLE',
    linkToContentEditor: true,
    messageKey: 'FEEDBACK_NOT_A_DOCUMENT_MESSAGE',
  },
  NOT_FOUND: {
    title: 'FEEDBACK_NOT_FOUND_TITLE',
    messageKey: 'FEEDBACK_NOT_FOUND_MESSAGE',
    disableContentButtons: true,
  },
  OTHER_HOLDER: {
    title: 'FEEDBACK_NOT_EDITABLE_TITLE',
    messageKey: 'FEEDBACK_HELD_BY_OTHER_USER_MESSAGE',
    hasUser: true,
  },
  REQUEST_PENDING: {
    title: 'FEEDBACK_NOT_EDITABLE_TITLE',
    messageKey: 'FEEDBACK_REQUEST_PENDING_MESSAGE',
  },
  UNAVAILABLE: { // default catch-all
    title: 'FEEDBACK_DEFAULT_TITLE',
    linkToContentEditor: true,
    messageKey: 'FEEDBACK_DEFAULT_MESSAGE',
  },
  UNKNOWN_VALIDATOR: {
    title: 'FEEDBACK_NOT_EDITABLE_HERE_TITLE',
    linkToContentEditor: true,
    messageKey: 'FEEDBACK_NO_EDITABLE_CONTENT_MESSAGE',
  },
  PART_OF_PROJECT: {
    title: 'FEEDBACK_NOT_EDITABLE_TITLE',
    messageKey: 'FEEDBACK_PART_OF_PROJECT_MESSAGE',
    hasUser: true,
  },
  CORE_PROJECT: {
    title: 'FEEDBACK_NOT_EDITABLE_TITLE',
    messageKey: 'FEEDBACK_HELD_BY_CORE_PROJECT_MESSAGE',
  },
  PROJECT_INVALID_STATE: {
    title: 'FEEDBACK_NOT_EDITABLE_TITLE',
    messageKey: 'FEEDBACK_PROJECT_INVALID_STATE',
  },
  PROJECT_NOT_FOUND: {
    title: 'FEEDBACK_NOT_EDITABLE_TITLE',
    messageKey: 'FEEDBACK_PROJECT_NOT_FOUND',
  },
};

=======
>>>>>>> 0093994a
class RightSidePanelCtrl {
  constructor(
    $element,
    $mdConstant,
    $state,
    $transitions,
    SidePanelService,
    ChannelService,
    CmsService,
    localStorageService,
    RightSidePanelService,
  ) {
    'ngInject';

    this.$element = $element;
    this.$transitions = $transitions;

    this.SidePanelService = SidePanelService;
    this.ChannelService = ChannelService;
    this.CmsService = CmsService;
    this.localStorageService = localStorageService;
    this.RightSidePanelService = RightSidePanelService;

    this.lastSavedWidth = null;
    this.isFullWidth = false;

    SidePanelService.initialize('right', $element.find('.right-side-panel'));

    // Prevent the default closing action bound to the escape key by Angular Material.
    // We should show the "unsaved changes" dialog first.
    $element.on('keydown', (e) => {
      if (e.which === $mdConstant.KEY_CODE.ESCAPE) {
        e.stopImmediatePropagation();
        $state.go('^');
      }
    });
  }

  $onInit() {
    this.lastSavedWidth = this.localStorageService.get('rightSidePanelWidth') || '440px';

    this.$transitions.onBefore({ to: 'hippo-cm.channel.*' }, () => this._openPanel());
    this.$transitions.onSuccess({ from: 'hippo-cm.channel.*', to: 'hippo-cm.channel' }, () => this._closePanel());
  }

<<<<<<< HEAD
  _resetForm() {
    if (this.form) {
      this.form.$setPristine();
    }
  }

  _loadDocument(id) {
    this.documentId = id;
    this.FieldService.setDocumentId(this.documentId);
    this.loading = true;
    this.CmsService.closeDocumentWhenValid(id)
      .then(() => this.ContentService.createDraft(id)
        .then((doc) => {
          if (this._hasFields(doc)) {
            return this.ContentService.getDocumentType(doc.info.type.id)
              .then(docType => this._onLoadSuccess(doc, docType));
          }
          return this.$q.reject(this._noContentResponse(doc));
        })
        .catch(response => this._onLoadFailure(response)))
      .catch(() => this._showFeedbackDraftInvalid())
      .finally(() => delete this.loading);
  }

  _showFeedbackDraftInvalid() {
    this.feedback = {
      title: 'FEEDBACK_DRAFT_INVALID_TITLE',
      message: this.$translate.instant('FEEDBACK_DRAFT_INVALID_MESSAGE'),
      linkToContentEditor: true,
    };
  }

  _hasFields(doc) {
    return doc.fields && Object.keys(doc.fields).length > 0;
  }

  _noContentResponse(doc) {
    return {
      data: {
        reason: 'NO_CONTENT',
        params: {
          displayName: doc.displayName,
        },
      },
    };
  }
  _onLoadSuccess(doc, docType) {
    this.doc = doc;
    this.docType = docType;
    this.editing = true;

    if (this.doc.displayName) {
      this.title = this.$translate.instant('EDIT_DOCUMENT', this.doc);
    }
    this._resizeTextareas();
    if (this.docType.unsupportedFieldTypes) {
      this.CmsService.reportUsageStatistic('VisualEditingUnsupportedFields', { unsupportedFieldTypes: this.docType.unsupportedFieldTypes.join(',') });
    }
  }

  _onLoadFailure(response) {
    let errorKey;
    let params = {};

    if (this._isErrorInfo(response.data)) {
      const errorInfo = response.data;
      errorKey = errorInfo.reason;
      if (errorInfo.params) {
        params = this._extractErrorParams(errorInfo);
        if (errorInfo.params.displayName) {
          this.title = this.$translate.instant('EDIT_DOCUMENT', errorInfo.params);
        }
      }
    } else if (response.status === 404) {
      errorKey = 'NOT_FOUND';
    } else {
      errorKey = 'UNAVAILABLE';
    }
    this._handleErrorResponse(errorKey, params);
  }

  _extractErrorParams(errorInfo) {
    const params = {};
    if (errorInfo.reason === 'OTHER_HOLDER') {
      params.user = errorInfo.params.userName || errorInfo.params.userId;
    }
    if (errorInfo.reason === 'PART_OF_PROJECT') {
      params.projectName = errorInfo.params.projectName;
      params.projectState = errorInfo.params.projectState;
    }
    return params;
=======
  onResize(newWidth) {
    this.lastSavedWidth = `${newWidth}px`;
    this.localStorageService.set('rightSidePanelWidth', this.lastSavedWidth);
>>>>>>> 0093994a
  }

  isLoading() {
    return this.RightSidePanelService.isLoading();
  }

  getTitle() {
    return this.RightSidePanelService.getTitle();
  }

  isLockedOpen() {
    return this.SidePanelService.isOpen('right');
  }

  _openPanel() {
    this.SidePanelService.open('right')
      .then(() => {
        this.$element.addClass('sidepanel-open');
        this.$element.css('width', this.lastSavedWidth);
        this.$element.css('max-width', this.lastSavedWidth);
      });
  }

  _closePanel() {
    this.SidePanelService.close('right')
      .finally(() => {
        this.$element.removeClass('sidepanel-open');
        this.$element.css('max-width', '0px');
        this.setFullWidth(false);
      });
  }

  setFullWidth(state) {
    if (state === true) {
      this.$element.addClass('fullwidth');
      this.ChannelService.setToolbarDisplayed(false);
      this.CmsService.reportUsageStatistic('CMSChannelsFullScreen');
    } else {
      this.$element.removeClass('fullwidth');
      this.ChannelService.setToolbarDisplayed(true);
    }
    this.isFullWidth = state;
  }
}

export default RightSidePanelCtrl;<|MERGE_RESOLUTION|>--- conflicted
+++ resolved
@@ -14,66 +14,6 @@
  * limitations under the License.
  */
 
-<<<<<<< HEAD
-import MultiActionDialogCtrl from './multiActionDialog/multiActionDialog.controller';
-import multiActionDialogTemplate from './multiActionDialog/multiActionDialog.html';
-
-const ERROR_MAP = {
-  NO_CONTENT: {
-    title: 'FEEDBACK_NOT_EDITABLE_HERE_TITLE',
-    messageKey: 'FEEDBACK_NO_EDITABLE_CONTENT_MESSAGE',
-    linkToContentEditor: true,
-  },
-  NOT_A_DOCUMENT: {
-    title: 'FEEDBACK_NOT_A_DOCUMENT_TITLE',
-    linkToContentEditor: true,
-    messageKey: 'FEEDBACK_NOT_A_DOCUMENT_MESSAGE',
-  },
-  NOT_FOUND: {
-    title: 'FEEDBACK_NOT_FOUND_TITLE',
-    messageKey: 'FEEDBACK_NOT_FOUND_MESSAGE',
-    disableContentButtons: true,
-  },
-  OTHER_HOLDER: {
-    title: 'FEEDBACK_NOT_EDITABLE_TITLE',
-    messageKey: 'FEEDBACK_HELD_BY_OTHER_USER_MESSAGE',
-    hasUser: true,
-  },
-  REQUEST_PENDING: {
-    title: 'FEEDBACK_NOT_EDITABLE_TITLE',
-    messageKey: 'FEEDBACK_REQUEST_PENDING_MESSAGE',
-  },
-  UNAVAILABLE: { // default catch-all
-    title: 'FEEDBACK_DEFAULT_TITLE',
-    linkToContentEditor: true,
-    messageKey: 'FEEDBACK_DEFAULT_MESSAGE',
-  },
-  UNKNOWN_VALIDATOR: {
-    title: 'FEEDBACK_NOT_EDITABLE_HERE_TITLE',
-    linkToContentEditor: true,
-    messageKey: 'FEEDBACK_NO_EDITABLE_CONTENT_MESSAGE',
-  },
-  PART_OF_PROJECT: {
-    title: 'FEEDBACK_NOT_EDITABLE_TITLE',
-    messageKey: 'FEEDBACK_PART_OF_PROJECT_MESSAGE',
-    hasUser: true,
-  },
-  CORE_PROJECT: {
-    title: 'FEEDBACK_NOT_EDITABLE_TITLE',
-    messageKey: 'FEEDBACK_HELD_BY_CORE_PROJECT_MESSAGE',
-  },
-  PROJECT_INVALID_STATE: {
-    title: 'FEEDBACK_NOT_EDITABLE_TITLE',
-    messageKey: 'FEEDBACK_PROJECT_INVALID_STATE',
-  },
-  PROJECT_NOT_FOUND: {
-    title: 'FEEDBACK_NOT_EDITABLE_TITLE',
-    messageKey: 'FEEDBACK_PROJECT_NOT_FOUND',
-  },
-};
-
-=======
->>>>>>> 0093994a
 class RightSidePanelCtrl {
   constructor(
     $element,
@@ -119,103 +59,9 @@
     this.$transitions.onSuccess({ from: 'hippo-cm.channel.*', to: 'hippo-cm.channel' }, () => this._closePanel());
   }
 
-<<<<<<< HEAD
-  _resetForm() {
-    if (this.form) {
-      this.form.$setPristine();
-    }
-  }
-
-  _loadDocument(id) {
-    this.documentId = id;
-    this.FieldService.setDocumentId(this.documentId);
-    this.loading = true;
-    this.CmsService.closeDocumentWhenValid(id)
-      .then(() => this.ContentService.createDraft(id)
-        .then((doc) => {
-          if (this._hasFields(doc)) {
-            return this.ContentService.getDocumentType(doc.info.type.id)
-              .then(docType => this._onLoadSuccess(doc, docType));
-          }
-          return this.$q.reject(this._noContentResponse(doc));
-        })
-        .catch(response => this._onLoadFailure(response)))
-      .catch(() => this._showFeedbackDraftInvalid())
-      .finally(() => delete this.loading);
-  }
-
-  _showFeedbackDraftInvalid() {
-    this.feedback = {
-      title: 'FEEDBACK_DRAFT_INVALID_TITLE',
-      message: this.$translate.instant('FEEDBACK_DRAFT_INVALID_MESSAGE'),
-      linkToContentEditor: true,
-    };
-  }
-
-  _hasFields(doc) {
-    return doc.fields && Object.keys(doc.fields).length > 0;
-  }
-
-  _noContentResponse(doc) {
-    return {
-      data: {
-        reason: 'NO_CONTENT',
-        params: {
-          displayName: doc.displayName,
-        },
-      },
-    };
-  }
-  _onLoadSuccess(doc, docType) {
-    this.doc = doc;
-    this.docType = docType;
-    this.editing = true;
-
-    if (this.doc.displayName) {
-      this.title = this.$translate.instant('EDIT_DOCUMENT', this.doc);
-    }
-    this._resizeTextareas();
-    if (this.docType.unsupportedFieldTypes) {
-      this.CmsService.reportUsageStatistic('VisualEditingUnsupportedFields', { unsupportedFieldTypes: this.docType.unsupportedFieldTypes.join(',') });
-    }
-  }
-
-  _onLoadFailure(response) {
-    let errorKey;
-    let params = {};
-
-    if (this._isErrorInfo(response.data)) {
-      const errorInfo = response.data;
-      errorKey = errorInfo.reason;
-      if (errorInfo.params) {
-        params = this._extractErrorParams(errorInfo);
-        if (errorInfo.params.displayName) {
-          this.title = this.$translate.instant('EDIT_DOCUMENT', errorInfo.params);
-        }
-      }
-    } else if (response.status === 404) {
-      errorKey = 'NOT_FOUND';
-    } else {
-      errorKey = 'UNAVAILABLE';
-    }
-    this._handleErrorResponse(errorKey, params);
-  }
-
-  _extractErrorParams(errorInfo) {
-    const params = {};
-    if (errorInfo.reason === 'OTHER_HOLDER') {
-      params.user = errorInfo.params.userName || errorInfo.params.userId;
-    }
-    if (errorInfo.reason === 'PART_OF_PROJECT') {
-      params.projectName = errorInfo.params.projectName;
-      params.projectState = errorInfo.params.projectState;
-    }
-    return params;
-=======
   onResize(newWidth) {
     this.lastSavedWidth = `${newWidth}px`;
     this.localStorageService.set('rightSidePanelWidth', this.lastSavedWidth);
->>>>>>> 0093994a
   }
 
   isLoading() {
