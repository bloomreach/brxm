--- conflicted
+++ resolved
@@ -29,25 +29,13 @@
     transition: max-width $viewport-animation-transition;
     width: 100%;
 
-<<<<<<< HEAD
-.channel-iframe-canvas {
-  user-select: none;
-}
-
-.channel-iframe-sheet {
-  background-color: $sheet-bgcolor;
-  box-shadow: 0 0 20px $black-shadow;
-  margin-left: auto;
-  margin-right: auto;
+    &.shift-animated {
+      transition: max-width $scale-animation-transition, transform $scale-animation-transition;
+    }
+  }
 }
 
 .iframe-lifted {
   position: relative;
   z-index: $z-index-iframe-lifted;
-=======
-    &.shift-animated {
-      transition: max-width $scale-animation-transition, transform $scale-animation-transition;
-    }
-  }
->>>>>>> 8495a061
 }