--- conflicted
+++ resolved
@@ -131,13 +131,11 @@
 // Toolbar
 $toolbar-height: 40px;
 
-<<<<<<< HEAD
+// For consistency we use the same yellow color as is used in the CMS for the exclamation icon
+$toolbar-channel-changes-color: #ffa733;
+
 // Forms
 $form-dense-distance: 12px;
-=======
-// For consistency we use the same yellow color as is used in the CMS for the exclamation icon
-$toolbar-channel-changes-color: #ffa733;
->>>>>>> 47cc4c4c
 
 // Embedded links
 $embedded-link-height: 40px;
