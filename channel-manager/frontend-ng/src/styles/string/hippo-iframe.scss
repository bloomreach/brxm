--- conflicted
+++ resolved
@@ -81,11 +81,8 @@
 .hippo-overlay-label {
   align-items: center;
   color: $overlay-label-color;
-<<<<<<< HEAD
-=======
   display: flex;
   fill: $overlay-label-color;
->>>>>>> 87ce5a4a
   font-size: $overlay-label-font-size;
   pointer-events: none;
   visibility: hidden;
@@ -100,11 +97,7 @@
     border: 1px solid $overlay-component-label-border-color;
   }
 
-<<<<<<< HEAD
-=======
   &.hippo-overlay-label-experiment,
-  .hippo-overlay-add-mode &,
->>>>>>> 87ce5a4a
   .hippo-dragging .hippo-overlay-element-container > &,
   .hippo-overlay-element-component:hover > &,
   .hippo-overlay-element-container-empty:hover > & {
