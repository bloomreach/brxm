--- conflicted
+++ resolved
@@ -271,32 +271,8 @@
   }
 }
 
-<<<<<<< HEAD
-.hippo-fab-dial-container {
-  .hippo-fab-option-btn {
-    @extend %hippo-material-btn;
-
-    background-color: $white;
-    border: 0;
-    fill: $overlay-link-shadow-color;
-    padding-top: 7px;
-
-    &:hover {
-      background-color: darken($white, 10%);
-      box-shadow: $overlay-link-shadow-hover !important;
-    }
-
-    &:active {
-      background-color: darken($white, 10%);
-      box-shadow: $overlay-link-shadow-active !important;
-    }
-  }
-
-  .hippo-fab-btn {
-=======
 .hippo-overlay-element-manage-content-link {
   .hippo-fab-main {
->>>>>>> d10b46e3
     @extend %hippo-material-btn;
 
     border: 0;
@@ -304,11 +280,7 @@
     padding: 8px 0 0 5px;
     width: 100%;
 
-<<<<<<< HEAD
-    &:hover:not(.disabled) {
-=======
     &:hover:not(.hippo-fab-main-disabled) {
->>>>>>> d10b46e3
       background-color: darken($overlay-link-bgcolor, 12%);
       box-shadow: $overlay-link-shadow-hover !important;
     }
@@ -317,25 +289,16 @@
       background-color: darken($overlay-link-bgcolor, 12%);
       box-shadow: $overlay-link-shadow-active !important;
     }
-<<<<<<< HEAD
-
-    &-open {
-      svg { fill: $white; }
-      // Different fab buttons are using different .svg files (among default ones provided by AngularJS Material).
-      // Therefore, we need to adjust the padding of each button type.
-      &[title='Cancel'] {
-        padding: 7px 0 0;
-      }
-=======
->>>>>>> d10b46e3
 
     &-open svg {
       fill: $white;
     }
+
     &-disabled {
       @include disabled-fab;
     }
   }
+
   .hippo-fab-options {
     align-items: center;
     display: flex;
@@ -356,31 +319,10 @@
       }
     }
   }
-<<<<<<< HEAD
-
-  &.is-showing-options {
-    .hippo-fab-btn:not(.disabled) {
-      background-color: darken($overlay-link-bgcolor, 12%);
-      box-shadow: $overlay-link-shadow-active !important;
-    }
-
-    .hippo-fab-dial-options {
-      display: flex;
-
-      button {
-        animation-duration: .2s;
-        animation-fill-mode: forwards;
-        animation-name: enter;
-        display: block;
-        transform-origin: bottom center;
-
-        &.disabled {
-          @include disabled-fab-button;
-        }
-      }
-=======
+
   .hippo-fab-option {
     @extend %hippo-material-btn;
+
     animation-duration: .2s;
     animation-fill-mode: forwards;
     animation-name: enter;
@@ -399,11 +341,11 @@
       background-color: darken($white, 10%);
       box-shadow: $overlay-link-shadow-hover !important;
     }
+
     &:active {
       background-color: darken($white, 10%);
       box-shadow: $overlay-link-shadow-active !important;
     }
->>>>>>> d10b46e3
 
     &-disabled {
       @include disabled-fab;
@@ -414,42 +356,11 @@
       transform: scale(.8);
     }
   }
-<<<<<<< HEAD
-
-  &.hippo-bottom.is-showing-options .hippo-fab-dial-options {
-    flex-direction: column;
-  }
-
-  &.hippo-top.is-showing-options .hippo-fab-dial-options {
-    flex-direction: column-reverse;
-  }
-
-  .hippo-fab-dial-options {
-    bottom: 100%;
-    position: absolute;
-    width: 100%;
-    z-index: $z-index-overlay-dial-options;
-  }
-
-  &.hippo-bottom .hippo-fab-dial-options {
-    bottom: initial;
-    padding-top: 5px;
-    top: 100%;
-  }
-
-  &.hippo-top .hippo-fab-dial-options {
-    padding-bottom: 15px;
-  }
-
-  .hippo-fab-dial-options button {
-    display: none;
-    transform: scale(0);
-=======
+
   @for $i from 0 to 3 {
     .hippo-fab-option-#{$i} {
       animation-delay: #{.15 * $i}s;
     }
->>>>>>> d10b46e3
   }
 }
 
@@ -457,6 +368,7 @@
   from {
     transform: scale(0);
   }
+
   to {
     transform: scale(1);
   }
