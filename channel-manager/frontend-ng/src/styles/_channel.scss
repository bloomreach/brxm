// Copyright 2016 Hippo B.V. (http://www.onehippo.com)
//
// Licensed under the Apache License, Version 2.0 (the "License");
// you may not use this file except in compliance with the License.
// You may obtain a copy of the License at
//
//  http://www.apache.org/licenses/LICENSE-2.0
//
// Unless required by applicable law or agreed to in writing, software
// distributed under the License is distributed on an "AS IS" BASIS,
// WITHOUT WARRANTIES OR CONDITIONS OF ANY KIND, either express or implied.
// See the License for the specific language governing permissions and
// limitations under the License.

.mask {
  height: 100%;
  left: 0;
  pointer-events: none;
  position: absolute;
  top: 0;
  width: 100%;
  z-index: 100; // must be higher than sidenav (60)

  &.masked {
    pointer-events: auto;
    cursor: not-allowed;
  }
}

<<<<<<< HEAD
md-input-container.input-container-picker {
  img {
    max-width: 100%;
    &:not(.readonly) {
      cursor: pointer;
    }
  }
  .md-input {
    order: 0;
    &:not([disabled]) {
      cursor: pointer;
    }
  }
  .md-icon-button {
    margin-left: 0;
    margin-right: 0;
  }
}

.help-icon {
  cursor: default;
  position: absolute;
  top: 10px;
  right: -24px;
}

// avoid that help icon tooltips grow wider than the subpage; wrap text when necessary.
.tooltip-help-icon ._md-content {
  height: auto;
  max-width: 500px;
  text-overflow: initial;
  white-space: initial;
=======
// let a linear progress indicator float 'above' the bottom of a toolbar
// instead of taking up extra space below the toolbar
md-toolbar > md-progress-linear {
  bottom: 0;
  position: absolute;
>>>>>>> 4d5ffd81
}<|MERGE_RESOLUTION|>--- conflicted
+++ resolved
@@ -27,7 +27,13 @@
   }
 }
 
-<<<<<<< HEAD
+// let a linear progress indicator float 'above' the bottom of a toolbar
+// instead of taking up extra space below the toolbar
+md-toolbar > md-progress-linear {
+  bottom: 0;
+  position: absolute;
+}
+
 md-input-container.input-container-picker {
   img {
     max-width: 100%;
@@ -60,11 +66,4 @@
   max-width: 500px;
   text-overflow: initial;
   white-space: initial;
-=======
-// let a linear progress indicator float 'above' the bottom of a toolbar
-// instead of taking up extra space below the toolbar
-md-toolbar > md-progress-linear {
-  bottom: 0;
-  position: absolute;
->>>>>>> 4d5ffd81
 }