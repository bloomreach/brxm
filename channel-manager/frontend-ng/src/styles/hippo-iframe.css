/*
 * Copyright 2016-2017 Hippo B.V. (http://www.onehippo.com)
 *
 * Licensed under the Apache License, Version 2.0 (the "License");
 * you may not use this file except in compliance with the License.
 * You may obtain a copy of the License at
 *
 *  http://www.apache.org/licenses/LICENSE-2.0
 *
 * Unless required by applicable law or agreed to in writing, software
 * distributed under the License is distributed on an "AS IS" BASIS,
 * WITHOUT WARRANTIES OR CONDITIONS OF ANY KIND, either express or implied.
 * See the License for the specific language governing permissions and
 * limitations under the License.
 */
html {
  transform-origin: top right;
}

.hippo-scale-animated {
  transition: transform 400ms cubic-bezier(.25, .8, .25, 1), translateY 400ms cubic-bezier(.25, .8, .25, 1);
}

.hst-cmseditlink {
  display: block;
  height: 40px;
  pointer-events: none;
  position: absolute;
  right: 0;
  top: 0;
  width: 40px;
}

#hippo-overlay {
  bottom: 0;
  font-family: sans-serif;
  left: 0;
  pointer-events: none;
  position: absolute;
  right: 0;
  top: 0;
  z-index: 10000;
}

.hippo-overlay-element {
  box-sizing: border-box;
  pointer-events: auto;
  position: absolute;
  display: none;
}

.hippo-overlay-element-visible {
  display: block;
}

.hippo-overlay-element-container {
  border: 1px solid #000;
  box-shadow: inset 0 0 0 1px rgba(255, 255, 255, 0.50);
}

.hippo-overlay-element-component {
  border: 1px solid #0877d1;
  box-shadow: inset 0 0 0 1px rgba(255, 255, 255, 0.50);
  cursor: pointer;
}

.hippo-overlay-element-component:hover {
  box-shadow: inset 0 0 0 1px rgba(255, 255, 255, 0.50), inset 0 0 160px 1px rgba(0, 94, 171, 0.25);
}

.hippo-overlay-element-link {
  align-items: center;
  background-color: #ff741a;
  box-shadow: 0 2px 5px 0 rgba(0, 0, 0, .26);
  border-radius: 50%;
  cursor: pointer;
  fill: white;
  justify-content: center;
  padding-top: 1px;  /* visually move the icons to the middle of the circle */
  transition-property: background-color, box-shadow;
  transition-duration: 300ms;
  transition-timing-function: cubic-bezier(.55, 0, .55, .2);
}

.hippo-overlay-element-link.hippo-overlay-element-visible {
  display: flex;
}

.hippo-overlay-element-link:hover {
  background-color: #ff5203;
}

.hippo-overlay-element-link:active {
  box-shadow: 0 4px 8px 0 rgba(0, 0, 0, .4);
}

.hippo-overlay-element-content-link {
  /* visually move the icon to the middle of the circle */
  padding-left: 5px;
}

.hippo-overlay-label {
  align-items: center;
  border: 1px solid rgba(255, 255, 255, 0.50);
  color: #ffffff;
  display: none;
  font-size: 12px;
  height: 26px;
  left: 0;
  position: absolute;
  top: 0;
}

.hippo-overlay-element-container > .hippo-overlay-label {
  background-color: #000;
}

.hippo-overlay-element-component > .hippo-overlay-label {
  background-color: #0877d1;
}

<<<<<<< HEAD
=======
.hippo-dragging .hippo-overlay-element-container > .hippo-overlay-label,
.hippo-overlay-element-container-empty > .hippo-overlay-label,
>>>>>>> b9850d4d
.hippo-overlay-element-component:hover > .hippo-overlay-label {
  display: flex;
}

.hippo-overlay-label-text {
  padding-left: 6px;
  padding-right: 6px;
}

.hippo-overlay-box-empty {
  display: none;
}

.hippo-mode-edit .hippo-overlay-box-empty {
  display: block;
}

.hippo-mode-edit .hippo-overlay-box {
  min-height: 40px;
}

<<<<<<< HEAD
#hippo-overlay.hippo-overlay-add-mode {
  cursor: copy;
  pointer-events: auto;
}

.hippo-overlay-add-mode .hippo-overlay-element-container:hover {
  background: rgba(0, 0, 0, .25);
}

.hippo-overlay-add-mode .hippo-overlay-element-container .hippo-overlay-label {
  display: flex;
}
=======
.hippo-overlay-permeable {
  -webkit-user-select: none;
  -moz-user-select: none;
  -ms-user-select: none;
  user-select: none;
}

.hippo-overlay-permeable .hippo-overlay,
.hippo-overlay-permeable .hippo-overlay-element-container,
.hippo-overlay-permeable .hippo-overlay-element-component {
  pointer-events: none;
}

.hippo-dragging {
  /* IE does not support the grabbing cursor so we show 'move' instead */
  cursor: move;
  cursor: -webkit-grabbing;
  cursor: -moz-grabbing;
  cursor: grabbing;
}

.hippo-dragging .hippo-overlay-element-container {
  display: block;
}

.hippo-dragging .hippo-overlay-element-component {
  display: none;
}
>>>>>>> b9850d4d
<|MERGE_RESOLUTION|>--- conflicted
+++ resolved
@@ -119,11 +119,7 @@
   background-color: #0877d1;
 }
 
-<<<<<<< HEAD
-=======
 .hippo-dragging .hippo-overlay-element-container > .hippo-overlay-label,
-.hippo-overlay-element-container-empty > .hippo-overlay-label,
->>>>>>> b9850d4d
 .hippo-overlay-element-component:hover > .hippo-overlay-label {
   display: flex;
 }
@@ -145,7 +141,6 @@
   min-height: 40px;
 }
 
-<<<<<<< HEAD
 #hippo-overlay.hippo-overlay-add-mode {
   cursor: copy;
   pointer-events: auto;
@@ -158,7 +153,7 @@
 .hippo-overlay-add-mode .hippo-overlay-element-container .hippo-overlay-label {
   display: flex;
 }
-=======
+
 .hippo-overlay-permeable {
   -webkit-user-select: none;
   -moz-user-select: none;
@@ -186,5 +181,4 @@
 
 .hippo-dragging .hippo-overlay-element-component {
   display: none;
-}
->>>>>>> b9850d4d
+}