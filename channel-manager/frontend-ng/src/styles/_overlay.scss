--- conflicted
+++ resolved
@@ -23,15 +23,10 @@
   top: 0;
 
   > .gu-mirror {
-<<<<<<< HEAD
-    border: 1px solid $overlay-component-outline-color !important;
+    border: 1px solid $overlay-component-dragging-outline-color !important;
     box-shadow:
       inset 0 0 1px 0 $overlay-component-inline-color,
-      inset 0 0 8px 0 $overlay-component-glow-color !important;
-=======
-    border: 1px solid $overlay-component-dragging-outline-color !important;
-    box-shadow: inset 0 0 1px 0 $overlay-component-inline-color, inset 0 0 8px 0 $overlay-component-dragging-glow-color !important;
->>>>>>> d717cb71
+      inset 0 0 8px 0 $overlay-component-dragging-glow-color !important;
     overflow: hidden !important;
     pointer-events: none !important;
     position: absolute !important;
