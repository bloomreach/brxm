// Copyright 2016-2017 Hippo B.V. (http://www.onehippo.com)
//
// Licensed under the Apache License, Version 2.0 (the "License");
// you may not use this file except in compliance with the License.
// You may obtain a copy of the License at
//
//  http://www.apache.org/licenses/LICENSE-2.0
//
// Unless required by applicable law or agreed to in writing, software
// distributed under the License is distributed on an "AS IS" BASIS,
// WITHOUT WARRANTIES OR CONDITIONS OF ANY KIND, either express or implied.
// See the License for the specific language governing permissions and
// limitations under the License.

@import 'variables';

.channel-dragula-mirror {
  bottom: 0;
  left: 0;
  pointer-events: none;
  position: absolute;
  right: 0;
  top: 0;
<<<<<<< HEAD
}

@mixin overlay-border-component($suffix: '') {
  border: 1px solid $blue-500 unquote($suffix);
  box-shadow: inset 0 0 0 1px $half-white unquote($suffix);
}

@mixin overlay-border-container {
  border: 1px solid $black;
  box-shadow: inset 0 0 0 1px $half-white;
}

.overlay {
  @include overlay-position;
}

overlay-element {
  box-sizing: border-box;
  pointer-events: auto;
  position: absolute;

  &.overlay-permeable {
    pointer-events: none;
  }
}

.overlay-label {
  border: 1px solid $half-white;
  color: $white;
  display: none;
  font-size: 12px;
  height: 26px;
  left: 0;
  position: absolute;
  top: 0;

  .overlay-label-text {
    display: none;
    padding: 0 6px;
  }

  &.overlay-label-with-icon .overlay-label-text {
    padding-left: 0;
  }

  .overlay-label-icon {
    color: $white;
    display: none;
    margin: -2px 2px 0;
  }
}

.overlay-element-container {
  @include overlay-border-container;

  display: none;
  z-index: 10;

  > .overlay-label {
    background: $black;
    display: none;
  }

  &-visible {
    display: block;
  }

  &.overlay-label-visible {
    > .overlay-label {
      display: flex;

      .overlay-label-text {
        display: inline;
      }
    }
  }
}

.overlay-element-component {
  @include overlay-border-component;

  cursor: pointer;
  display: none;

  > .overlay-label {
    background: $blue-500;
  }

  &:hover {
    box-shadow: inset 0 0 0 1px $half-white, inset 0 0 160px 1px $blue-shadow;

    > .overlay-label {
      display: flex; // show label unconditionally...

      .overlay-label-text {
        display: inline; // ...including text.
      }
    }
  }

  &-visible {
    display: block;

    > .overlay-label.overlay-label-with-icon {
      display: flex; // if the label has an icon, it should always be shown.

      .overlay-label-icon {
        display: inline;
      }
    }
  }
}

.overlay-element-fab {
  margin: 0;
  > md-icon {
    // visually move the edit-menu and open-content icons to the middle of the FAB button
    margin-top: 1px;
  }
}

.overlay-element-fab-content-link > md-icon {
  // visually move the open-content icon to the middle of the FAB button
  margin-left: 5px;
}

.overlay-lock-icon {
  background: $black;
  color: $grey-50;
  cursor: default;
  float: right;
  margin-right: -1px;
  // prevent the on-hover effect of a component against a container's edge by shifting the lock icon 1px up and right
  margin-top: -1px;
  pointer-events: all;
}

.overlay-lock-tooltip .md-content {
  // make 'lock' tooltips black without transparency so the channel does not shine through
  background-color: $grey-900 !important;
}

.channel-dragula-mirror {
  @include overlay-position;
=======
>>>>>>> f3ad9498

  > .gu-mirror {
    border: 1px solid $overlay-component-outline-color !important;
    box-shadow: inset 0 0 1px 0 $overlay-component-inline-color, inset 0 0 8px 0 $overlay-component-glow-color !important;
    overflow: hidden !important;
    pointer-events: none !important;
    position: absolute !important;
    transform-origin: top left;
  }
}<|MERGE_RESOLUTION|>--- conflicted
+++ resolved
@@ -21,153 +21,6 @@
   position: absolute;
   right: 0;
   top: 0;
-<<<<<<< HEAD
-}
-
-@mixin overlay-border-component($suffix: '') {
-  border: 1px solid $blue-500 unquote($suffix);
-  box-shadow: inset 0 0 0 1px $half-white unquote($suffix);
-}
-
-@mixin overlay-border-container {
-  border: 1px solid $black;
-  box-shadow: inset 0 0 0 1px $half-white;
-}
-
-.overlay {
-  @include overlay-position;
-}
-
-overlay-element {
-  box-sizing: border-box;
-  pointer-events: auto;
-  position: absolute;
-
-  &.overlay-permeable {
-    pointer-events: none;
-  }
-}
-
-.overlay-label {
-  border: 1px solid $half-white;
-  color: $white;
-  display: none;
-  font-size: 12px;
-  height: 26px;
-  left: 0;
-  position: absolute;
-  top: 0;
-
-  .overlay-label-text {
-    display: none;
-    padding: 0 6px;
-  }
-
-  &.overlay-label-with-icon .overlay-label-text {
-    padding-left: 0;
-  }
-
-  .overlay-label-icon {
-    color: $white;
-    display: none;
-    margin: -2px 2px 0;
-  }
-}
-
-.overlay-element-container {
-  @include overlay-border-container;
-
-  display: none;
-  z-index: 10;
-
-  > .overlay-label {
-    background: $black;
-    display: none;
-  }
-
-  &-visible {
-    display: block;
-  }
-
-  &.overlay-label-visible {
-    > .overlay-label {
-      display: flex;
-
-      .overlay-label-text {
-        display: inline;
-      }
-    }
-  }
-}
-
-.overlay-element-component {
-  @include overlay-border-component;
-
-  cursor: pointer;
-  display: none;
-
-  > .overlay-label {
-    background: $blue-500;
-  }
-
-  &:hover {
-    box-shadow: inset 0 0 0 1px $half-white, inset 0 0 160px 1px $blue-shadow;
-
-    > .overlay-label {
-      display: flex; // show label unconditionally...
-
-      .overlay-label-text {
-        display: inline; // ...including text.
-      }
-    }
-  }
-
-  &-visible {
-    display: block;
-
-    > .overlay-label.overlay-label-with-icon {
-      display: flex; // if the label has an icon, it should always be shown.
-
-      .overlay-label-icon {
-        display: inline;
-      }
-    }
-  }
-}
-
-.overlay-element-fab {
-  margin: 0;
-  > md-icon {
-    // visually move the edit-menu and open-content icons to the middle of the FAB button
-    margin-top: 1px;
-  }
-}
-
-.overlay-element-fab-content-link > md-icon {
-  // visually move the open-content icon to the middle of the FAB button
-  margin-left: 5px;
-}
-
-.overlay-lock-icon {
-  background: $black;
-  color: $grey-50;
-  cursor: default;
-  float: right;
-  margin-right: -1px;
-  // prevent the on-hover effect of a component against a container's edge by shifting the lock icon 1px up and right
-  margin-top: -1px;
-  pointer-events: all;
-}
-
-.overlay-lock-tooltip .md-content {
-  // make 'lock' tooltips black without transparency so the channel does not shine through
-  background-color: $grey-900 !important;
-}
-
-.channel-dragula-mirror {
-  @include overlay-position;
-=======
->>>>>>> f3ad9498
 
   > .gu-mirror {
     border: 1px solid $overlay-component-outline-color !important;
