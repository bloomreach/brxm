// Copyright 2016 Hippo B.V. (http://www.onehippo.com)
//
// Licensed under the Apache License, Version 2.0 (the "License");
// you may not use this file except in compliance with the License.
// You may obtain a copy of the License at
//
//  http://www.apache.org/licenses/LICENSE-2.0
//
// Unless required by applicable law or agreed to in writing, software
// distributed under the License is distributed on an "AS IS" BASIS,
// WITHOUT WARRANTIES OR CONDITIONS OF ANY KIND, either express or implied.
// See the License for the specific language governing permissions and
// limitations under the License.

.angular-ui-tree {
  user-select: none;
}

.angular-ui-tree-nodes {
  display: block;
  list-style: none;
  margin: 0;
  padding: 0;

  .angular-ui-tree-nodes {
    padding-left: 16px;
  }
}

.angular-ui-tree-node,
.angular-ui-tree-handle {
  &:active,
  &:focus {
    outline: 0;
  }
}

.angular-ui-tree > ol > .angular-ui-tree-hidden:first-child + li,
.angular-ui-tree > ol > li:first-child {
  margin-top: 0;
}

<<<<<<< HEAD
      .spacer,
      .hippo-tree-item-toggle md-icon,
      .angular-ui-tree-title-wrapper md-icon{
        color: $tree-active-color;
      }
    }
  }
=======
.angular-ui-tree-drag {
  border-radius: $tree-border-radius;
  box-sizing: border-box;
  filter: alpha(opacity=90);
  opacity: 0.9;
  pointer-events: none;
  position: absolute;
  z-index: 999;
  zoom: 1;
>>>>>>> 12214faf
}

.angular-ui-tree-handle {
  .drag-enabled & {
    cursor: move;
  }
  cursor: pointer;
}

.has-styling {
  .angular-ui-tree-node {
    display: block;
    line-height: 20px;
    margin-top: 3px;
    min-height: 20px;
    padding: 0;

    &.active {
      & > .angular-ui-tree-handle {
        background: $tree-active-bg;
        border-color: $tree-active-border-color;
        color: $tree-active-color;
      }
    }
  }

<<<<<<< HEAD
  .hippo-tree-item-toggle {
    color: $tree-color;
    border: 0;
    padding: 0;
    display: inline-block;
=======
  .angular-ui-tree-handle {
    .drag-enabled & {
      border: 1px solid $tree-border-color;
      border-radius: $tree-border-radius;
    }
    background-clip: padding-box;
    background-color: $tree-bg;
    box-sizing: border-box;
    font-size: $tree-font-size;
    padding: 1px 2px;
>>>>>>> 12214faf

    &:hover {
      background: $tree-hover-bg;
      text-decoration: none;
    }
<<<<<<< HEAD

    md-icon {
      transition-property: transform;
      transition-duration: 0.2s;
    }
  }

  .spacer {
    display: inline-block;
    vertical-align: top;
    width: 20px;
    color: $tree-icon-color;
    padding-left: 4px;
  }

  .angular-ui-tree-title {
    display: inline-block;
    min-width: calc(100% - 56px);
    vertical-align: middle;
  }
}

.angular-ui-tree-title-wrapper md-icon {
  font-size: 20px;
  line-height: 24px;
}

.angular-ui-tree-node,
.angular-ui-tree-handle {
  &:active,
  &:focus {
    outline: 0;
=======

    .angular-ui-tree-title {
      display: inline-block;
      min-width: calc(100% - 42px);
    }
  }
  .angular-ui-tree-placeholder {
    border-radius: $tree-border-radius;
    margin-top: 4px;
>>>>>>> 12214faf
  }
}

.angular-ui-tree-placeholder {
  background: $tree-dd-bg;
  box-shadow: 0 0 0 1px $tree-dd-bg;
  padding: 0;
}

.expansion-panel {
  .angular-ui-tree-placeholder {
    margin: 8px;
  }
  .md-headline {
    font-size: 20px;
  }
}

<<<<<<< HEAD
.angular-ui-tree-drag {
  position: absolute;
  pointer-events: none;
  z-index: 999;
  zoom: 1;
  filter: alpha(opacity=90);
  opacity: 0.9;
  border-radius: $tree-border-radius;
  box-sizing: border-box;
}

// TODO: temporary workaround for missing right-arrow
.rotate-left {
  transform: rotate(-90deg);
=======
.no-padding {
  padding: 0;
>>>>>>> 12214faf
}<|MERGE_RESOLUTION|>--- conflicted
+++ resolved
@@ -40,15 +40,6 @@
   margin-top: 0;
 }
 
-<<<<<<< HEAD
-      .spacer,
-      .hippo-tree-item-toggle md-icon,
-      .angular-ui-tree-title-wrapper md-icon{
-        color: $tree-active-color;
-      }
-    }
-  }
-=======
 .angular-ui-tree-drag {
   border-radius: $tree-border-radius;
   box-sizing: border-box;
@@ -58,7 +49,6 @@
   position: absolute;
   z-index: 999;
   zoom: 1;
->>>>>>> 12214faf
 }
 
 .angular-ui-tree-handle {
@@ -81,17 +71,14 @@
         background: $tree-active-bg;
         border-color: $tree-active-border-color;
         color: $tree-active-color;
-      }
+
+        .hippo-tree-item-toggle md-icon,
+        .angular-ui-tree-title-wrapper md-icon{
+          color: $tree-active-color;
+        }
     }
   }
 
-<<<<<<< HEAD
-  .hippo-tree-item-toggle {
-    color: $tree-color;
-    border: 0;
-    padding: 0;
-    display: inline-block;
-=======
   .angular-ui-tree-handle {
     .drag-enabled & {
       border: 1px solid $tree-border-color;
@@ -102,56 +89,52 @@
     box-sizing: border-box;
     font-size: $tree-font-size;
     padding: 1px 2px;
->>>>>>> 12214faf
 
     &:hover {
       background: $tree-hover-bg;
       text-decoration: none;
     }
-<<<<<<< HEAD
-
-    md-icon {
-      transition-property: transform;
-      transition-duration: 0.2s;
-    }
-  }
-
-  .spacer {
-    display: inline-block;
-    vertical-align: top;
-    width: 20px;
-    color: $tree-icon-color;
-    padding-left: 4px;
-  }
-
-  .angular-ui-tree-title {
-    display: inline-block;
-    min-width: calc(100% - 56px);
-    vertical-align: middle;
-  }
-}
-
-.angular-ui-tree-title-wrapper md-icon {
-  font-size: 20px;
-  line-height: 24px;
-}
-
-.angular-ui-tree-node,
-.angular-ui-tree-handle {
-  &:active,
-  &:focus {
-    outline: 0;
-=======
 
     .angular-ui-tree-title {
       display: inline-block;
-      min-width: calc(100% - 42px);
+      min-width: calc(100% - 56px);
+      vertical-align: middle;
     }
+
+    .hippo-tree-item-toggle {
+      color: $tree-color;
+      border: 0;
+      padding: 0;
+      display: inline-block;
+
+      &:hover {
+        text-decoration: none;
+        cursor: pointer;
+      }
+
+      md-icon {
+        transition-property: transform;
+        transition-duration: 0.2s;
+      }
+    }
+
+    .angular-ui-tree-title-wrapper md-icon {
+      font-size: 20px;
+      line-height: 24px;
+    }
+
+    .spacer {
+      display: inline-block;
+      vertical-align: top;
+      width: 20px;
+      color: $tree-icon-color;
+      padding-left: 4px;
+    }
+
   }
   .angular-ui-tree-placeholder {
     border-radius: $tree-border-radius;
     margin-top: 4px;
->>>>>>> 12214faf
   }
 }
 
@@ -170,23 +153,11 @@
   }
 }
 
-<<<<<<< HEAD
-.angular-ui-tree-drag {
-  position: absolute;
-  pointer-events: none;
-  z-index: 999;
-  zoom: 1;
-  filter: alpha(opacity=90);
-  opacity: 0.9;
-  border-radius: $tree-border-radius;
-  box-sizing: border-box;
+.no-padding {
+  padding: 0;
 }
 
 // TODO: temporary workaround for missing right-arrow
 .rotate-left {
   transform: rotate(-90deg);
-=======
-.no-padding {
-  padding: 0;
->>>>>>> 12214faf
 }