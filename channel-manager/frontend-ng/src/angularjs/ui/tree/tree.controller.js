--- conflicted
+++ resolved
@@ -34,12 +34,8 @@
     itemEl.toggle();
     item.collapsed = !item.collapsed;
 
-<<<<<<< HEAD
     // when collapsing an item with a selected (grand)child, select the item itself
-    if (item.collapsed && this.$filter('getByProperty')(item.items, 'id', this.selectedItem.id, 'items')) {
-=======
     if (this.selectable !== false && item.collapsed && this.$filter('getByProperty')(item.items, 'id', this.selectedItem.id, 'items')) {
->>>>>>> 12214faf
       this.selectItem(item);
     }
 
