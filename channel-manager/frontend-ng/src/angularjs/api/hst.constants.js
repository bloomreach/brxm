--- conflicted
+++ resolved
@@ -21,16 +21,13 @@
   TYPE_CONTAINER: 'CONTAINER_COMPONENT',
   TYPE_COMPONENT: 'CONTAINER_ITEM_COMPONENT',
   PATH_INFO: 'HST-Path-Info',
+  PAGE_REQUEST_VARIANTS: 'HST-Page-Request-Variants',
   CHANNEL_ID: 'HST-Channel-Id',
+  INHERITED: 'HST-Inherited',
   LABEL: 'HST-Label',
-<<<<<<< HEAD
-  XTYPE: 'HST-XType',
-  XTYPE_TRANSPARENT: 'HST.Transparent',
-=======
   LAST_MODIFIED: 'HST-LastModified',
   LOCKED_BY: 'HST-LockedBy',
   LOCKED_BY_CURRENT_USER: 'HST-LockedBy-Current-User',
-  INHERITED: 'HST-Inherited',
-  PAGE_REQUEST_VARIANTS: 'HST-Page-Request-Variants',
->>>>>>> 664be891
+  XTYPE: 'HST-XType',
+  XTYPE_TRANSPARENT: 'HST.Transparent',
 };