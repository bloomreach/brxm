/*
 * Copyright 2015-2016 Hippo B.V. (http://www.onehippo.com)
 *
 * Licensed under the Apache License, Version 2.0 (the "License");
 * you may not use this file except in compliance with the License.
 * You may obtain a copy of the License at
 *
 *  http://www.apache.org/licenses/LICENSE-2.0
 *
 * Unless required by applicable law or agreed to in writing, software
 * distributed under the License is distributed on an "AS IS" BASIS,
 * WITHOUT WARRANTIES OR CONDITIONS OF ANY KIND, either express or implied.
 * See the License for the specific language governing permissions and
 * limitations under the License.
 */

<<<<<<< HEAD
import { CatalogService } from './catalog.service';
import { CmsService } from './cms.service';
import { ConfigService } from './config.service';
import { ContentService } from './content.service';
import { DialogService } from './dialog.service';
import { HstService } from './hst.service';
import { SessionService } from './session.service';
import { SiteMapService } from './siteMap.service';
import { SiteMapItemService } from './siteMapItem.service';
import { SiteMenuService } from './siteMenu.service';
import { HstConstants } from './hst.constants';
=======
import CatalogService from './catalog.service';
import CmsService from './cms.service';
import ConfigService from './config.service';
import DialogService from './dialog.service';
import HstService from './hst.service';
import SessionService from './session.service';
import SiteMapService from './siteMap.service';
import SiteMapItemService from './siteMapItem.service';
import SiteMenuService from './siteMenu.service';
import HstConstants from './hst.constants';
>>>>>>> e82e7df1

const channelManagerApi = angular
  .module('hippo-cm-api', [])
  .service('CatalogService', CatalogService)
  .service('CmsService', CmsService)
  .service('ConfigService', ConfigService)
  .service('ContentService', ContentService)
  .service('DialogService', DialogService)
  .service('HstService', HstService)
  .service('SessionService', SessionService)
  .service('SiteMapService', SiteMapService)
  .service('SiteMapItemService', SiteMapItemService)
  .service('SiteMenuService', SiteMenuService)
  .constant('HstConstants', HstConstants);

export default channelManagerApi;<|MERGE_RESOLUTION|>--- conflicted
+++ resolved
@@ -14,22 +14,10 @@
  * limitations under the License.
  */
 
-<<<<<<< HEAD
-import { CatalogService } from './catalog.service';
-import { CmsService } from './cms.service';
-import { ConfigService } from './config.service';
-import { ContentService } from './content.service';
-import { DialogService } from './dialog.service';
-import { HstService } from './hst.service';
-import { SessionService } from './session.service';
-import { SiteMapService } from './siteMap.service';
-import { SiteMapItemService } from './siteMapItem.service';
-import { SiteMenuService } from './siteMenu.service';
-import { HstConstants } from './hst.constants';
-=======
 import CatalogService from './catalog.service';
 import CmsService from './cms.service';
 import ConfigService from './config.service';
+import ContentService from './content.service';
 import DialogService from './dialog.service';
 import HstService from './hst.service';
 import SessionService from './session.service';
@@ -37,7 +25,6 @@
 import SiteMapItemService from './siteMapItem.service';
 import SiteMenuService from './siteMenu.service';
 import HstConstants from './hst.constants';
->>>>>>> e82e7df1
 
 const channelManagerApi = angular
   .module('hippo-cm-api', [])
