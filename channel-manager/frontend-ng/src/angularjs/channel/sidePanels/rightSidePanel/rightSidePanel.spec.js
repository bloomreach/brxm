--- conflicted
+++ resolved
@@ -234,7 +234,6 @@
     expect($scope.$broadcast).toHaveBeenCalledWith('md-resize-textarea');
   });
 
-<<<<<<< HEAD
   it('ignores a non-existing form when opening a document', () => {
     ContentService.createDraft.and.returnValue($q.resolve(testDocument));
     ContentService.getDocumentType.and.returnValue($q.resolve(testDocumentType));
@@ -246,7 +245,8 @@
       onOpenCallback('test');
       $rootScope.$digest();
     }).not.toThrow();
-=======
+  });
+
   it('does nothing when the document has already been opened', () => {
     $ctrl.documentId = 'test';
 
@@ -255,7 +255,6 @@
     $rootScope.$digest();
 
     expect(ContentService.createDraft).not.toHaveBeenCalled();
->>>>>>> babffaac
   });
 
   it('knows that a document is loading', () => {
