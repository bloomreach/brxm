--- conflicted
+++ resolved
@@ -554,7 +554,6 @@
     expect(FeedbackService.showError).toHaveBeenCalledWith('ERROR_TEST', {}, $ctrl.$element);
   });
 
-<<<<<<< HEAD
   it('shows an error when document save fails due to other user now being the holder', () => {
     const response = {
       reason: 'OTHER_HOLDER',
@@ -594,7 +593,8 @@
     $rootScope.$digest();
 
     expect(FeedbackService.showError).toHaveBeenCalledWith('ERROR_OTHER_HOLDER', { user: 'Joe Tester' }, $ctrl.$element);
-=======
+  });
+
   describe('when document save fails because of an invalid field', () => {
     beforeEach(() => {
       const saveResponse = angular.copy(testDocument);
@@ -644,7 +644,6 @@
       expect($translate.instant).toHaveBeenCalledWith('FEEDBACK_NOT_FOUND_MESSAGE', {});
       expect($ctrl.docType).toBe(testDocumentType);
     });
->>>>>>> d04180ba
   });
 
   it('shows an error when document save fails and there is no data returned', () => {
