/*
 * Copyright 2015-2017 Hippo B.V. (http://www.onehippo.com)
 *
 * Licensed under the Apache License, Version 2.0 (the "License");
 * you may not use this file except in compliance with the License.
 * You may obtain a copy of the License at
 *
 *  http://www.apache.org/licenses/LICENSE-2.0
 *
 * Unless required by applicable law or agreed to in writing, software
 * distributed under the License is distributed on an "AS IS" BASIS,
 * WITHOUT WARRANTIES OR CONDITIONS OF ANY KIND, either express or implied.
 * See the License for the specific language governing permissions and
 * limitations under the License.
 */

class CKEditorController {
<<<<<<< HEAD
  constructor($scope, $element, CKEditorService, CmsService, ConfigService) {
=======
  constructor($scope, $element, $window, CKEditorService, ConfigService, DomService) {
>>>>>>> 5e7ff270
    'ngInject';

    this.$scope = $scope;
    this.$element = $element;
    this.$window = $window;
    this.CKEditorService = CKEditorService;
    this.CmsService = CmsService;
    this.ConfigService = ConfigService;
    this.DomService = DomService;
  }

  $onInit() {
    this.textAreaElement = this.$element.find('textarea');

    this.CKEditorService.loadCKEditor().then((CKEDITOR) => {
      const editorConfig = angular.copy(this.config);

      editorConfig.language = this.ConfigService.locale;

      this._applyEditorCSS(editorConfig);

      this.editor = CKEDITOR.replace(this.textAreaElement[0], editorConfig);
      this.editor.setData(this.ngModel.$viewValue);

      this.editor.on('change', () => this.onEditorChange());
      this.editor.on('focus', () => this.onEditorFocus());
      this.editor.on('blur', () => this.onEditorBlur());
      this.editor.on('openLinkPicker', event => this._openLinkPicker(event.data));
    });
  }

  $onDestroy() {
    this.editor.destroy();
  }

  _applyEditorCSS(editorConfig) {
    if (editorConfig.contentsCss) {
      if (!Array.isArray(editorConfig.contentsCss)) {
        editorConfig.contentsCss = [editorConfig.contentsCss];
      }
      const files = editorConfig.contentsCss.map(file => `../../${file}`);
      editorConfig.contentsCss = files;
      this.DomService.addCssLinks(this.$window, files);
    }
  }

  onEditorChange() {
    this.$scope.$apply(() => {
      this.ngModel.$setViewValue(this.editor.getData());
    });
  }

  onEditorFocus() {
    this.$scope.$apply(() => {
      this.textAreaElement.addClass('focussed');
      this.onFocus();
    });
  }

  onEditorBlur() {
    this.$scope.$apply(() => {
      this.textAreaElement.removeClass('focussed');
      this.onBlur();
    });
  }

  _openLinkPicker(selectedLink) {
    this.CmsService.publish('show-link-picker', this.id, this._linkPickerConfig(), selectedLink, this._onLinkPicked.bind(this));
  }

  _linkPickerConfig() {
    return this.config.hippopicker.internalLink;
  }

  _onLinkPicked(link) {
    this.editor.execCommand('insertInternalLink', link);
  }
}

export default CKEditorController;<|MERGE_RESOLUTION|>--- conflicted
+++ resolved
@@ -15,11 +15,7 @@
  */
 
 class CKEditorController {
-<<<<<<< HEAD
-  constructor($scope, $element, CKEditorService, CmsService, ConfigService) {
-=======
-  constructor($scope, $element, $window, CKEditorService, ConfigService, DomService) {
->>>>>>> 5e7ff270
+  constructor($scope, $element, $window, CKEditorService, CmsService, ConfigService, DomService) {
     'ngInject';
 
     this.$scope = $scope;
