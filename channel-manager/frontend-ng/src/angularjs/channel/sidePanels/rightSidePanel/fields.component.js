/*
 * Copyright 2016 Hippo B.V. (http://www.onehippo.com)
 *
 * Licensed under the Apache License, Version 2.0 (the "License");
 * you may not use this file except in compliance with the License.
 * You may obtain a copy of the License at
 *
 *  http://www.apache.org/licenses/LICENSE-2.0
 *
 * Unless required by applicable law or agreed to in writing, software
 * distributed under the License is distributed on an "AS IS" BASIS,
 * WITHOUT WARRANTIES OR CONDITIONS OF ANY KIND, either express or implied.
 * See the License for the specific language governing permissions and
 * limitations under the License.
 */

import collapse from './collapse.directive';
import template from './fields.html';

<<<<<<< HEAD
class ChannelFieldsCtrl {
=======
export class ChannelFieldsCtrl {

  $onInit() {
    this.onFieldFocus = this.onFieldFocus || angular.noop;
    this.onFieldBlur = this.onFieldBlur || angular.noop;
  }
>>>>>>> 96db48c7

  hasValue(field) {
    const values = this.fieldValues[field.id];
    return angular.isArray(values) && values.length > 0;
  }

  getDisplayNameForCompound(field, index) {
    if (this.hasValue(field)) {
      const values = this.fieldValues[field.id];
      if (values.length > 1) {
        return `${field.displayName} (${index + 1})`;
      }
    }

    return field.displayName;
  }

  focusCompound(fieldTypeId, index) {
    this.compoundWithFocusedField = this.fieldValues[fieldTypeId][index];
    this.onFieldFocus();
  }

  blurCompound() {
    this.compoundWithFocusedField = null;
    this.onFieldBlur();
  }

  hasFocusedField(fieldTypeId, index) {
    return this.compoundWithFocusedField === this.fieldValues[fieldTypeId][index];
  }
}

const channelFieldsComponentModule = angular
  .module('hippo-cm.channel.fieldsComponentModule', [])
  .component('channelFields', {
    bindings: {
      fieldTypes: '=',
      fieldValues: '=',
      onFieldFocus: '&',
      onFieldBlur: '&',
    },
    controller: ChannelFieldsCtrl,
    template,
  })
  .directive('collapse', collapse);

export default channelFieldsComponentModule;<|MERGE_RESOLUTION|>--- conflicted
+++ resolved
@@ -17,16 +17,12 @@
 import collapse from './collapse.directive';
 import template from './fields.html';
 
-<<<<<<< HEAD
 class ChannelFieldsCtrl {
-=======
-export class ChannelFieldsCtrl {
 
   $onInit() {
     this.onFieldFocus = this.onFieldFocus || angular.noop;
     this.onFieldBlur = this.onFieldBlur || angular.noop;
   }
->>>>>>> 96db48c7
 
   hasValue(field) {
     const values = this.fieldValues[field.id];
