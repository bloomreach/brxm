--- conflicted
+++ resolved
@@ -29,12 +29,8 @@
 
       <md-button class="md-icon-button"
                  aria-label="{{ 'PUBLISH' | translate }}"
-<<<<<<< HEAD
-                 ng-if="$ctrl.loaded"
+                 ng-if="!$ctrl.hideContentButtons"
                  ng-disabled="!$ctrl.editing"
-=======
-                 ng-if="!$ctrl.hideContentButtons"
->>>>>>> 787d6603
                  ng-click="$ctrl.viewFullContent()">
         <md-tooltip md-delay="500">{{ 'PUBLISH' | translate }}</md-tooltip>
 
