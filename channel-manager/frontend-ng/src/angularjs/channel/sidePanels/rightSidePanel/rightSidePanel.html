--- conflicted
+++ resolved
@@ -14,21 +14,7 @@
   limitations under the License.
   -->
 
-<<<<<<< HEAD
-<md-sidenav md-is-locked-open="$ctrl.isLockedOpen()" class="md-sidenav-right channel-right-side-panel" md-component-id="channel-right-side-panel" md-disable-backdrop layout="column">
-  <div flex="none" layout="row" layout-align="start center">
-    <md-button class="md-icon-button"
-               aria-label="{{'CLOSE' | translate }}"
-               title="{{'CLOSE' | translate }}"
-               ng-click="$ctrl.close()">
-      <md-icon>close</md-icon>
-    </md-button>
-    <h1 class="md-title">{{'EDIT_DOCUMENT' | translate }}</h1>
-  </div>
-  <md-content flex="grow" layout-padding>
-
-=======
-<md-sidenav class="md-sidenav-right channel-right-side-panel qa-side-panel-right"
+<md-sidenav md-is-locked-open="$ctrl.isLockedOpen()" class="md-sidenav-right channel-right-side-panel qa-side-panel-right"
             md-component-id="channel-right-side-panel" layout="column">
   <md-toolbar>
     <div class="md-toolbar-tools">
@@ -81,7 +67,6 @@
         </md-input-container>
       </div>
     </form>
->>>>>>> 151f1d82
   </md-content>
   <md-toolbar>
     <div class="md-toolbar-tools">
