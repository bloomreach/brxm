--- conflicted
+++ resolved
@@ -54,15 +54,9 @@
     <div ng-if="$ctrl.doc && $ctrl.state !== 'AVAILABLE'"
          class="md-padding qa-feedback"
          md-colors="{background: 'hippo-red-50'}">
-<<<<<<< HEAD
-      <h4>{{::$ctrl.unavailableTitle | translate}}</h4>
+      <h4 class="qa-feedback-title">{{::$ctrl.unavailableTitle | translate}}</h4>
 
-      <div>{{::$ctrl.unavailableMessage }}</div>
-
-=======
-      <h4 class="qa-feedback-title">{{::$ctrl.unavailableTitle | translate}}</h4>
       <div class="qa-feedback-message">{{::$ctrl.unavailableMessage }}</div>
->>>>>>> a3553334
       <p ng-if="$ctrl.linkToFullEditor">
         <a href="#"
            layout="row"
