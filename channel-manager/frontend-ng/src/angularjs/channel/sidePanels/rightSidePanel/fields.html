--- conflicted
+++ resolved
@@ -29,11 +29,9 @@
        ng-if="$ctrl.hasValue(fieldType)"
        class="field form-field-compound"
        ng-class="{
-<<<<<<< HEAD
-        'form-field-focused': $ctrl.hasFocusedField(fieldType),
-        'form-field-compound': fieldType.type == 'COMPOUND'
+         'has-focused-field': $ctrl.hasFocusedField(fieldType.id, $index)
        }"
-       ng-repeat="fieldValue in ::$ctrl.fieldValues[fieldType.id]"
+       ng-repeat="fieldValue in $ctrl.fieldValues[fieldType.id]"
        collapse>
 
     <h5 class="collapse-toggle" ng-click="collapse.toggle()">
@@ -41,26 +39,15 @@
         keyboard_arrow_down
       </md-icon>
 
-=======
-         'has-focused-field': $ctrl.hasFocusedField(fieldType.id, $index)
-        }"
-       ng-repeat="fieldValue in $ctrl.fieldValues[fieldType.id]">
-    <h5>
-      <md-icon class="material-icons">keyboard_arrow_down</md-icon>
->>>>>>> 96db48c7
       {{ ::$ctrl.getDisplayNameForCompound(fieldType, $index) }}
     </h5>
 
     <channel-fields field-types="::fieldType.fields"
-<<<<<<< HEAD
-                    field-values="::fieldValue.fields"
+                    field-values="fieldValue.fields"
+                    on-field-focus="$ctrl.focusCompound(fieldType.id, $index)"
+                    on-field-blur="$ctrl.blurCompound()"
                     class="collapse-element"
                     ng-class="{'collapsed': collapse.isCollapsed}">
-=======
-                    field-values="fieldValue.fields"
-                    on-field-focus="$ctrl.focusCompound(fieldType.id, $index)"
-                    on-field-blur="$ctrl.blurCompound()">
->>>>>>> 96db48c7
     </channel-fields>
   </div>
 
