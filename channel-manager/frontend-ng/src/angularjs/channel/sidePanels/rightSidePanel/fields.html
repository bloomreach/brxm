<!--
Copyright 2016 Hippo B.V. (http://www.onehippo.com)

Licensed under the Apache License, Version 2.0 (the "License")
you may not use this file except in compliance with the License.
You may obtain a copy of the License at

http://www.apache.org/licenses/LICENSE-2.0

Unless required by applicable law or agreed to in writing, software
distributed under the License is distributed on an "AS IS" BASIS,
WITHOUT WARRANTIES OR CONDITIONS OF ANY KIND, either express or implied.
See the License for the specific language governing permissions and
limitations under the License.
-->
<div class="field-wrapper"
     ng-repeat="fieldType in $ctrl.fieldTypes"
     ng-switch="fieldType.type">

  <div class="field field-indented field-compound qa-compound"
       ng-class="{'has-focused-field': $ctrl.hasFocusedField(fieldValue)}"
       ng-switch-when="COMPOUND"
       ng-if="$ctrl.hasValue(fieldType)"
       ng-repeat="fieldValue in $ctrl.fieldValues[fieldType.id]"
       collapse>
<<<<<<< HEAD
    <field-title class="collapse-toggle"
                 ng-click="collapse.toggle()"
                 collapsed="collapse.isCollapsed"
                 text="$ctrl.getDisplayNameForCompound(fieldType, $index)"
                 field-type="fieldType.type"
                 hint="fieldType.hint">
    </field-title>
=======
    <h5 class="collapse-toggle" ng-click="collapse.toggle()">
      <md-icon class="material-icons collapse-icon" ng-class="{'collapsed': collapse.isCollapsed}">
        keyboard_arrow_down
      </md-icon>

      {{ ::fieldType.displayName }}
    </h5>
>>>>>>> 2a6e4889

    <channel-fields class="collapse-element"
                    field-types="::fieldType.fields"
                    field-values="fieldValue.fields"
                    on-field-focus="$ctrl.focusCompound(fieldValue)"
                    on-field-blur="$ctrl.blurCompound()">
    </channel-fields>
  </div>

  <div class="field field-indented field-choice qa-choice"
       ng-class="{'has-focused-field': $ctrl.hasFocusedField(fieldValue)}"
       ng-switch-when="CHOICE"
       ng-if="$ctrl.hasValue(fieldType)"
       ng-repeat="fieldValue in $ctrl.fieldValues[fieldType.id]">
    <h5>
      {{ ::fieldType.displayName }}
    </h5>

    <!-- Currently, each choice is a COMPOUND with a single value -->
    <div class="field field-indented field-compound qa-compound"
         ng-class="{'has-focused-field': $ctrl.hasFocusedField(fieldValue)}"
         collapse>
      <field-title class="collapse-toggle"
                   ng-click="collapse.toggle()"
                   collapsed="collapse.isCollapsed"
                   text="$ctrl.getDisplayNameForCompound(fieldType, $index)"
                   field-type="fieldType.type"
                   hint="fieldType.hint">
      </field-title>


      <channel-fields class="collapse-element"
                      field-types="::fieldType.choices[fieldValue.chosenId].fields"
                      field-values="fieldValue.chosenValue.fields"
                      on-field-focus="$ctrl.focusCompound(fieldValue)"
                      on-field-blur="$ctrl.blurCompound()">
      </channel-fields>
    </div>
  </div>

  <!-- other cases -->
  <div class="field"
       ng-class="{'has-focused-field': $ctrl.hasFocusedFieldType(fieldType)}"
       ng-switch-default>

    <md-input-container ng-if="$ctrl.hasValue(fieldType)"
                        class="md-block qa-field"
                        md-no-float
                        ng-repeat="fieldValue in $ctrl.fieldValues[fieldType.id]"
                        ng-switch="fieldType.type">

      <field-title ng-if="$first"
                   text="fieldType.displayName"
                   field-type="fieldType.type"
                   hint="fieldType.hint">
      </field-title>

      <!-- editors per field type -->
      <input ng-switch-when="STRING"
             ng-model="fieldValue.value"
             placeholder=""
             ng-attr-maxlength="{{::fieldType.maxLength}}"
             aria-label="{{::fieldType.displayName}}"
             ng-focus="$ctrl.focusFieldType(fieldType)"
             ng-blur="$ctrl.blurFieldType()">

      <textarea ng-switch-when="MULTILINE_STRING"
                ng-model="fieldValue.value"
                placeholder=""
                aria-label="{{::fieldType.displayName}}"
                md-no-resize
                ng-focus="$ctrl.focusFieldType(fieldType)"
                ng-blur="$ctrl.blurFieldType()">
      </textarea>

    </md-input-container>
  </div>
</div><|MERGE_RESOLUTION|>--- conflicted
+++ resolved
@@ -23,23 +23,13 @@
        ng-if="$ctrl.hasValue(fieldType)"
        ng-repeat="fieldValue in $ctrl.fieldValues[fieldType.id]"
        collapse>
-<<<<<<< HEAD
     <field-title class="collapse-toggle"
                  ng-click="collapse.toggle()"
                  collapsed="collapse.isCollapsed"
-                 text="$ctrl.getDisplayNameForCompound(fieldType, $index)"
+                 text="fieldType.displayName"
                  field-type="fieldType.type"
                  hint="fieldType.hint">
     </field-title>
-=======
-    <h5 class="collapse-toggle" ng-click="collapse.toggle()">
-      <md-icon class="material-icons collapse-icon" ng-class="{'collapsed': collapse.isCollapsed}">
-        keyboard_arrow_down
-      </md-icon>
-
-      {{ ::fieldType.displayName }}
-    </h5>
->>>>>>> 2a6e4889
 
     <channel-fields class="collapse-element"
                     field-types="::fieldType.fields"
