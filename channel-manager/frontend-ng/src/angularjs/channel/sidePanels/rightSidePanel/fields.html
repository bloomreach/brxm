--- conflicted
+++ resolved
@@ -32,7 +32,6 @@
         'form-field-focused': $ctrl.hasFocusedField(fieldType),
         'form-field-compound': fieldType.type == 'COMPOUND'
        }"
-<<<<<<< HEAD
        ng-repeat="value in ::$ctrl.fieldValues[fieldType.id]"
        collapse-toggle>
 
@@ -44,16 +43,7 @@
 
     <channel-fields ng-hide="CollapseToggle.isCollapsed"
                     field-types="::fieldType.fields"
-                    field-values="$ctrl.fieldValues[fieldType.id][$index]">
-=======
-       ng-repeat="fieldValue in ::$ctrl.fieldValues[fieldType.id]">
-    <h5>
-      <md-icon class="material-icons">keyboard_arrow_down</md-icon>
-      {{ ::$ctrl.getDisplayNameForCompound(fieldType, $index) }}
-    </h5>
-    <channel-fields field-types="::fieldType.fields"
                     field-values="::fieldValue.fields">
->>>>>>> e6f1d138
     </channel-fields>
   </div>
 
