<!--
  Copyright 2016 Hippo B.V. (http://www.onehippo.com)

  Licensed under the Apache License, Version 2.0 (the "License")
  you may not use this file except in compliance with the License.
  You may obtain a copy of the License at

   http://www.apache.org/licenses/LICENSE-2.0

  Unless required by applicable law or agreed to in writing, software
  distributed under the License is distributed on an "AS IS" BASIS,
  WITHOUT WARRANTIES OR CONDITIONS OF ANY KIND, either express or implied.
  See the License for the specific language governing permissions and
  limitations under the License.
  -->
<<<<<<< HEAD
<div ng-repeat="fieldType in $ctrl.fieldTypes"
     ng-switch="fieldType.type"
     class="field-wrapper">

  <!-- edge case: a multiple field with zero values -->
  <md-input-container ng-if="!$ctrl.hasValue(fieldType)"
                      class="md-block field qa-field"
                      md-no-float>
    <label>{{ ::fieldType.displayName }}</label>
    <input disabled value="{{ 'NONE' | translate }}" placeholder="">
  </md-input-container>

  <div ng-switch-when="COMPOUND"
=======
<div class="field-wrapper"
     ng-repeat="fieldType in ::$ctrl.fieldTypes"
     ng-switch="fieldType.type">

  <div class="field field-indented field-compound qa-compound"
       ng-class="{'has-focused-field': $ctrl.hasFocusedField(fieldType.id, $index)}"
       ng-switch-when="COMPOUND"
>>>>>>> 66e52d7f
       ng-if="$ctrl.hasValue(fieldType)"
       ng-repeat="fieldValue in $ctrl.fieldValues[fieldType.id]"
       collapse>
    <h5 class="collapse-toggle" ng-click="collapse.toggle()">
      <md-icon class="material-icons collapse-icon" ng-class="{'collapsed': collapse.isCollapsed}">
        keyboard_arrow_down
      </md-icon>

      {{ ::$ctrl.getDisplayNameForCompound(fieldType, $index) }}
    </h5>

    <channel-fields class="collapse-element"
                    field-types="::fieldType.fields"
                    field-values="fieldValue.fields"
                    on-field-focus="$ctrl.focusCompound(fieldType.id, $index)"
                    on-field-blur="$ctrl.blurCompound()">
    </channel-fields>
  </div>

  <div class="field field-indented field-choice qa-choice"
       ng-class="{'has-focused-field': $ctrl.hasFocusedField(fieldType.id, $index)}"
       ng-switch-when="CHOICE"
       ng-if="$ctrl.hasValue(fieldType)"
       ng-repeat="fieldValue in $ctrl.fieldValues[fieldType.id]">
    <h5>
      {{ ::$ctrl.getDisplayNameForCompound(fieldType, $index) }}
    </h5>

    <!-- Currently, each choice is a COMPOUND with a single value -->
    <div class="field field-indented field-compound qa-compound"
         ng-class="{'has-focused-field': $ctrl.hasFocusedField(fieldType.id, $index)}"
         collapse>
      <h5 class="collapse-toggle" ng-click="collapse.toggle()">
        <md-icon class="material-icons collapse-icon" ng-class="{'collapsed': collapse.isCollapsed}">
          keyboard_arrow_down
        </md-icon>

        {{ ::fieldType.choices[fieldValue.chosenId].displayName }}
      </h5>

      <channel-fields class="collapse-element"
                      field-types="::fieldType.choices[fieldValue.chosenId].fields"
                      field-values="fieldValue.chosenValue.fields"
                      on-field-focus="$ctrl.focusCompound(fieldType.id, $index)"
                      on-field-blur="$ctrl.blurCompound()">
      </channel-fields>
    </div>
  </div>

  <!-- other cases -->
  <div class="field"
       ng-switch-default>

    <md-input-container ng-if="$ctrl.hasValue(fieldType)"
                        class="md-block qa-field"
                        md-no-float
                        ng-repeat="fieldValue in $ctrl.fieldValues[fieldType.id]"
                        ng-switch="fieldType.type">

      <label ng-if="$first">{{ ::fieldType.displayName }}</label>

      <!-- editors per field type -->
      <input ng-switch-when="STRING"
             ng-model="fieldValue.value"
             placeholder=""
             aria-label="{{::fieldType.displayName}}"
             ng-focus="$ctrl.onFieldFocus()"
             ng-blur="$ctrl.onFieldBlur()">

      <textarea ng-switch-when="MULTILINE_STRING"
                ng-model="fieldValue.value"
                placeholder=""
                aria-label="{{::fieldType.displayName}}"
                md-no-resize
                ng-focus="$ctrl.onFieldFocus()"
                ng-blur="$ctrl.onFieldBlur()">
      </textarea>

    </md-input-container>
  </div>
</div><|MERGE_RESOLUTION|>--- conflicted
+++ resolved
@@ -13,29 +13,13 @@
   See the License for the specific language governing permissions and
   limitations under the License.
   -->
-<<<<<<< HEAD
-<div ng-repeat="fieldType in $ctrl.fieldTypes"
-     ng-switch="fieldType.type"
-     class="field-wrapper">
-
-  <!-- edge case: a multiple field with zero values -->
-  <md-input-container ng-if="!$ctrl.hasValue(fieldType)"
-                      class="md-block field qa-field"
-                      md-no-float>
-    <label>{{ ::fieldType.displayName }}</label>
-    <input disabled value="{{ 'NONE' | translate }}" placeholder="">
-  </md-input-container>
-
-  <div ng-switch-when="COMPOUND"
-=======
 <div class="field-wrapper"
-     ng-repeat="fieldType in ::$ctrl.fieldTypes"
+     ng-repeat="fieldType in $ctrl.fieldTypes"
      ng-switch="fieldType.type">
 
   <div class="field field-indented field-compound qa-compound"
        ng-class="{'has-focused-field': $ctrl.hasFocusedField(fieldType.id, $index)}"
        ng-switch-when="COMPOUND"
->>>>>>> 66e52d7f
        ng-if="$ctrl.hasValue(fieldType)"
        ng-repeat="fieldValue in $ctrl.fieldValues[fieldType.id]"
        collapse>
