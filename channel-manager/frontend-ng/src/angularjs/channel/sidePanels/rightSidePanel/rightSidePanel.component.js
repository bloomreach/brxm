--- conflicted
+++ resolved
@@ -95,48 +95,6 @@
       .then(doc => this.ContentService.getDocumentType(doc.info.type.id)
           .then((docType) => {
             this.docType = docType;
-<<<<<<< HEAD
-            this._resizeTextareas();
-          });
-      })
-      .catch((response) => {
-        if (response) {
-          this.doc = response.data;
-          this.state = this.doc.info.editing.state;
-        } else {
-          this.state = 'UNAVAILABLE_CONTENT';
-        }
-
-        const errorMap = {
-          UNAVAILABLE: {
-            title: 'UNAVAILABLE_CONTENT_TITLE',
-            linkToFullEditor: true,
-            message: this.$translate.instant('UNAVAILABLE'),
-          },
-          UNAVAILABLE_CONTENT: {
-            title: 'UNAVAILABLE_CONTENT_HERE_TITLE',
-            linkToFullEditor: true,
-            message: this.$translate.instant('UNAVAILABLE_CONTENT'),
-          },
-          UNAVAILABLE_CUSTOM_VALIDATION_PRESENT: {
-            title: 'UNAVAILABLE_DOCUMENT_HERE_TITLE',
-            linkToFullEditor: true,
-            message: this.$translate.instant('UNAVAILABLE_CUSTOM_VALIDATION_PRESENT'),
-          },
-          UNAVAILABLE_HELD_BY_OTHER_USER: {
-            title: 'UNAVAILABLE_DOCUMENT_TITLE',
-            message: this.$translate.instant('UNAVAILABLE_HELD_BY_OTHER_USER', { user: this.doc.info.editing.holder.displayName ? this.doc.info.editing.holder.displayName : this.doc.info.editing.holder.id }),
-          },
-          UNAVAILABLE_REQUEST_PENDING: {
-            title: 'UNAVAILABLE_DOCUMENT_TITLE',
-            message: this.$translate.instant('UNAVAILABLE_REQUEST_PENDING'),
-          },
-        };
-        this.unavailableTitle = errorMap[this.state].title;
-        this.unavailableMessage = errorMap[this.state].message;
-        this.linkToFullEditor = errorMap[this.state].linkToFullEditor;
-      });
-=======
             this._onLoaded(doc);
             this.editing = true;
           })
@@ -180,7 +138,6 @@
   _getHolder() {
     return this.doc.info.editing.holder.displayName
         || this.doc.info.editing.holder.id;
->>>>>>> c85c50dd
   }
 
   _resizeTextareas() {
