--- conflicted
+++ resolved
@@ -79,14 +79,10 @@
     spyOn(HstService, 'doGet').and.returnValue($q.when({ data: {} }));
     spyOn(HstService, 'doGetWithParams').and.returnValue($q.when({ data: {} }));
     spyOn(HstService, 'doPut');
-<<<<<<< HEAD
     spyOn(HstService, 'doDelete');
-    spyOn(HstService, 'getChannel');
-=======
     spyOn(HstService, 'getChannel').and.returnValue($q.when(channelMock));
     spyOn(SessionService, 'initialize').and.returnValue($q.when());
     spyOn(SessionService, 'hasWriteAccess').and.returnValue(true);
->>>>>>> d9de604c
     spyOn(SiteMapService, 'load');
   });
 
@@ -573,9 +569,7 @@
   });
 
   it('should forward a channel delete request to the HstService', () => {
-    ChannelService._load(channelMock);
-
-    $rootScope.$digest();
+    loadChannel();
 
     const promise = $q.defer().promise;
     HstService.doDelete.and.returnValue(promise);
