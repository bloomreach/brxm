/*
 * Copyright 2015-2016 Hippo B.V. (http://www.onehippo.com)
 *
 * Licensed under the Apache License, Version 2.0 (the "License");
 * you may not use this file except in compliance with the License.
 * You may obtain a copy of the License at
 *
 *  http://www.apache.org/licenses/LICENSE-2.0
 *
 * Unless required by applicable law or agreed to in writing, software
 * distributed under the License is distributed on an "AS IS" BASIS,
 * WITHOUT WARRANTIES OR CONDITIONS OF ANY KIND, either express or implied.
 * See the License for the specific language governing permissions and
 * limitations under the License.
 */

import { channelPageModule } from './page/page';
<<<<<<< HEAD
import { channelPageActionsModule } from './page/actions/actions';
=======
import { channelSidenavModule } from './sidenav/sidenav';
>>>>>>> 11a9535e
import { channelHippoIframeModule } from './hippoIframe/hippoIframe';
import { channelMaskModule } from './mask/mask';
import { channelRelevanceModule } from './relevance/relevance';
import { config } from './channel.config';
import { ChannelCtrl } from './channel.controller';
import { ChannelService } from './channel.service';
import { run } from './channel.run';
import { CatalogComponentDirective } from './catalog.component.directive';

export const channelModule = angular
  .module('hippo-cm.channel', [
    'hippo-cm-api',
    channelPageModule.name,
<<<<<<< HEAD
    channelPageActionsModule.name,
=======
    channelSidenavModule.name,
>>>>>>> 11a9535e
    channelHippoIframeModule.name,
    channelMaskModule.name,
    channelRelevanceModule.name,
  ])
  .config(config)
  .controller('ChannelCtrl', ChannelCtrl)
  .service('ChannelService', ChannelService)
  .directive('catalogComponent', CatalogComponentDirective)
  .run(run);<|MERGE_RESOLUTION|>--- conflicted
+++ resolved
@@ -15,11 +15,8 @@
  */
 
 import { channelPageModule } from './page/page';
-<<<<<<< HEAD
 import { channelPageActionsModule } from './page/actions/actions';
-=======
 import { channelSidenavModule } from './sidenav/sidenav';
->>>>>>> 11a9535e
 import { channelHippoIframeModule } from './hippoIframe/hippoIframe';
 import { channelMaskModule } from './mask/mask';
 import { channelRelevanceModule } from './relevance/relevance';
@@ -33,11 +30,8 @@
   .module('hippo-cm.channel', [
     'hippo-cm-api',
     channelPageModule.name,
-<<<<<<< HEAD
     channelPageActionsModule.name,
-=======
     channelSidenavModule.name,
->>>>>>> 11a9535e
     channelHippoIframeModule.name,
     channelMaskModule.name,
     channelRelevanceModule.name,
