--- conflicted
+++ resolved
@@ -67,10 +67,6 @@
         this.ChannelService.recordOwnChange();
         this.onDone();
       })
-<<<<<<< HEAD
-      .catch(() => {
-        this._showError('ERROR_PAGE_CREATION_FAILED');
-=======
       .catch((response) => {
         // response might be undefined or null (for example when the network connection is lost)
         response = response || {};
@@ -94,13 +90,12 @@
             messageKey = 'ERROR_PAGE_PATH_INVALID';
             break;
           default:
-            messageKey = 'ERROR_PAGE_ADD_FAILED';
+            messageKey = 'ERROR_PAGE_CREATION_FAILED';
             break;
         }
 
         const params = response.data;
         this._showError(messageKey, params);
->>>>>>> 8f974bf1
       });
   }
 
