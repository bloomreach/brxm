/*
 * Copyright 2016 Hippo B.V. (http://www.onehippo.com)
 *
 * Licensed under the Apache License, Version 2.0 (the "License");
 * you may not use this file except in compliance with the License.
 * You may obtain a copy of the License at
 *
 *  http://www.apache.org/licenses/LICENSE-2.0
 *
 * Unless required by applicable law or agreed to in writing, software
 * distributed under the License is distributed on an "AS IS" BASIS,
 * WITHOUT WARRANTIES OR CONDITIONS OF ANY KIND, either express or implied.
 * See the License for the specific language governing permissions and
 * limitations under the License.
 */

describe('PageActionAdd', () => {
  'use strict';

  let $q;
  let $scope;
  let $rootScope;
  let $compile;
  let $translate;
  let ChannelService;
  let FeedbackService;
  let HippoIframeService;
  let SiteMapService;
  let pageModel;

  beforeEach(() => {
    module('hippo-cm');

    inject((_$q_, _$rootScope_, _$compile_, _$translate_, _ChannelService_, _FeedbackService_, _HippoIframeService_,
            _SiteMapService_) => {
      $q = _$q_;
      $rootScope = _$rootScope_;
      $compile = _$compile_;
      $translate = _$translate_;
      ChannelService = _ChannelService_;
      FeedbackService = _FeedbackService_;
      HippoIframeService = _HippoIframeService_;
      SiteMapService = _SiteMapService_;
    });

    spyOn($translate, 'instant').and.callFake((key) => {
      if (key === 'VALIDATION_ILLEGAL_CHARACTERS') {
        return 'Illegal Characters';
      }

      return key;
    });

    pageModel = {
      prototypes: [
        { id: 'prototype-a', displayName: 'Prototype A' },
        { id: 'prototype-b', displayName: 'Prototype B' },
      ],
      locations: [
        { id: null, location: 'www.test.com/' },
        { id: 'location-2', location: 'www.test.com/path/' },
      ],
    };

    spyOn(ChannelService, 'getNewPageModel').and.returnValue($q.when(pageModel));
    spyOn(ChannelService, 'getSiteMapId').and.returnValue('siteMapId');
    spyOn(ChannelService, 'recordOwnChange');
    spyOn(FeedbackService, 'showError');
    spyOn(HippoIframeService, 'load');
    spyOn(SiteMapService, 'create').and.returnValue($q.when({ renderPathInfo: 'renderPathInfo' }));
    spyOn(SiteMapService, 'load');
  });

  function compileDirectiveAndGetController() {
    $scope = $rootScope.$new();
    $scope.onDone = jasmine.createSpy('onDone');
    const $element = angular.element('<page-add on-done="onDone()"> </page-add>');
    $compile($element)($scope);
    $scope.$digest();

    return $element.controller('page-add');
  }

  it('initializes correctly', () => {
    const PageAddCtrl = compileDirectiveAndGetController();

    expect(PageAddCtrl.feedbackParent.length).toBe(1);
    expect(PageAddCtrl.illegalCharacters).toBe('/ :');
    expect(PageAddCtrl.illegalCharactersMessage).toBe('Illegal Characters');
    expect(PageAddCtrl.siteMapId).toBe('siteMapId');
    expect(PageAddCtrl.updateLastPathInfoElementAutomatically).toBe(true);
    expect(ChannelService.getNewPageModel).toHaveBeenCalled();
    $rootScope.$digest();

    expect(PageAddCtrl.locations).toBe(pageModel.locations);
    expect(PageAddCtrl.location).toBe(pageModel.locations[0]);
    expect(PageAddCtrl.prototypes).toBe(pageModel.prototypes);
    expect(PageAddCtrl.prototype).toBe(pageModel.prototypes[0]);
  });

  it('updates the last pathinfo element as long as it is coupled to the title field', () => {
    const PageAddCtrl = compileDirectiveAndGetController();
    $rootScope.$digest();

    expect(PageAddCtrl.title).toBeUndefined();
    expect(PageAddCtrl.lastPathInfoElement).toBe('');
    PageAddCtrl.title = '/foo :bar:';
    $rootScope.$digest();
    expect(PageAddCtrl.lastPathInfoElement).toBe('-foo--bar-');

    PageAddCtrl.disableAutomaticLastPathInfoElementUpdate();
    PageAddCtrl.title = 'bar';
    $rootScope.$digest();
    expect(PageAddCtrl.lastPathInfoElement).toBe('-foo--bar-');
  });

  it('calls the callback when navigating back', () => {
    const PageAddCtrl = compileDirectiveAndGetController();
    $rootScope.$digest();

    PageAddCtrl.back();
    expect($scope.onDone).toHaveBeenCalled();
  });

  it('flashes a toast when retrieval of the new page model fails', () => {
    ChannelService.getNewPageModel.and.returnValue($q.reject());
    const PageAddCtrl = compileDirectiveAndGetController();
    $rootScope.$digest();

<<<<<<< HEAD
    expect(FeedbackService.showError).toHaveBeenCalledWith('ERROR_PAGE_MODEL_RETRIEVAL_FAILED',
                                                           undefined, PageAddCtrl.feedbackParent);
=======
    expect(FeedbackService.showError).toHaveBeenCalledWith(
      'ERROR_PAGE_MODEL_RETRIEVAL_FAILED',
      undefined,
      PageAddCtrl.feedbackParent
    );
>>>>>>> 00e5ad91
  });

  it('gracefully handles absend prototypes or locations', () => {
    pageModel.prototypes = [];
    pageModel.locations = [];

    const PageAddCtrl = compileDirectiveAndGetController();
    $rootScope.$digest();

    expect(PageAddCtrl.location).toBeUndefined();
    expect(PageAddCtrl.prototype).toBeUndefined();
  });

  it('successfully creates a new page', () => {
    const PageAddCtrl = compileDirectiveAndGetController();
    $rootScope.$digest();

    PageAddCtrl.title = 'title';
    PageAddCtrl.lastPathInfoElement = 'lastPathInfoElement';
    PageAddCtrl.create();

    expect(SiteMapService.create).toHaveBeenCalledWith('siteMapId', undefined, {
      pageTitle: 'title',
      name: 'lastPathInfoElement',
      componentConfigurationId: 'prototype-a',
    });
    $rootScope.$digest();

    expect(HippoIframeService.load).toHaveBeenCalledWith('renderPathInfo');
    expect(SiteMapService.load).toHaveBeenCalledWith('siteMapId');
    expect(ChannelService.recordOwnChange).toHaveBeenCalled();
    expect($scope.onDone).toHaveBeenCalled();
  });

  it('flashes a toast when failing to create a new page with a parent sitemap item id', () => {
    SiteMapService.create.and.returnValue($q.reject());
    const PageAddCtrl = compileDirectiveAndGetController();
    $rootScope.$digest();

    PageAddCtrl.title = 'title';
    PageAddCtrl.lastPathInfoElement = 'lastPathInfoElement';
    PageAddCtrl.location = pageModel.locations[1];
    PageAddCtrl.prototype = pageModel.prototypes[1];
    PageAddCtrl.create();

    expect(SiteMapService.create).toHaveBeenCalledWith('siteMapId', 'location-2', {
      pageTitle: 'title',
      name: 'lastPathInfoElement',
      componentConfigurationId: 'prototype-b',
    });
    $rootScope.$digest();

<<<<<<< HEAD
    expect(FeedbackService.showError).toHaveBeenCalledWith('ERROR_PAGE_CREATION_FAILED',
                                                           undefined, PageAddCtrl.feedbackParent);
=======
    expect(FeedbackService.showError).toHaveBeenCalledWith(
      'ERROR_PAGE_CREATION_FAILED',
      undefined,
      PageAddCtrl.feedbackParent
    );
>>>>>>> 00e5ad91
  });

  it('correctly dispatches the error from the server when trying to create a new page', () => {
    const PageAddCtrl = compileDirectiveAndGetController();
    $rootScope.$digest();

    const lockedError = {
      errorCode: 'ITEM_ALREADY_LOCKED',
      data: { lockedBy: 'tobi' },
    };
    SiteMapService.create.and.returnValue($q.reject(lockedError));
    PageAddCtrl.create();
    $rootScope.$digest();
    expect(FeedbackService.showError).toHaveBeenCalledWith(
      'ERROR_PAGE_LOCKED_BY',
      lockedError.data,
      PageAddCtrl.feedbackParent
    );

    SiteMapService.create.and.returnValue($q.reject({ errorCode: 'ITEM_NOT_IN_PREVIEW' }));
    PageAddCtrl.create();
    $rootScope.$digest();
    expect(FeedbackService.showError).toHaveBeenCalledWith(
      'ERROR_PAGE_PARENT_MISSING',
      undefined,
      PageAddCtrl.feedbackParent
    );

    SiteMapService.create.and.returnValue($q.reject({ errorCode: 'ITEM_NAME_NOT_UNIQUE' }));
    PageAddCtrl.create();
    $rootScope.$digest();
    expect(FeedbackService.showError).toHaveBeenCalledWith(
      'ERROR_PAGE_PATH_EXISTS',
      undefined,
      PageAddCtrl.feedbackParent
    );

    SiteMapService.create.and.returnValue($q.reject({ errorCode: 'INVALID_PATH_INFO' }));
    PageAddCtrl.create();
    $rootScope.$digest();
    expect(FeedbackService.showError).toHaveBeenCalledWith(
      'ERROR_PAGE_PATH_INVALID',
      undefined,
      PageAddCtrl.feedbackParent
    );
  });
});<|MERGE_RESOLUTION|>--- conflicted
+++ resolved
@@ -127,16 +127,11 @@
     const PageAddCtrl = compileDirectiveAndGetController();
     $rootScope.$digest();
 
-<<<<<<< HEAD
-    expect(FeedbackService.showError).toHaveBeenCalledWith('ERROR_PAGE_MODEL_RETRIEVAL_FAILED',
-                                                           undefined, PageAddCtrl.feedbackParent);
-=======
     expect(FeedbackService.showError).toHaveBeenCalledWith(
       'ERROR_PAGE_MODEL_RETRIEVAL_FAILED',
       undefined,
       PageAddCtrl.feedbackParent
     );
->>>>>>> 00e5ad91
   });
 
   it('gracefully handles absend prototypes or locations', () => {
@@ -189,16 +184,11 @@
     });
     $rootScope.$digest();
 
-<<<<<<< HEAD
-    expect(FeedbackService.showError).toHaveBeenCalledWith('ERROR_PAGE_CREATION_FAILED',
-                                                           undefined, PageAddCtrl.feedbackParent);
-=======
     expect(FeedbackService.showError).toHaveBeenCalledWith(
       'ERROR_PAGE_CREATION_FAILED',
       undefined,
       PageAddCtrl.feedbackParent
     );
->>>>>>> 00e5ad91
   });
 
   it('correctly dispatches the error from the server when trying to create a new page', () => {
