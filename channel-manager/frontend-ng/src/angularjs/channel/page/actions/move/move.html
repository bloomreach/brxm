<!--
  Copyright 2016 Hippo B.V. (http://www.onehippo.com)

  Licensed under the Apache License, Version 2.0 (the "License");
  you may not use this file except in compliance with the License.
  You may obtain a copy of the License at

   http://www.apache.org/licenses/LICENSE-2.0

  Unless required by applicable law or agreed to in writing, software
  distributed under the License is distributed on an "AS IS" BASIS,
  WITHOUT WARRANTIES OR CONDITIONS OF ANY KIND, either express or implied.
  See the License for the specific language governing permissions and
  limitations under the License.
  -->

<subpage-toolbar flex="none"
                 title="{{ pageMove.subpageTitle }}"
                 on-back="pageMove.onDone()"
                 mode="cancel">
</subpage-toolbar>

<<<<<<< HEAD
<subpage-content flex layout="row" class="qa-page-move">
=======
<subpage-content layout="row" class="qa-page-move" flex>
>>>>>>> 49f05191
  <form name="form"
               flex="initial"
               class="qa-subpage"
               ng-submit="form.$valid && pageMove.move()"
               novalidate>
    <div layout="row">
      <md-input-container class="md-block" flex>
        <label>{{ 'SUBPAGE_PAGE_LABEL_URL_STEM' | translate }}</label>
        <md-select required name="location" class="qa-url-stem"
                   focus-if
                   ng-model="pageMove.location"
                   ng-model-options="{trackBy: '$value.location'}">
          <md-option ng-repeat="location in pageMove.locations" ng-value="{{location}}">
            {{ location.location }}
          </md-option>
        </md-select>
        <div ng-messages="form.location.$error">
          <div ng-message="required">{{ 'VALIDATION_REQUIRED' | translate }}</div>
        </div>
      </md-input-container>
      <md-input-container class="md-block" flex>
        <label class="md-required">{{ 'SUBPAGE_PAGE_LABEL_LAST_PATHINFO_ELEMENT' | translate }}</label>
        <input type="text" name="lastPathInfoElement" class="qa-url-leaf"
               required
               illegal-characters="{{pageMove.illegalCharacters}}"
               ng-model="pageMove.lastPathInfoElement">
        <div ng-messages="form.lastPathInfoElement.$error">
          <div ng-message="required">{{ 'VALIDATION_REQUIRED' | translate }}</div>
          <div ng-message="illegalCharacters">{{ pageMove.illegalCharactersMessage }}</div>
        </div>
      </md-input-container>
    </div>
    <div layout="row" layout-align="end center">
      <md-button type="button"
                 class="qa-discard"
                 ng-click="pageMove.onDone()">
        {{ 'CANCEL' | translate }}
      </md-button>
      <md-button type="submit"
                 class="md-raised md-primary qa-action">
        {{ 'MOVE' | translate }}
      </md-button>
    </div>
  </form>
</subpage-content><|MERGE_RESOLUTION|>--- conflicted
+++ resolved
@@ -20,16 +20,12 @@
                  mode="cancel">
 </subpage-toolbar>
 
-<<<<<<< HEAD
 <subpage-content flex layout="row" class="qa-page-move">
-=======
-<subpage-content layout="row" class="qa-page-move" flex>
->>>>>>> 49f05191
   <form name="form"
-               flex="initial"
-               class="qa-subpage"
-               ng-submit="form.$valid && pageMove.move()"
-               novalidate>
+        flex="initial"
+        class="qa-subpage"
+        ng-submit="form.$valid && pageMove.move()"
+        novalidate>
     <div layout="row">
       <md-input-container class="md-block" flex>
         <label>{{ 'SUBPAGE_PAGE_LABEL_URL_STEM' | translate }}</label>
