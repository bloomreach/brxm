--- conflicted
+++ resolved
@@ -14,18 +14,12 @@
  * limitations under the License.
  */
 
-<<<<<<< HEAD
-import { ComponentElement } from './element/componentElement';
-import { ContainerElement } from './element/containerElement';
-import { ContentLink } from './element/contentLink';
-import { MenuLink } from './element/menuLink';
-=======
 import ComponentElement from './element/componentElement';
 import ContainerElement from './element/containerElement';
-import EmbeddedLink from './element/embeddedLink';
+import ContentLink from './element/contentLink';
+import MenuLink from './element/menuLink';
 
 const EMBEDDED_LINK_MARKUP = '<a class="hst-cmseditlink"></a>';
->>>>>>> 90fd7efc
 
 class PageStructureService {
 
@@ -147,13 +141,8 @@
   // done as a final step of processing an entire page or markup fragment, because it requires an
   // up-to-date and complete page structure (containers, components).
   attachEmbeddedLinks() {
-<<<<<<< HEAD
     this.embeddedLinks.forEach((link) => this._attachEmbeddedLink(link));
     this._notifyChangeListeners();
-=======
-    this.contentLinks.forEach(link => this._attachEmbeddedLink(link));
-    this.editMenuLinks.forEach(link => this._attachEmbeddedLink(link));
->>>>>>> 90fd7efc
   }
 
   _attachEmbeddedLink(link) {
