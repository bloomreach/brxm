--- conflicted
+++ resolved
@@ -56,6 +56,7 @@
     } else {
       this.items.push(component);
     }
+
     component.setContainer(this);
   }
 
@@ -75,7 +76,6 @@
     return this.items.find((item) => item.getId() === componentId);
   }
 
-<<<<<<< HEAD
   /**
    * Remove the component identified by given Id from its container
    * @param componentId
@@ -87,8 +87,10 @@
       this.items.splice(this.items.indexOf(component), 1);
       return component;
     }
+
     return null;
-=======
+  }
+
   getComponentByIframeElement(iframeElement) {
     return this.items.find((item) => item.getJQueryElement('iframe').is(iframeElement));
   }
@@ -101,7 +103,5 @@
         children: this.items.map((item) => item.getId()),
       },
     };
->>>>>>> da1e3369
   }
-
 }