/*
 * Copyright 2016 Hippo B.V. (http://www.onehippo.com)
 *
 * Licensed under the Apache License, Version 2.0 (the "License");
 * you may not use this file except in compliance with the License.
 * You may obtain a copy of the License at
 *
 *  http://www.apache.org/licenses/LICENSE-2.0
 *
 * Unless required by applicable law or agreed to in writing, software
 * distributed under the License is distributed on an "AS IS" BASIS,
 * WITHOUT WARRANTIES OR CONDITIONS OF ANY KIND, either express or implied.
 * See the License for the specific language governing permissions and
 * limitations under the License.
 */

<<<<<<< HEAD
export class ViewportToggleCtrl {
  constructor($translate, ScalingService, ViewportService) {
=======
class ViewportToggleCtrl {
  constructor($translate, ScalingService) {
>>>>>>> 90fd7efc
    'ngInject';

    this.$translate = $translate;
    this.ScalingService = ScalingService;
    this.ViewportService = ViewportService;

    this.viewports = [
      {
        id: 'DESKTOP',
        icon: 'images/desktop.svg',
        width: 0,
      },
      {
        id: 'TABLET',
        icon: 'images/tablet.svg',
        width: 720,
      },
      {
        id: 'PHONE',
        icon: 'images/phone.svg',
        width: 320,
      },
    ];

    this.selectedViewport = this.viewports[0];
  }

  getDisplayName(viewport) {
    return this.$translate.instant(`VIEWPORT_${viewport.id}`);
  }

  viewportChanged() {
    this.ViewportService.setWidth(this.selectedViewport.width);
    this.ScalingService.sync();
  }
}

export default ViewportToggleCtrl;<|MERGE_RESOLUTION|>--- conflicted
+++ resolved
@@ -14,13 +14,8 @@
  * limitations under the License.
  */
 
-<<<<<<< HEAD
-export class ViewportToggleCtrl {
+class ViewportToggleCtrl {
   constructor($translate, ScalingService, ViewportService) {
-=======
-class ViewportToggleCtrl {
-  constructor($translate, ScalingService) {
->>>>>>> 90fd7efc
     'ngInject';
 
     this.$translate = $translate;
