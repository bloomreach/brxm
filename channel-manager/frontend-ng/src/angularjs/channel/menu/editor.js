/*
 * Copyright 2016 Hippo B.V. (http://www.onehippo.com)
 *
 * Licensed under the Apache License, Version 2.0 (the "License");
 * you may not use this file except in compliance with the License.
 * You may obtain a copy of the License at
 *
 *  http://www.apache.org/licenses/LICENSE-2.0
 *
 * Unless required by applicable law or agreed to in writing, software
 * distributed under the License is distributed on an "AS IS" BASIS,
 * WITHOUT WARRANTIES OR CONDITIONS OF ANY KIND, either express or implied.
 * See the License for the specific language governing permissions and
 * limitations under the License.
 */

import { menuEditorDirective } from './editor.directive';
import { MenuEditorCtrl } from './editor.controller';
import { uiTreeModule } from '../../ui/tree/tree.js';
import { pickerModule } from './picker/picker';

export const channelMenuModule = angular
<<<<<<< HEAD
  .module('hippo-cm.channel.menu', [
    uiTreeModule.name,
    pickerModule.name,
  ])
=======
  .module('hippo-cm.channel.menu', [uiTreeModule.name, 'focus-if'])
>>>>>>> 4fb1b902
  .directive('menuEditor', menuEditorDirective)
  .controller('MenuEditorCtrl', MenuEditorCtrl);<|MERGE_RESOLUTION|>--- conflicted
+++ resolved
@@ -20,13 +20,10 @@
 import { pickerModule } from './picker/picker';
 
 export const channelMenuModule = angular
-<<<<<<< HEAD
   .module('hippo-cm.channel.menu', [
     uiTreeModule.name,
     pickerModule.name,
+    'focus-if'
   ])
-=======
-  .module('hippo-cm.channel.menu', [uiTreeModule.name, 'focus-if'])
->>>>>>> 4fb1b902
   .directive('menuEditor', menuEditorDirective)
   .controller('MenuEditorCtrl', MenuEditorCtrl);