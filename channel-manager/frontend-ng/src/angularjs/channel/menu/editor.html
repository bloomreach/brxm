--- conflicted
+++ resolved
@@ -80,18 +80,11 @@
               </md-input-container>
             </div>
             <div>
-<<<<<<< HEAD
-              <md-button type="button"
-                         ng-click="menuEditor.showPicker($event)">
-                {{ 'SELECT' | translate }}
-              </md-button>
-=======
               <md-radio-group ng-model="menuEditor.editingItem.linkType">
                 <md-radio-button value="SITEMAPITEM">{{ 'SUBPAGE_MENU_EDITOR_INTERNAL_LINK' | translate }}</md-radio-button>
                 <md-radio-button value="EXTERNAL">{{ 'SUBPAGE_MENU_EDITOR_EXTERNAL_LINK' | translate }}</md-radio-button>
                 <md-radio-button value="NONE">{{ 'SUBPAGE_MENU_EDITOR_NO_LINK' | translate }}</md-radio-button>
               </md-radio-group>
->>>>>>> 21e8ffa9
             </div>
             <div ng-if="menuEditor.editingItem.linkType == 'SITEMAPITEM'"
                  layout="row">
