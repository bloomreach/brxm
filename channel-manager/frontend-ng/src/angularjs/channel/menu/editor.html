<!--
  Copyright 2016 Hippo B.V. (http://www.onehippo.com)

  Licensed under the Apache License, Version 2.0 (the "License");
  you may not use this file except in compliance with the License.
  You may obtain a copy of the License at

   http://www.apache.org/licenses/LICENSE-2.0

  Unless required by applicable law or agreed to in writing, software
  distributed under the License is distributed on an "AS IS" BASIS,
  WITHOUT WARRANTIES OR CONDITIONS OF ANY KIND, either express or implied.
  See the License for the specific language governing permissions and
  limitations under the License.
  -->

<subpage-toolbar flex="none"
                 title="{{ 'SUBPAGE_MENU_EDITOR_TITLE' | translate }}"
                 on-back="menuEditor.onBack()">
</subpage-toolbar>

<subpage-content layout="row" class="qa-menu-editor" flex>
  <div hippo-tree
       ng-if="menuEditor.items.length > 0"
       class="expansion-panel"
       data-items="menuEditor.items"
       data-options="menuEditor.treeOptions"
       data-selected-item="menuEditor.selectedItem"
       data-draggable="true"
       flex>
    <form name="form"
          flex
          class="qa-subpage"
          ng-submit="form.$valid && menuEditor.saveItem()"
          novalidate>
      <md-card scroll-to-if="menuEditor.editingItem == item">
        <md-card-title class="no-padding">
          <md-card-title-text>
            <div class="md-headline" layout="row" layout-align="space-between center">
              <div layout="row" layout-align="start center">
                <md-button type="button"
                           class="md-icon-button"
                           ng-click="hippoTree.toggle(this)"
                           ng-disabled="childNodes().length == 0"
                           aria-label="{{ (collapsed ? 'EXPAND' : 'COLLAPSE') | translate }}"
                           data-nodrag
                           stop-propagation>
                  <md-icon class="material-icons step md-18">
                    <span ng-show="childNodes().length > 0 && collapsed">add</span>
                    <span ng-show="childNodes().length > 0 && !collapsed">remove</span>
                  </md-icon>
                </md-button>
                <div>{{ item.title }}</div>
              </div>
              <div>
                <md-button type="button"
                           class="md-icon-button"
                           aria-label="{{ 'EDIT' | translate }}"
                           ng-click="menuEditor.toggleEditState(item)">
                  <md-icon class="material-icons step md-18">
                    <span ng-show="menuEditor.editingItem.id != item.id">expand_more</span>
                    <span ng-show="menuEditor.editingItem.id == item.id">expand_less</span>
                  </md-icon>
                </md-button>
              </div>
            </div>
<<<<<<< HEAD
          </md-card-title-text>
        </md-card-title>
        <md-card-content ng-if="menuEditor.editingItem.id == item.id">
=======
          </div>
        </md-card-title-text>
      </md-card-title>
      <form name="form"
            flex
            ng-if="menuEditor.editingItem.id == item.id"
            ng-submit="form.$valid && menuEditor.saveItem()"
            novalidate>
        <md-card-content>
>>>>>>> b015ec16
          <div layout="row">
            <md-input-container flex>
              <label>{{ 'TITLE' | translate }}</label>
              <input name="title"
                     ng-model="menuEditor.editingItem.title"
                     required
                     focus-if>
              <div ng-messages="form.title.$error">
                <div ng-message="required">{{ 'TITLE_REQUIRED' | translate }}</div>
              </div>
            </md-input-container>
          </div>
          <div>
            <md-radio-group ng-model="menuEditor.editingItem.linkType">
              <md-radio-button value="SITEMAPITEM">{{ 'SUBPAGE_MENU_EDITOR_INTERNAL_LINK' | translate }}</md-radio-button>
              <md-radio-button value="EXTERNAL">{{ 'SUBPAGE_MENU_EDITOR_EXTERNAL_LINK' | translate }}</md-radio-button>
              <md-radio-button value="NONE">{{ 'SUBPAGE_MENU_EDITOR_NO_LINK' | translate }}</md-radio-button>
            </md-radio-group>
          </div>
          <div ng-if="menuEditor.editingItem.linkType == 'SITEMAPITEM'"
               layout="row">
            <md-input-container flex>
              <label>{{ 'SUBPAGE_MENU_EDITOR_INTERNAL_LINK' | translate }}</label>
              <input name="sitemapLink"
                     ng-model="menuEditor.editingItem.sitemapLink"
                     required
                     disabled>
              <div ng-messages="form.sitemapLink.$error">
                <div ng-message="required">{{ 'LINK_REQUIRED' | translate }}</div>
              </div>
            </md-input-container>
            <div>
              <md-button type="button"
                         ng-click="menuEditor.linkPick()">
                {{ 'SELECT' | translate }}
              </md-button>
            </div>
          </div>
          <div ng-if="menuEditor.editingItem.linkType == 'EXTERNAL'"
               layout="row">
            <md-input-container flex>
              <label>{{ 'SUBPAGE_MENU_EDITOR_EXTERNAL_LINK' | translate }}</label>
              <input name="externalLink"
                     ng-model="menuEditor.editingItem.externalLink"
                     required>
              <div ng-messages="form.externalLink.$error">
                <div ng-message="required">{{ 'LINK_REQUIRED' | translate }}</div>
              </div>
            </md-input-container>
          </div>
          <div ng-if="menuEditor.hasLocalParameters()">
            <md-switch ng-model="menuEditor.showLocalParameters" aria-label="{{ 'ADVANCED_SETTINGS' | translate }}">
              {{ 'ADVANCED_SETTINGS' | translate }}
            </md-switch>
            <div ng-if="menuEditor.showLocalParameters" layout="row" data-ng-repeat="(key, value) in menuEditor.editingItem.localParameters">
              <md-input-container flex>
                <label>{{ key }}</label>
                <input type="text"
                       ng-model="menuEditor.editingItem.localParameters[key]">
              </md-input-container>
            </div>
          </div>
        </md-card-content>
        <md-divider ng-if="menuEditor.editingItem.id == item.id"></md-divider>
        <md-card-actions layout="row"
                         layout-align="space-between center"
                         ng-if="menuEditor.editingItem.id == item.id">
          <md-button type="button"
                     aria-label="{{ 'DELETE' | translate }}"
                     ng-click="menuEditor.deleteItem()">
            {{ 'DELETE' | translate }}
          </md-button>
          <div>
            <md-button type="button"
                       aria-label="{{ 'CANCEL' | translate }}"
                       ng-click="menuEditor.stopEditingItem()">
              {{ 'CANCEL' | translate }}
            </md-button>
            <md-button type="submit"
                       aria-label="{{ 'SAVE' | translate }}"
                       class="md-raised md-primary">
              {{ 'SAVE' | translate }}
            </md-button>
          </div>
        </md-card-actions>
      </md-card>
    </form>
  </div>
  <div class="empty-tree" ng-if="menuEditor.items.length === 0">{{ 'SUBPAGE_MENU_EDITOR_EMPTY_MENU' | translate }}</div>
  <div class="fab-space-holder"></div>
  <md-button class="md-fab md-fab-bottom-right md-accent qa-menu-item-add"
             ng-click="menuEditor.addItem()"
             ng-disabled="menuEditor.isSaving.newItem">
    <md-icon aria-label="{{'SUBPAGE_MENU_EDITOR_ADD_MENU_ITEM' | translate }}"
             class="material-icons step md-18">
      add
    </md-icon>
    <md-tooltip md-direction="top">
      {{'SUBPAGE_MENU_EDITOR_ADD_MENU_ITEM' | translate}}
    </md-tooltip>
  </md-button>
</subpage-content><|MERGE_RESOLUTION|>--- conflicted
+++ resolved
@@ -30,7 +30,6 @@
        flex>
     <form name="form"
           flex
-          class="qa-subpage"
           ng-submit="form.$valid && menuEditor.saveItem()"
           novalidate>
       <md-card scroll-to-if="menuEditor.editingItem == item">
@@ -64,21 +63,9 @@
                 </md-button>
               </div>
             </div>
-<<<<<<< HEAD
           </md-card-title-text>
         </md-card-title>
         <md-card-content ng-if="menuEditor.editingItem.id == item.id">
-=======
-          </div>
-        </md-card-title-text>
-      </md-card-title>
-      <form name="form"
-            flex
-            ng-if="menuEditor.editingItem.id == item.id"
-            ng-submit="form.$valid && menuEditor.saveItem()"
-            novalidate>
-        <md-card-content>
->>>>>>> b015ec16
           <div layout="row">
             <md-input-container flex>
               <label>{{ 'TITLE' | translate }}</label>
