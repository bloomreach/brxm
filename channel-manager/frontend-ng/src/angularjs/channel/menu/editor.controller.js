--- conflicted
+++ resolved
@@ -15,12 +15,8 @@
  */
 
 export class MenuEditorCtrl {
-<<<<<<< HEAD
-  constructor($q, $filter, $scope, $translate, SiteMenuService, FormStateService, HippoIframeService, DialogService, PickerService) {
-=======
   constructor($q, $filter, $scope, $translate, SiteMenuService, FormStateService, HippoIframeService, DialogService,
-              FeedbackService, ChannelService) {
->>>>>>> 12214faf
+              FeedbackService, ChannelService, PickerService) {
     'ngInject';
 
     this.$q = $q;
@@ -30,12 +26,9 @@
     this.FormStateService = FormStateService;
     this.HippoIframeService = HippoIframeService;
     this.DialogService = DialogService;
-<<<<<<< HEAD
-    this.PickerService = PickerService;
-=======
     this.FeedbackService = FeedbackService;
     this.ChannelService = ChannelService;
->>>>>>> 12214faf
+    this.PickerService = PickerService;
 
     this.isSaving = {};
 
@@ -110,7 +103,11 @@
       .catch((response) => {
         response = response || {};
 
-<<<<<<< HEAD
+        this.isSaving.newItem = false;
+        this.onError({ key: 'ERROR_MENU_CREATE_FAILED', params: response.data });
+      });
+  }
+
   linkPick(targetEvent) {
     this.SiteMenuService.getMenu(this.menuUuid).then((menu) => {
       const pickerTypes = [
@@ -139,15 +136,6 @@
   }
 
   onBack() {
-    this.HippoIframeService.reload().then(this.onDone);
-=======
-        this.isSaving.newItem = false;
-        this.onError({ key: 'ERROR_MENU_CREATE_FAILED', params: response.data });
-      });
->>>>>>> 12214faf
-  }
-
-  onBack() {
     if (this.isMenuModified) {
       this.HippoIframeService.reload();
       this.ChannelService.recordOwnChange();
