/*
 * Copyright 2016 Hippo B.V. (http://www.onehippo.com)
 *
 * Licensed under the Apache License, Version 2.0 (the "License");
 * you may not use this file except in compliance with the License.
 * You may obtain a copy of the License at
 *
 *  http://www.apache.org/licenses/LICENSE-2.0
 *
 * Unless required by applicable law or agreed to in writing, software
 * distributed under the License is distributed on an "AS IS" BASIS,
 * WITHOUT WARRANTIES OR CONDITIONS OF ANY KIND, either express or implied.
 * See the License for the specific language governing permissions and
 * limitations under the License.
 */

export class MenuEditorCtrl {
<<<<<<< HEAD
  constructor($q, $filter, $scope, $translate, SiteMenuService, FormStateService, HippoIframeService, DialogService,
              FeedbackService, ChannelService, PickerService) {
=======
  constructor($scope, $translate, SiteMenuService, HippoIframeService, DialogService,
              FeedbackService, ChannelService) {
>>>>>>> 4fb1b902
    'ngInject';

    this.$translate = $translate;
    this.SiteMenuService = SiteMenuService;
    this.HippoIframeService = HippoIframeService;
    this.DialogService = DialogService;
    this.FeedbackService = FeedbackService;
    this.ChannelService = ChannelService;
    this.PickerService = PickerService;

    this.isSaving = {};

    SiteMenuService.loadMenu(this.menuUuid)
      .then((menu) => {
        this.items = menu.items;

        // Currently, the SiteMenuService is loading and maintaining the menu structure.
        // Creation or deletion of a menu item trigger a full reload of the menu, and the
        // $watch below makes sure the MenuEditorCtrl becomes aware of these reloads.
        // TODO: this is ugly, inefficient and hard to maintain. We should improve this.
        $scope.$watch(
          () => menu.items,
          () => {
            this.items = menu.items;
          }
        );
      })
      .catch(() => this.onError({ key: 'ERROR_MENU_LOAD_FAILED' }));

    this.treeOptions = {
      dropped: (event) => {
        const source = event.source;
        const sourceNodeScope = source.nodeScope;
        const sourceId = sourceNodeScope.$modelValue.id;
        const dest = event.dest;
        const destNodesScope = dest.nodesScope;
        const destId = destNodesScope.$nodeScope ? destNodesScope.$nodeScope.$modelValue.id : undefined;

        if (source.nodesScope !== destNodesScope || source.index !== dest.index) {
          SiteMenuService.moveMenuItem(sourceId, destId, dest.index)
            .then(() => { this.isMenuModified = true; })
            .catch(() => this.onError({ key: 'ERROR_MENU_MOVE_FAILED' }));
        }
      },
    };
  }

  _startEditingItem(item) {
    this.editingItem = item;
  }

  stopEditingItem() {
    this.editingItem = null;
  }

  toggleEditState(item) {
    if (!this.editingItem || this.editingItem.id !== item.id) {
      this.SiteMenuService.getEditableMenuItem(item.id)
        .then((editableItem) => this._startEditingItem(editableItem));
    } else {
      this.stopEditingItem();
    }
  }

  addItem() {
    this.isSaving.newItem = true;
    this.SiteMenuService.createEditableMenuItem()
      .then((editableItem) => {
        this.isMenuModified = true;
        this._startEditingItem(editableItem);
      })
      .catch((response) => {
        response = response || {};
        this.onError({ key: 'ERROR_MENU_CREATE_FAILED', params: response.data });
      })
      .finally(() => delete this.isSaving.newItem);
  }

  linkPick(targetEvent) {
    this.SiteMenuService.getMenu(this.menuUuid).then((menu) => {
      const pickerTypes = [
        {
          id: menu.siteContentIdentifier,
          name: 'Documents',
          type: 'documents',
        },
        {
          id: menu.siteMapIdentifier,
          name: 'Pages (Sitemap Items)',
          type: 'pages',
        },
      ];
      const pickerCfg = {
        locals: {
          pickerTypes,
          initialLink: this.editingItem.sitemapLink,
        },
        targetEvent,
      };

      this.PickerService.show(pickerCfg).then(({ pathInfo }) => {
        this.editingItem.sitemapLink = this.editingItem.link = pathInfo;
      });
    });
  }

  onBack() {
    if (this.isMenuModified) {
      this.HippoIframeService.reload();
      this.ChannelService.recordOwnChange();
    }
    this.onDone();
  }

  saveItem() {
    this.SiteMenuService.saveMenuItem(this.editingItem)
      .then(() => {
        this.isMenuModified = true;
        this.stopEditingItem();
      })
      .catch((response) => {
        response = response || {};

        this.FeedbackService.showErrorOnSubpage('ERROR_MENU_ITEM_SAVE_FAILED', response.data);
      });
  }

  _doDelete() {
    return this.SiteMenuService.deleteMenuItem(this.editingItem.id)
      .then(() => {
        this.isMenuModified = true;
        this.stopEditingItem();
      })
      .catch((response) => {
        response = response || {};

        this.FeedbackService.showErrorOnSubpage('ERROR_MENU_ITEM_DELETE_FAILED', response.data);
      });
  }

  _confirmDelete() {
    const confirm = this.DialogService.confirm()
      .textContent(this.$translate.instant('CONFIRM_DELETE_MENU_ITEM_MESSAGE', {
        menuItem: this.editingItem.title,
      }))
      .ok(this.$translate.instant('DELETE'))
      .cancel(this.$translate.instant('CANCEL'));

    return this.DialogService.show(confirm);
  }

  deleteItem() {
    this._confirmDelete().then(() => this._doDelete());
  }

  hasLocalParameters() {
    return Object.keys(this.editingItem.localParameters).length !== 0;
  }
}<|MERGE_RESOLUTION|>--- conflicted
+++ resolved
@@ -15,13 +15,8 @@
  */
 
 export class MenuEditorCtrl {
-<<<<<<< HEAD
-  constructor($q, $filter, $scope, $translate, SiteMenuService, FormStateService, HippoIframeService, DialogService,
+  constructor($scope, $translate, SiteMenuService, HippoIframeService, DialogService,
               FeedbackService, ChannelService, PickerService) {
-=======
-  constructor($scope, $translate, SiteMenuService, HippoIframeService, DialogService,
-              FeedbackService, ChannelService) {
->>>>>>> 4fb1b902
     'ngInject';
 
     this.$translate = $translate;
