--- conflicted
+++ resolved
@@ -42,15 +42,12 @@
     return $element.controller('menu-editor');
   }
 
-<<<<<<< HEAD
-=======
   it('initializes correctly', () => {
     const MenuEditorCtrl = compileDirectiveAndGetController();
 
     expect(MenuEditorCtrl.menuUuid).toBe('testUuid');
   });
 
->>>>>>> a951d104
   it('returns to the page when clicking the "back" button', () => {
     compileDirectiveAndGetController();
 
