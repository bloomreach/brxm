<!--
  Copyright 2016 Hippo B.V. (http://www.onehippo.com)

  Licensed under the Apache License, Version 2.0 (the "License");
  you may not use this file except in compliance with the License.
  You may obtain a copy of the License at

   http://www.apache.org/licenses/LICENSE-2.0

  Unless required by applicable law or agreed to in writing, software
  distributed under the License is distributed on an "AS IS" BASIS,
  WITHOUT WARRANTIES OR CONDITIONS OF ANY KIND, either express or implied.
  See the License for the specific language governing permissions and
  limitations under the License.
  -->

<md-button class="md-icon-button md-icon-button-sidenav qa-button-sidenav"
<<<<<<< HEAD
  aria-label="{{ 'TOOLBAR_BUTTON_SIDENAV' | translate }}"
  ng-click="toggle.toggleSidenav()"
  ng-class="{ 'md-accent': toggle.isSidenavOpen() }">
  <md-icon title="{{ 'TOOLBAR_BUTTON_SIDENAV' | translate }}"
    md-colors="{ color: 'background-A400' }"
    md-svg-src="{{ toggle.isSidenavOpen() ? 'images/sidenav-arrow-left.svg' : 'images/sidenav-arrow-right.svg' }}" />
=======
           aria-label="{{ 'TOOLBAR_BUTTON_SIDENAV' | translate }}"
           ng-disabled="toggle.disabled"
           ng-click="toggle.toggleSidenav()"
           ng-class="{ 'md-accent': toggle.isSidenavOpen() }">
  <md-icon title="{{ 'TOOLBAR_BUTTON_SIDENAV' | translate }}">{{ toggle.getIcon() }}</md-icon>
>>>>>>> 0adafbac
</md-button><|MERGE_RESOLUTION|>--- conflicted
+++ resolved
@@ -15,18 +15,11 @@
   -->
 
 <md-button class="md-icon-button md-icon-button-sidenav qa-button-sidenav"
-<<<<<<< HEAD
   aria-label="{{ 'TOOLBAR_BUTTON_SIDENAV' | translate }}"
+  ng-disabled="toggle.disabled"
   ng-click="toggle.toggleSidenav()"
   ng-class="{ 'md-accent': toggle.isSidenavOpen() }">
   <md-icon title="{{ 'TOOLBAR_BUTTON_SIDENAV' | translate }}"
     md-colors="{ color: 'background-A400' }"
     md-svg-src="{{ toggle.isSidenavOpen() ? 'images/sidenav-arrow-left.svg' : 'images/sidenav-arrow-right.svg' }}" />
-=======
-           aria-label="{{ 'TOOLBAR_BUTTON_SIDENAV' | translate }}"
-           ng-disabled="toggle.disabled"
-           ng-click="toggle.toggleSidenav()"
-           ng-class="{ 'md-accent': toggle.isSidenavOpen() }">
-  <md-icon title="{{ 'TOOLBAR_BUTTON_SIDENAV' | translate }}">{{ toggle.getIcon() }}</md-icon>
->>>>>>> 0adafbac
 </md-button>