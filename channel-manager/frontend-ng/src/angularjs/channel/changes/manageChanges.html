--- conflicted
+++ resolved
@@ -19,17 +19,8 @@
                  on-back="changeMan.goBack()">
 </subpage-toolbar>
 
-<<<<<<< HEAD
-<subpage-content class="qa-change-management"
-                 flex
-                 layout-gt-sm
-                 layout-align-gt-sm="center">
-
-  <md-list class="subpage-form">
-=======
-<subpage-content class="qa-change-management" flex>
+<subpage-content flex class="qa-change-management">
   <md-list>
->>>>>>> 49f05191
     <md-list-item>
       <md-button class="md-secondary" ng-click="changeMan.discardAllChanges()">{{ 'DISCARD_ALL' | translate }}</md-button>
       <md-button class="md-secondary md-primary" ng-click="changeMan.publishAllChanges()">{{ 'PUBLISH_ALL' | translate }}</md-button>
