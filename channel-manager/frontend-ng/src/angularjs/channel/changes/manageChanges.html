--- conflicted
+++ resolved
@@ -18,42 +18,8 @@
     on-back="changeMan.goBack()">
 </subpage-toolbar>
 
-<<<<<<< HEAD
-<subpage-content layout="row" class="qa-change-management">
-  <form name="form"
-        flex="initial"
-        class="qa-manage-changes subpage-form"
-        ng-submit="form.$valid && changeMan.publishSelectedChanges()"
-        novalidate>
-    <div>
-      <p class="md-body-2">
-        <a ng-click="changeMan.selectAll()" class="qa-select-all">{{ 'SUBPAGE_CHANGEMANAGEMENT_SELECT_ALL' | translate }}</a> -
-        <a ng-click="changeMan.selectNone()" class="qa-select-none">{{ 'SUBPAGE_CHANGEMANAGEMENT_SELECT_NONE' | translate }}</a>
-      </p>
-    </div>
-
-    <div ng-repeat="user in changeMan.usersWithChanges">
-      <md-checkbox class="qa-toggle-user" ng-checked="changeMan.isChecked(user)"
-          ng-click="changeMan.toggle(user)">
-        {{ changeMan.getLabel(user) }}
-      </md-checkbox>
-    </div>
-
-    <div layout="row" layout-align="end center">
-      <md-button type="button"
-                 class="qa-discard"
-                 ng-click="changeMan.discardSelectedChanges()">
-        {{ 'SUBPAGE_CHANGEMANAGEMENT_DISCARD' | translate }}
-      </md-button>
-      <md-button type="submit"
-                 class="md-primary md-raised qa-publish">
-        {{ 'SUBPAGE_CHANGEMANAGEMENT_PUBLISH' | translate }}
-      </md-button>
-    </div>
-  </form>
-</subpage-content>
-=======
-<md-content layout-padding class="feedback-parent qa-subpage-change-management"
+<subpage-content class="qa-change-management"
+  layout-padding
   layout-gt-sm
   layout-align-gt-sm="center">
 
@@ -72,5 +38,4 @@
       <md-button class="md-secondary md-primary" ng-click="changeMan.publishChanges(user)">{{ 'BUTTON_PUBLISH' | translate }}</md-button>
     </md-list-item>
   </md-list>
-</md-content>
->>>>>>> a8a94eae
+</subpage-content>