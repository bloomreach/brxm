/*
 * Copyright 2016-2017 Hippo B.V. (http://www.onehippo.com)
 *
 * Licensed under the Apache License, Version 2.0 (the "License");
 * you may not use this file except in compliance with the License.
 * You may obtain a copy of the License at
 *
 *  http://www.apache.org/licenses/LICENSE-2.0
 *
 * Unless required by applicable law or agreed to in writing, software
 * distributed under the License is distributed on an "AS IS" BASIS,
 * WITHOUT WARRANTIES OR CONDITIONS OF ANY KIND, either express or implied.
 * See the License for the specific language governing permissions and
 * limitations under the License.
 */

class ComponentCatalogService {
  constructor(
      $log,
      ChannelSidenavService,
      HippoIframeService,
      MaskService,
      OverlayService,
      PageStructureService
    ) {
    'ngInject';

    this.$log = $log;

    this.ChannelSidenavService = ChannelSidenavService;
    this.HippoIframeService = HippoIframeService;
    this.MaskService = MaskService;
    this.OverlayService = OverlayService;
    this.PageStructureService = PageStructureService;
  }

  getSelectedComponent() {
    return this.selectedComponent;
  }

  _enableAddModeMask() {
    this.MaskService.mask('mask-add-component');
    this.ChannelSidenavService.liftSidenavAboveMask();
    this.HippoIframeService.liftIframeAboveMask();
    this.OverlayService.enableAddMode();
<<<<<<< HEAD
    this.OverlayService.onContainerClick(this._handleContainerClick.bind(this));
    this.MaskService.onClick(this._handleMaskClick.bind(this));
  }

  _handleMaskClick() {
    delete this.selectedComponent;
    this.MaskService.unmask();
    this.ChannelSidenavService.lowerSidenavBeneathMask();
    this.HippoIframeService.lowerIframeBeneathMask();
    this.OverlayService.disableAddMode();
    this.OverlayService.offContainerClick();
    this.MaskService.removeClickHandler();
  }

  _handleContainerClick(event, container) {
    const containerOverlayElement = event.target;
=======
  }

  _disableAddModeMask() {
    this.MaskService.resetMaskClass();

    this.ChannelSidenavService.lowerSidenavBeneathMask();
    this.HippoIframeService.lowerIframeBeneathMask();
    this.OverlayService.disableAddMode();
    this.OverlayService.offContainerClick();
    this.MaskService.removeClickHandler();
  }

  selectComponent(component) {
    this.selectedComponent = component;
    this._enableAddModeMask();

    this.OverlayService.onContainerClick((containerOverlayElement) => {
      delete this.selectedComponent;
      this._disableAddModeMask();
      this.addComponentToContainer(component, containerOverlayElement);
    });
>>>>>>> 87ce5a4a

    if (!container.isDisabled()) {
      this.addComponentToContainer(this.selectedComponent, containerOverlayElement);
      delete this.selectedComponent;
<<<<<<< HEAD
    } else {
      // If container is disabled dont do anything
      event.stopPropagation();
    }
=======
      this.MaskService.unmask();
      this._disableAddModeMask();
    });
>>>>>>> 87ce5a4a
  }

  addComponentToContainer(component, containerOverlayElement) {
    const container = this.PageStructureService.getContainerByOverlayElement(containerOverlayElement);

    this.PageStructureService.addComponentToContainer(component, container).then((newComponent) => {
      if (this.PageStructureService.containsNewHeadContributions(newComponent.getContainer())) {
        this.$log.info(`New '${newComponent.getLabel()}' component needs additional head contributions, reloading page`);
        this.HippoIframeService.reload().then(() => {
          this.PageStructureService.showComponentProperties(newComponent);
        });
      } else {
        this.PageStructureService.showComponentProperties(newComponent);
      }
    });
  }
}

export default ComponentCatalogService;<|MERGE_RESOLUTION|>--- conflicted
+++ resolved
@@ -43,7 +43,24 @@
     this.ChannelSidenavService.liftSidenavAboveMask();
     this.HippoIframeService.liftIframeAboveMask();
     this.OverlayService.enableAddMode();
-<<<<<<< HEAD
+  }
+
+  _disableAddModeMask() {
+    this.MaskService.resetMaskClass();
+
+    this.ChannelSidenavService.lowerSidenavBeneathMask();
+    this.HippoIframeService.lowerIframeBeneathMask();
+    this.OverlayService.disableAddMode();
+    this.OverlayService.offContainerClick();
+    this.MaskService.removeClickHandler();
+  }
+
+  selectComponent(component) {
+    this.selectedComponent = component;
+    this.MaskService.mask('mask-add-component');
+    this.ChannelSidenavService.liftSidenavAboveMask();
+    this.HippoIframeService.liftIframeAboveMask();
+    this.OverlayService.enableAddMode();
     this.OverlayService.onContainerClick(this._handleContainerClick.bind(this));
     this.MaskService.onClick(this._handleMaskClick.bind(this));
   }
@@ -60,43 +77,14 @@
 
   _handleContainerClick(event, container) {
     const containerOverlayElement = event.target;
-=======
-  }
-
-  _disableAddModeMask() {
-    this.MaskService.resetMaskClass();
-
-    this.ChannelSidenavService.lowerSidenavBeneathMask();
-    this.HippoIframeService.lowerIframeBeneathMask();
-    this.OverlayService.disableAddMode();
-    this.OverlayService.offContainerClick();
-    this.MaskService.removeClickHandler();
-  }
-
-  selectComponent(component) {
-    this.selectedComponent = component;
-    this._enableAddModeMask();
-
-    this.OverlayService.onContainerClick((containerOverlayElement) => {
-      delete this.selectedComponent;
-      this._disableAddModeMask();
-      this.addComponentToContainer(component, containerOverlayElement);
-    });
->>>>>>> 87ce5a4a
 
     if (!container.isDisabled()) {
       this.addComponentToContainer(this.selectedComponent, containerOverlayElement);
       delete this.selectedComponent;
-<<<<<<< HEAD
     } else {
       // If container is disabled dont do anything
       event.stopPropagation();
     }
-=======
-      this.MaskService.unmask();
-      this._disableAddModeMask();
-    });
->>>>>>> 87ce5a4a
   }
 
   addComponentToContainer(component, containerOverlayElement) {
