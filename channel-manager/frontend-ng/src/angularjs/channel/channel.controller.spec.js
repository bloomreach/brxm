/*
 * Copyright 2015-2016 Hippo B.V. (http://www.onehippo.com)
 *
 * Licensed under the Apache License, Version 2.0 (the "License");
 * you may not use this file except in compliance with the License.
 * You may obtain a copy of the License at
 *
 *  http://www.apache.org/licenses/LICENSE-2.0
 *
 * Unless required by applicable law or agreed to in writing, software
 * distributed under the License is distributed on an "AS IS" BASIS,
 * WITHOUT WARRANTIES OR CONDITIONS OF ANY KIND, either express or implied.
 * See the License for the specific language governing permissions and
 * limitations under the License.
 */

describe('ChannelCtrl', function () {
  'use strict';

  var ChannelService;
  var MountService;
  var PageMetaDataService;
  var ChannelCtrl;
  var $rootScope;
  var $q;

  beforeEach(function () {
    module('hippo-cm');

<<<<<<< HEAD
    inject(function ($controller, $rootScope, _ChannelService_) {
      var scope = $rootScope.$new();
      ChannelService = _ChannelService_;
      spyOn(ChannelService, 'switchToChannel');
      spyOn(ChannelService, 'getUrl').and.returnValue('/test/url');
      spyOn(ChannelService, 'getId').and.returnValue('test-id');
      ChannelCtrl = $controller('ChannelCtrl', {
        ChannelService: ChannelService,
        $scope: scope,
=======
    inject(function ($controller, _$rootScope_, _$q_) {
      var resolvedPromise = _$q_.when();

      $rootScope = _$rootScope_;
      $q = _$q_;

      ChannelService = jasmine.createSpyObj('ChannelService', [
        'getUrl',
      ]);
      MountService = jasmine.createSpyObj('MountService', [
        'createPreviewConfiguration',
      ]);
      PageMetaDataService = jasmine.createSpyObj('PageMetaDataService', [
        'getMountId',
        'hasPreviewConfiguration',
      ]);

      ChannelService.getUrl.and.returnValue('/test/url');

      ChannelCtrl = $controller('ChannelCtrl', {
        ChannelService: ChannelService,
        MountService: MountService,
        PageMetaDataService: PageMetaDataService,
>>>>>>> 024bb8f4
      });

      MountService.createPreviewConfiguration.and.returnValue(resolvedPromise);
    });
  });

  it('gets the iframe URL from the channel service', function () {
    expect(ChannelCtrl.iframeUrl).toEqual('/test/url');
  });

  it('is not in edit mode by default', function () {
    expect(ChannelCtrl.isEditMode).toEqual(false);
  });

  it('enables and disables edit mode when toggling it', function () {
    PageMetaDataService.hasPreviewConfiguration.and.returnValue(true);

    ChannelCtrl.toggleEditMode();
    expect(ChannelCtrl.isEditMode).toEqual(true);
    ChannelCtrl.toggleEditMode();
    expect(ChannelCtrl.isEditMode).toEqual(false);
  });

  it('creates preview configuration when it has not been created yet before enabling edit mode', function () {
    var deferCreatePreview = $q.defer();

    PageMetaDataService.hasPreviewConfiguration.and.returnValue(false);
    PageMetaDataService.getMountId.and.returnValue('testMountId');

    MountService.createPreviewConfiguration.and.returnValue(deferCreatePreview.promise);

    expect(ChannelCtrl.isCreatingPreview).toEqual(false);
    ChannelCtrl.toggleEditMode();

    expect(MountService.createPreviewConfiguration).toHaveBeenCalledWith('testMountId');
    expect(ChannelCtrl.isCreatingPreview).toEqual(true);
    expect(ChannelCtrl.isEditMode).toEqual(false);

    deferCreatePreview.resolve();
    $rootScope.$digest();

    expect(ChannelCtrl.isCreatingPreview).toEqual(false);
    expect(ChannelCtrl.isEditMode).toEqual(true);
  });

  it('does not create preview configuration when it has already been created when enabling edit mode', function () {
    PageMetaDataService.hasPreviewConfiguration.and.returnValue(true);
    ChannelCtrl.toggleEditMode();
    expect(MountService.createPreviewConfiguration).not.toHaveBeenCalled();
  });

});<|MERGE_RESOLUTION|>--- conflicted
+++ resolved
@@ -27,17 +27,6 @@
   beforeEach(function () {
     module('hippo-cm');
 
-<<<<<<< HEAD
-    inject(function ($controller, $rootScope, _ChannelService_) {
-      var scope = $rootScope.$new();
-      ChannelService = _ChannelService_;
-      spyOn(ChannelService, 'switchToChannel');
-      spyOn(ChannelService, 'getUrl').and.returnValue('/test/url');
-      spyOn(ChannelService, 'getId').and.returnValue('test-id');
-      ChannelCtrl = $controller('ChannelCtrl', {
-        ChannelService: ChannelService,
-        $scope: scope,
-=======
     inject(function ($controller, _$rootScope_, _$q_) {
       var resolvedPromise = _$q_.when();
 
@@ -55,13 +44,18 @@
         'hasPreviewConfiguration',
       ]);
 
+      ComponentsService = jasmine.createSpyObj('ComponentsService', [
+        'components',
+      ]);
+
       ChannelService.getUrl.and.returnValue('/test/url');
 
       ChannelCtrl = $controller('ChannelCtrl', {
+        $scope: _$rootScope_.$new(),
+        ComponentsService: ComponentsService,
         ChannelService: ChannelService,
         MountService: MountService,
         PageMetaDataService: PageMetaDataService,
->>>>>>> 024bb8f4
       });
 
       MountService.createPreviewConfiguration.and.returnValue(resolvedPromise);
