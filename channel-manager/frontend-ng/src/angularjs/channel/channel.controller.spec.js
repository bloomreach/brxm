/*
 * Copyright 2015-2016 Hippo B.V. (http://www.onehippo.com)
 *
 * Licensed under the Apache License, Version 2.0 (the "License");
 * you may not use this file except in compliance with the License.
 * You may obtain a copy of the License at
 *
 *  http://www.apache.org/licenses/LICENSE-2.0
 *
 * Unless required by applicable law or agreed to in writing, software
 * distributed under the License is distributed on an "AS IS" BASIS,
 * WITHOUT WARRANTIES OR CONDITIONS OF ANY KIND, either express or implied.
 * See the License for the specific language governing permissions and
 * limitations under the License.
 */

/* eslint-disable prefer-const */

describe('ChannelCtrl', () => {
  'use strict';

  let ChannelService;
  let ComponentsService;
  let ScalingService;
  let FeedbackService;
  let PageMetaDataService;
  let SessionService;
  let ChannelCtrl;
  let HippoIframeService;
  let $rootScope;
  let $q;

  beforeEach(() => {
    module('hippo-cm');

    inject(($controller, _$rootScope_, _$q_, _DialogService_, _FeedbackService_, _SessionService_) => {
      const resolvedPromise = _$q_.when();

      $rootScope = _$rootScope_;
      $q = _$q_;
      FeedbackService = _FeedbackService_;
      SessionService = _SessionService_;

      ChannelService = jasmine.createSpyObj('ChannelService', [
        'hasPreviewConfiguration',
        'createPreviewConfiguration',
        'getChannel',
        'publishChanges',
        'discardChanges',
        'getCatalog',
        'getSiteMapId',
      ]);
      ChannelService.createPreviewConfiguration.and.returnValue(resolvedPromise);

      ComponentsService = jasmine.createSpyObj('ComponentsService', [
        'components',
        'getComponents',
      ]);
      ComponentsService.getComponents.and.returnValue(resolvedPromise);

      PageMetaDataService = jasmine.createSpyObj('PageMetaDataService', [
        'getRenderVariant',
      ]);

      ScalingService = jasmine.createSpyObj('ScalingService', [
        'init',
        'setPushWidth',
        'setViewPortWidth',
      ]);

      HippoIframeService = jasmine.createSpyObj('HippoIframeService', [
        'reload',
      ]);

      ChannelCtrl = $controller('ChannelCtrl', {
        $scope: $rootScope.$new(),
        ComponentsService,
        ChannelService,
        PageMetaDataService,
        ScalingService,
        HippoIframeService,
      });
    });
    spyOn(FeedbackService, 'showError');
  });

  it('resets the ScalingService pushWidth state during initialization', () => {
    ScalingService.setPushWidth.calls.reset();
    ScalingService.setViewPortWidth.calls.reset();
    inject(($controller) => {
      $controller('ChannelCtrl', {
        $scope: $rootScope.$new(),
        ScalingService,
      });
      expect(ScalingService.setPushWidth).toHaveBeenCalledWith(0);
      expect(ScalingService.setViewPortWidth).toHaveBeenCalledWith(0);
      expect(ChannelCtrl.isViewPortSelected(ChannelCtrl.viewPorts[0])).toBe(true);
    });
  });

  it('checks with the session service is the current user has write access', () => {
    spyOn(SessionService, 'hasWriteAccess');

    SessionService.hasWriteAccess.and.returnValue(true);
    expect(ChannelCtrl.isEditable()).toBe(true);
    SessionService.hasWriteAccess.and.returnValue(false);
    expect(ChannelCtrl.isEditable()).toBe(false);
  });

  it('gets the render variant from the page meta-data service', () => {
    PageMetaDataService.getRenderVariant.and.returnValue('variant1');
    expect(ChannelCtrl.getRenderVariant()).toBe('variant1');
  });

  it('is not in edit mode by default', () => {
    expect(ChannelCtrl.isEditModeActive()).toEqual(false);
  });

  it('enables and disables edit mode when toggling it', () => {
    ChannelService.hasPreviewConfiguration.and.returnValue(true);

    ChannelCtrl.enterEditMode();
    expect(ChannelCtrl.isEditModeActive()).toEqual(true);
    ChannelCtrl.leaveEditMode();
    expect(ChannelCtrl.isEditModeActive()).toEqual(false);
  });

  it('creates preview configuration when it has not been created yet before enabling edit mode', () => {
    const deferCreatePreview = $q.defer();
    const deferReload = $q.defer();

    ChannelService.hasPreviewConfiguration.and.returnValue(false);
    ChannelService.createPreviewConfiguration.and.returnValue(deferCreatePreview.promise);
    HippoIframeService.reload.and.returnValue(deferReload.promise);

    expect(ChannelCtrl.isCreatingPreview).toEqual(false);
    ChannelCtrl.enterEditMode();

    expect(ChannelService.createPreviewConfiguration).toHaveBeenCalled();
    expect(ChannelCtrl.isCreatingPreview).toEqual(true);
    expect(ChannelCtrl.isEditModeActive()).toEqual(false);
    expect(HippoIframeService.reload).not.toHaveBeenCalled();

    deferCreatePreview.resolve(); // preview creation completed successfully, reload page
    $rootScope.$digest();

    expect(ChannelCtrl.isCreatingPreview).toEqual(true);
    expect(ChannelCtrl.isEditModeActive()).toEqual(false);
    expect(HippoIframeService.reload).toHaveBeenCalled();

    deferReload.resolve(); // reload completed successfully, enter edit mode
    $rootScope.$digest();

    expect(ChannelCtrl.isCreatingPreview).toEqual(false);
    expect(ChannelCtrl.isEditModeActive()).toEqual(true);
  });

  it('shows an error when the creation of the preview configuration fails', () => {
    const deferCreatePreview = $q.defer();

    ChannelService.hasPreviewConfiguration.and.returnValue(false);
    ChannelService.createPreviewConfiguration.and.returnValue(deferCreatePreview.promise);

    expect(ChannelCtrl.isCreatingPreview).toEqual(false);
    ChannelCtrl.enterEditMode();

    expect(ChannelService.createPreviewConfiguration).toHaveBeenCalled();
    expect(ChannelCtrl.isCreatingPreview).toEqual(true);
    expect(ChannelCtrl.isEditModeActive()).toEqual(false);

    deferCreatePreview.reject();
    $rootScope.$digest();

    expect(ChannelCtrl.isCreatingPreview).toEqual(false);
    expect(ChannelCtrl.isEditModeActive()).toEqual(false);
    expect(FeedbackService.showError).toHaveBeenCalledWith('ERROR_ENTER_EDIT');
  });

  it('does not create preview configuration when it has already been created when enabling edit mode', () => {
    ChannelService.hasPreviewConfiguration.and.returnValue(true);
    ChannelCtrl.enterEditMode();
    expect(ChannelService.createPreviewConfiguration).not.toHaveBeenCalled();
  });
<<<<<<< HEAD

  it('detects that the current user has pending changes', () => {
    ConfigService.cmsUser = 'testUser';
    ChannelService.getChannel.and.returnValue({ changedBySet: ['tobi', 'testUser', 'obiwan'] });

    expect(ChannelCtrl.hasChanges()).toBe(true);
  });

  it('detects that the current user has no pending changes', () => {
    ConfigService.cmsUser = 'testUser';
    ChannelService.getChannel.and.returnValue({ changedBySet: ['tobi', 'obiwan'] });

    expect(ChannelCtrl.hasChanges()).toBe(false);
  });

  it('publishes changes', () => {
    ChannelService.publishOwnChanges.and.returnValue($q.resolve());

    ChannelCtrl.publish();
    $rootScope.$digest();

    expect(ChannelService.publishOwnChanges).toHaveBeenCalled();
    expect(HippoIframeService.reload).toHaveBeenCalled();
  });

  it('discards changes', () => {
    ChannelService.discardOwnChanges.and.returnValue($q.resolve());
    ChannelService.getSiteMapId.and.returnValue('siteMapId');
    spyOn(DialogService, 'show').and.returnValue($q.resolve());
    spyOn(DialogService, 'confirm').and.callThrough();
    spyOn(SiteMapService, 'load');

    ChannelCtrl.discard();
    $rootScope.$digest();

    expect(DialogService.confirm).toHaveBeenCalled();
    expect(DialogService.show).toHaveBeenCalled();
    expect(ChannelService.discardOwnChanges).toHaveBeenCalled();
    expect(HippoIframeService.reload).toHaveBeenCalled();
    expect(SiteMapService.load).toHaveBeenCalledWith('siteMapId');
  });

  it('does not discard changes if not confirmed', () => {
    spyOn(DialogService, 'show').and.returnValue($q.reject());
    spyOn(DialogService, 'confirm').and.callThrough();

    ChannelCtrl.discard();
    $rootScope.$digest();

    expect(DialogService.confirm).toHaveBeenCalled();
    expect(DialogService.show).toHaveBeenCalled();
    expect(ChannelService.discardOwnChanges).not.toHaveBeenCalled();
  });

  it('correctly shows and hides subpages', () => {
    expect(ChannelCtrl.isSubpageOpen()).toBe(false);

    ChannelCtrl.showSubpage('test');
    expect(ChannelCtrl.isSubpageOpen()).toBe(true);

    ChannelCtrl.hideSubpage();
    expect(ChannelCtrl.isSubpageOpen()).toBe(false);

    ChannelCtrl.showSubpage('test');
    ChannelCtrl.onSubpageError('key', { param: 'value' });
    expect(ChannelCtrl.isSubpageOpen()).toBe(false);
    expect(FeedbackService.showError).toHaveBeenCalledWith('key', { param: 'value' });

    FeedbackService.showError.calls.reset();
    ChannelCtrl.showSubpage('test');
    ChannelCtrl.onSubpageError();
    expect(ChannelCtrl.isSubpageOpen()).toBe(false);
    expect(FeedbackService.showError).not.toHaveBeenCalled();

    ChannelCtrl.showSubpage('test');
    ChannelCtrl.onSubpageSuccess('key', { param: 'value' });
    expect(ChannelCtrl.isSubpageOpen()).toBe(false);

    ChannelCtrl.showSubpage('test');
    ChannelCtrl.onSubpageSuccess();
    expect(ChannelCtrl.isSubpageOpen()).toBe(false);
  });
=======
>>>>>>> c9a6e3b0
});<|MERGE_RESOLUTION|>--- conflicted
+++ resolved
@@ -181,7 +181,6 @@
     ChannelCtrl.enterEditMode();
     expect(ChannelService.createPreviewConfiguration).not.toHaveBeenCalled();
   });
-<<<<<<< HEAD
 
   it('detects that the current user has pending changes', () => {
     ConfigService.cmsUser = 'testUser';
@@ -264,6 +263,4 @@
     ChannelCtrl.onSubpageSuccess();
     expect(ChannelCtrl.isSubpageOpen()).toBe(false);
   });
-=======
->>>>>>> c9a6e3b0
 });