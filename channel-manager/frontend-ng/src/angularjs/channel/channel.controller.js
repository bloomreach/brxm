/*
 * Copyright 2015-2016 Hippo B.V. (http://www.onehippo.com)
 *
 * Licensed under the Apache License, Version 2.0 (the "License");
 * you may not use this file except in compliance with the License.
 * You may obtain a copy of the License at
 *
 *  http://www.apache.org/licenses/LICENSE-2.0
 *
 * Unless required by applicable law or agreed to in writing, software
 * distributed under the License is distributed on an "AS IS" BASIS,
 * WITHOUT WARRANTIES OR CONDITIONS OF ANY KIND, either express or implied.
 * See the License for the specific language governing permissions and
 * limitations under the License.
 */

class ChannelCtrl {

  constructor(
      $log,
      $rootScope,
      $stateParams,
      $timeout,
      $translate,
      ChannelService,
      CmsService,
      FeedbackService,
      HippoIframeService,
      PageMetaDataService,
      SessionService
    ) {
    'ngInject';

    this.$log = $log;
    this.$rootScope = $rootScope;
    this.$timeout = $timeout;
    this.$translate = $translate;
    this.ChannelService = ChannelService;
    this.FeedbackService = FeedbackService;
    this.HippoIframeService = HippoIframeService;
    this.PageMetaDataService = PageMetaDataService;
    this.SessionService = SessionService;

    this.isEditMode = false;
    this.isCreatingPreview = false;

<<<<<<< HEAD
    ComponentAdderService.setCatalogContainerClass('catalog-dd-container');
    ComponentAdderService.setCatalogContainerItemClass('catalog-dd-container-item');
=======
    // reset service state to avoid weird scaling when controller is reloaded due to state change
    ScalingService.setPushWidth(0);
>>>>>>> f3ad9498

    this.HippoIframeService.load($stateParams.initialRenderPath);

    // editToggleState is only used as a 'fake' model for the toggle; isEditMode is updated in the onChange callback,
    // which may happen asynchronously if preview configuration needs to be created.
    this.editToggleState = this.isEditMode = false;

    CmsService.subscribe('clear-channel', () => this._clear());
  }

  _clear() {
    this.$rootScope.$apply(() => {
      this.hideSubpage();
      this.disableEditMode();
      this.ChannelService.clearChannel();
    });
  }

  isControlsDisabled() {
    return this.isCreatingPreview || !this.isChannelLoaded() || !this.isPageLoaded();
  }

  isChannelLoaded() {
    return this.ChannelService.hasChannel();
  }

  isPageLoaded() {
    return this.HippoIframeService.isPageLoaded();
  }

  enableEditMode() {
    if (!this.isEditMode && !this.ChannelService.hasPreviewConfiguration()) {
      this._createPreviewConfiguration();
    } else {
      this.isEditMode = true;
    }
  }

  disableEditMode() {
    this.isEditMode = false;
  }

  isEditable() {
    return this.SessionService.hasWriteAccess();
  }

  editMenu(menuUuid) {
    this.menuUuid = menuUuid;
    this.showSubpage('menu-editor');
  }

  _createPreviewConfiguration() {
    this.isCreatingPreview = true;
    this.ChannelService.createPreviewConfiguration().then(() => {
      this.HippoIframeService.reload().then(() => {
        this.isEditMode = true;
      })
      .finally(() => {
        this.isCreatingPreview = false;
      });
    }).catch(() => {
      this.isCreatingPreview = false;
      this.FeedbackService.showError('ERROR_ENTER_EDIT');
    });
  }

  getRenderVariant() {
    return this.PageMetaDataService.getRenderVariant();
  }

  isSubpageOpen() {
    return !!this.currentSubpage;
  }

  showSubpage(subpage) {
    this.currentSubpage = subpage;
  }

  hideSubpage() {
    delete this.currentSubpage;
  }

  onSubpageSuccess(key, params) {
    this.hideSubpage();
    if (key) {
      // TODO show a toast message notify this change
      this.$log.info(this.$translate.instant(key, params));
    }
  }

  onSubpageError(key, params) {
    this.hideSubpage();
    if (key) {
      this.FeedbackService.showError(key, params);
    }
  }
}

export default ChannelCtrl;<|MERGE_RESOLUTION|>--- conflicted
+++ resolved
@@ -17,17 +17,17 @@
 class ChannelCtrl {
 
   constructor(
-      $log,
-      $rootScope,
-      $stateParams,
-      $timeout,
-      $translate,
-      ChannelService,
-      CmsService,
-      FeedbackService,
-      HippoIframeService,
-      PageMetaDataService,
-      SessionService
+    $log,
+    $rootScope,
+    $stateParams,
+    $timeout,
+    $translate,
+    ChannelService,
+    CmsService,
+    FeedbackService,
+    HippoIframeService,
+    PageMetaDataService,
+    SessionService,
     ) {
     'ngInject';
 
@@ -44,19 +44,12 @@
     this.isEditMode = false;
     this.isCreatingPreview = false;
 
-<<<<<<< HEAD
-    ComponentAdderService.setCatalogContainerClass('catalog-dd-container');
-    ComponentAdderService.setCatalogContainerItemClass('catalog-dd-container-item');
-=======
-    // reset service state to avoid weird scaling when controller is reloaded due to state change
-    ScalingService.setPushWidth(0);
->>>>>>> f3ad9498
-
     this.HippoIframeService.load($stateParams.initialRenderPath);
 
     // editToggleState is only used as a 'fake' model for the toggle; isEditMode is updated in the onChange callback,
     // which may happen asynchronously if preview configuration needs to be created.
-    this.editToggleState = this.isEditMode = false;
+    this.editToggleState = false;
+    this.isEditMode = false;
 
     CmsService.subscribe('clear-channel', () => this._clear());
   }
