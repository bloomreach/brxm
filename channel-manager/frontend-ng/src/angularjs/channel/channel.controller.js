/*
 * Copyright 2015-2017 Hippo B.V. (http://www.onehippo.com)
 *
 * Licensed under the Apache License, Version 2.0 (the "License");
 * you may not use this file except in compliance with the License.
 * You may obtain a copy of the License at
 *
 *  http://www.apache.org/licenses/LICENSE-2.0
 *
 * Unless required by applicable law or agreed to in writing, software
 * distributed under the License is distributed on an "AS IS" BASIS,
 * WITHOUT WARRANTIES OR CONDITIONS OF ANY KIND, either express or implied.
 * See the License for the specific language governing permissions and
 * limitations under the License.
 */

class ChannelCtrl {

  constructor(
    $log,
    $rootScope,
    $stateParams,
    $timeout,
    $translate,
    ChannelActionsService,
    ChannelService,
    CmsService,
    ConfigService,
<<<<<<< HEAD
=======
    SidePanelService,
>>>>>>> 815a65b0
    FeedbackService,
    HippoIframeService,
    PageActionsService,
    PageMetaDataService,
    SidePanelService,
    ) {
    'ngInject';

    this.$log = $log;
    this.$rootScope = $rootScope;
    this.$timeout = $timeout;
    this.$translate = $translate;
    this.ChannelActionsService = ChannelActionsService;
    this.ChannelService = ChannelService;
    this.CmsService = CmsService;
    this.ConfigService = ConfigService;
    this.FeedbackService = FeedbackService;
    this.HippoIframeService = HippoIframeService;
    this.PageActionsService = PageActionsService;
    this.PageMetaDataService = PageMetaDataService;
    this.SidePanelService = SidePanelService;

    this.projectsEnabled = ConfigService.projectsEnabled;

    this.isContentOverlayDisplayed = true;
    this.isComponentsOverlayDisplayed = false;

    this.HippoIframeService.load($stateParams.initialRenderPath);

    CmsService.subscribe('clear-channel', () => this._clear());

    this.menus = [
      ChannelActionsService.getMenu(subPage => this.showSubpage(subPage)),
      PageActionsService.getMenu(subPage => this.showSubpage(subPage))];
  }

  _clear() {
    this.$rootScope.$apply(() => {
      this.hideSubpage();
      this.ChannelService.clearChannel();
    });
  }

  isControlsDisabled() {
    return !this.isChannelLoaded() || !this.isPageLoaded();
  }

  isConfigurationLocked() {
    return this.ChannelService.isConfigurationLocked();
  }

  isChannelLoaded() {
    return this.ChannelService.hasChannel();
  }

  isPageLoaded() {
    return this.HippoIframeService.isPageLoaded();
  }

  projectsEnabled() {
    return this.ConfigService.projectsEnabled;
  }

  isEditable() {
    return this.ChannelService.isEditable();
  }

  editMenu(menuUuid) {
    this.menuUuid = menuUuid;
    this.showSubpage('menu-editor');
  }

  editContent(contentUuid) {
    this.SidePanelService.open('right', contentUuid);
    this.CmsService.reportUsageStatistic('CMSChannelsEditContent');
  }

  getRenderVariant() {
    return this.PageMetaDataService.getRenderVariant();
  }

  isSubpageOpen() {
    return !!this.currentSubpage;
  }

  showSubpage(subpage) {
    this.currentSubpage = subpage;
  }

  hideSubpage() {
    delete this.currentSubpage;
  }

  onSubpageSuccess(key, params) {
    this.hideSubpage();
    if (key) {
      // TODO show a toast message notify this change
      this.$log.info(this.$translate.instant(key, params));
    }
  }

  onSubpageError(key, params) {
    this.hideSubpage();
    if (key) {
      this.FeedbackService.showError(key, params);
    }
  }

  isToolbarDisplayed() {
    return this.ChannelService.isToolbarDisplayed;
  }
}

export default ChannelCtrl;<|MERGE_RESOLUTION|>--- conflicted
+++ resolved
@@ -26,10 +26,6 @@
     ChannelService,
     CmsService,
     ConfigService,
-<<<<<<< HEAD
-=======
-    SidePanelService,
->>>>>>> 815a65b0
     FeedbackService,
     HippoIframeService,
     PageActionsService,
