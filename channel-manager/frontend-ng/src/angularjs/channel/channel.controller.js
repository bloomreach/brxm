--- conflicted
+++ resolved
@@ -24,29 +24,23 @@
 
 export class ChannelCtrl {
 
-<<<<<<< HEAD
-  constructor($mdSidenav, $scope, ChannelService, ComponentsService) {
+  constructor($mdSidenav, $scope, ChannelService, ComponentsService, MountService, PageMetaDataService) {
     'ngInject';
+
+    this.MountService = MountService;
+    this.PageMetaDataService = PageMetaDataService;
+
     this.$mdSidenav = $mdSidenav;
+
     this.components = ComponentsService.components;
     this.iframeUrl = ChannelService.getUrl();
     this.isEditMode = false;
+    this.isCreatingPreview = false;
 
     $scope.$watch('prototype.viewport', (viewport) => {
       this.viewportWidth = VIEWPORT_WIDTH[viewport];
       this.transformHippoIFrame();
     });
-=======
-  constructor(ChannelService, MountService, PageMetaDataService) {
-    'ngInject';
-
-    this.MountService = MountService;
-    this.PageMetaDataService = PageMetaDataService;
-
-    this.iframeUrl = ChannelService.getUrl();
-    this.isEditMode = false;
-    this.isCreatingPreview = false;
->>>>>>> 024bb8f4
   }
 
   toggleEditMode() {
