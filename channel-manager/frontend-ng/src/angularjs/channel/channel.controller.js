/*
 * Copyright 2015-2016 Hippo B.V. (http://www.onehippo.com)
 *
 * Licensed under the Apache License, Version 2.0 (the "License");
 * you may not use this file except in compliance with the License.
 * You may obtain a copy of the License at
 *
 *  http://www.apache.org/licenses/LICENSE-2.0
 *
 * Unless required by applicable law or agreed to in writing, software
 * distributed under the License is distributed on an "AS IS" BASIS,
 * WITHOUT WARRANTIES OR CONDITIONS OF ANY KIND, either express or implied.
 * See the License for the specific language governing permissions and
 * limitations under the License.
 */

export class ChannelCtrl {

<<<<<<< HEAD
  constructor(
      $log,
      $translate,
      ChannelService,
      ComponentAdderService,
      FeedbackService,
      HippoIframeService,
      PageMetaDataService,
      ScalingService,
      SessionService
    ) {
=======
  constructor($log, $scope, $stateParams, $translate, ChannelService, DialogService, PageMetaDataService, ScalingService,
              SessionService, ComponentAdderService, ConfigService, HippoIframeService, FeedbackService, SiteMapService) {
>>>>>>> 4e86ca0f
    'ngInject';

    this.$log = $log;
    this.$translate = $translate;
    this.ChannelService = ChannelService;
    this.FeedbackService = FeedbackService;
    this.HippoIframeService = HippoIframeService;
    this.PageMetaDataService = PageMetaDataService;
    this.ScalingService = ScalingService;
    this.SessionService = SessionService;
    this.isEditMode = false;
    this.isCreatingPreview = false;

    this.viewPorts = [
      {
        name: 'desktop',
        icon: 'computer',
        width: 0,
        titleKey: 'VIEWPORT_WIDTH_DESKTOP',
      },
      {
        name: 'tablet',
        icon: 'tablet',
        width: 720,
        titleKey: 'VIEWPORT_WIDTH_TABLET',
      },
      {
        name: 'phone',
        icon: 'smartphone',
        width: 320,
        titleKey: 'VIEWPORT_WIDTH_PHONE',
      },
    ];

    this.selectViewPort(this.viewPorts[0]);

    // reset service state to avoid weird scaling when controller is reloaded due to state change
    ScalingService.setPushWidth(0);

    ComponentAdderService.setCatalogContainerClass('catalog-dd-container');
    ComponentAdderService.setCatalogContainerItemClass('catalog-dd-container-item');

    this.HippoIframeService.load($stateParams.initialPath);
  }

  selectViewPort(viewPort) {
    this.selectedViewPort = viewPort;
    this.ScalingService.setViewPortWidth(viewPort.width);
  }

  isViewPortSelected(viewPort) {
    return this.selectedViewPort === viewPort;
  }

  enterEditMode() {
    if (!this.isEditMode && !this.ChannelService.hasPreviewConfiguration()) {
      this._createPreviewConfiguration();
    } else {
      this.isEditMode = true;
    }
  }

  leaveEditMode() {
    this.isEditMode = false;
  }

  isEditModeActive() {
    return this.isEditMode;
  }

  isEditable() {
    return this.SessionService.hasWriteAccess();
  }

  _createPreviewConfiguration() {
    this.isCreatingPreview = true;
    this.ChannelService.createPreviewConfiguration().then(() => {
      this.HippoIframeService.reload().then(() => {
        this.isEditMode = true;
      })
      .finally(() => {
        this.isCreatingPreview = false;
      });
    }).catch(() => {
      this.isCreatingPreview = false;
      this.FeedbackService.showError('ERROR_ENTER_EDIT');
    });
  }

  getRenderVariant() {
    return this.PageMetaDataService.getRenderVariant();
  }

  isSubpageOpen() {
    return !!this.currentSubpage;
  }

  showSubpage(subpage) {
    this.currentSubpage = subpage;
  }

  hideSubpage() {
    delete this.currentSubpage;
  }

  onSubpageSuccess(key, params) {
    this.hideSubpage();
    if (key) {
      // TODO show a toast message notify this change
      this.$log.info(this.$translate.instant(key, params));
    }
  }

  onSubpageError(key, params) {
    this.hideSubpage();
    if (key) {
      this.FeedbackService.showError(key, params);
    }
  }
}<|MERGE_RESOLUTION|>--- conflicted
+++ resolved
@@ -16,7 +16,6 @@
 
 export class ChannelCtrl {
 
-<<<<<<< HEAD
   constructor(
       $log,
       $translate,
@@ -28,10 +27,6 @@
       ScalingService,
       SessionService
     ) {
-=======
-  constructor($log, $scope, $stateParams, $translate, ChannelService, DialogService, PageMetaDataService, ScalingService,
-              SessionService, ComponentAdderService, ConfigService, HippoIframeService, FeedbackService, SiteMapService) {
->>>>>>> 4e86ca0f
     'ngInject';
 
     this.$log = $log;
