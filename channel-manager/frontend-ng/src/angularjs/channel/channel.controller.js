/*
 * Copyright 2015-2017 Hippo B.V. (http://www.onehippo.com)
 *
 * Licensed under the Apache License, Version 2.0 (the "License");
 * you may not use this file except in compliance with the License.
 * You may obtain a copy of the License at
 *
 *  http://www.apache.org/licenses/LICENSE-2.0
 *
 * Unless required by applicable law or agreed to in writing, software
 * distributed under the License is distributed on an "AS IS" BASIS,
 * WITHOUT WARRANTIES OR CONDITIONS OF ANY KIND, either express or implied.
 * See the License for the specific language governing permissions and
 * limitations under the License.
 */

class ChannelCtrl {

  constructor(
    $log,
    $rootScope,
    $stateParams,
    $timeout,
    $translate,
    ChannelService,
    ConfigService,
    SidePanelService,
    CmsService,
    FeedbackService,
    HippoIframeService,
    PageMetaDataService,
    ) {
    'ngInject';

    this.$log = $log;
    this.$rootScope = $rootScope;
    this.$timeout = $timeout;
    this.$translate = $translate;
    this.ChannelService = ChannelService;
    this.ConfigService = ConfigService;
    this.SidePanelService = SidePanelService;
    this.FeedbackService = FeedbackService;
    this.HippoIframeService = HippoIframeService;
    this.PageMetaDataService = PageMetaDataService;

<<<<<<< HEAD
    this.projectsEnabled = ConfigService.projectsEnabled;

    this.isEditMode = false;
    this.isCreatingPreview = false;
=======
    this.isContentOverlayDisplayed = true;
    this.isComponentsOverlayDisplayed = false;
>>>>>>> a9d24d07

    this.HippoIframeService.load($stateParams.initialRenderPath);

    CmsService.subscribe('clear-channel', () => this._clear());
  }

  _clear() {
    this.$rootScope.$apply(() => {
      this.hideSubpage();
      this.ChannelService.clearChannel();
    });
  }

  isControlsDisabled() {
    return !this.isChannelLoaded() || !this.isPageLoaded();
  }

  isChannelLoaded() {
    return this.ChannelService.hasChannel();
  }

  isPageLoaded() {
    return this.HippoIframeService.isPageLoaded();
  }

<<<<<<< HEAD
  projectsEnabled() {
    return this.ConfigService.projectsEnabled;
  }

  enableEditMode() {
    if (!this.isEditMode && !this.ChannelService.hasPreviewConfiguration()) {
      this._createPreviewConfiguration();
    } else {
      this.isEditMode = true;
    }
  }

  disableEditMode() {
    this.isEditMode = false;
  }

=======
>>>>>>> a9d24d07
  isEditable() {
    return this.ChannelService.isEditable();
  }

  editMenu(menuUuid) {
    this.menuUuid = menuUuid;
    this.showSubpage('menu-editor');
  }

  editContent(contentUuid) {
    this.SidePanelService.open('right', contentUuid);
  }

  getRenderVariant() {
    return this.PageMetaDataService.getRenderVariant();
  }

  isSubpageOpen() {
    return !!this.currentSubpage;
  }

  showSubpage(subpage) {
    this.currentSubpage = subpage;
  }

  hideSubpage() {
    delete this.currentSubpage;
  }

  onSubpageSuccess(key, params) {
    this.hideSubpage();
    if (key) {
      // TODO show a toast message notify this change
      this.$log.info(this.$translate.instant(key, params));
    }
  }

  onSubpageError(key, params) {
    this.hideSubpage();
    if (key) {
      this.FeedbackService.showError(key, params);
    }
  }
}

export default ChannelCtrl;<|MERGE_RESOLUTION|>--- conflicted
+++ resolved
@@ -43,15 +43,10 @@
     this.HippoIframeService = HippoIframeService;
     this.PageMetaDataService = PageMetaDataService;
 
-<<<<<<< HEAD
     this.projectsEnabled = ConfigService.projectsEnabled;
 
-    this.isEditMode = false;
-    this.isCreatingPreview = false;
-=======
     this.isContentOverlayDisplayed = true;
     this.isComponentsOverlayDisplayed = false;
->>>>>>> a9d24d07
 
     this.HippoIframeService.load($stateParams.initialRenderPath);
 
@@ -77,25 +72,10 @@
     return this.HippoIframeService.isPageLoaded();
   }
 
-<<<<<<< HEAD
   projectsEnabled() {
     return this.ConfigService.projectsEnabled;
   }
 
-  enableEditMode() {
-    if (!this.isEditMode && !this.ChannelService.hasPreviewConfiguration()) {
-      this._createPreviewConfiguration();
-    } else {
-      this.isEditMode = true;
-    }
-  }
-
-  disableEditMode() {
-    this.isEditMode = false;
-  }
-
-=======
->>>>>>> a9d24d07
   isEditable() {
     return this.ChannelService.isEditable();
   }
