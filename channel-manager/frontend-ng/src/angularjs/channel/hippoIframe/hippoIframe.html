--- conflicted
+++ resolved
@@ -43,24 +43,17 @@
               </overlay-element>
             </div>
           </div>
-<<<<<<< HEAD
           <div ng-repeat="contentLink in iframe.getContentLinks()">
-            <overlay-element class="overlay-element-content-link"
-                             structure-element="contentLink">
-              <md-button class="overlay-element-content-button md-fab qa-content-link"
-=======
-          <div ng-repeat="contentLink in iframe.getContentLinks()" class="qa-content-link">
             <overlay-element structure-element="contentLink">
-              <md-button class="overlay-element-fab md-fab"
->>>>>>> a18d3051
+              <md-button class="overlay-element-fab md-fab qa-content-link"
                          ng-click="iframe.openContent(contentLink)">
                 <md-icon class="material-icons">description</md-icon>
               </md-button>
             </overlay-element>
           </div>
-          <div ng-repeat="editMenuLink in iframe.getEditMenuLinks()" class="qa-edit-menu-link">
+          <div ng-repeat="editMenuLink in iframe.getEditMenuLinks()">
             <overlay-element structure-element="editMenuLink">
-              <md-button class="overlay-element-fab md-fab"
+              <md-button class="overlay-element-fab md-fab qa-edit-menu-link"
                          ng-click="iframe.openMenuEditor(editMenuLink)">
                 <md-icon class="material-icons">menu</md-icon>
               </md-button>
