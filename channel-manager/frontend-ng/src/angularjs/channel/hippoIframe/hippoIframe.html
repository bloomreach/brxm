<!--
  Copyright 2016 Hippo B.V. (http://www.onehippo.com)

  Licensed under the Apache License, Version 2.0 (the "License");
  you may not use this file except in compliance with the License.
  You may obtain a copy of the License at

   http://www.apache.org/licenses/LICENSE-2.0

  Unless required by applicable law or agreed to in writing, software
  distributed under the License is distributed on an "AS IS" BASIS,
  WITHOUT WARRANTIES OR CONDITIONS OF ANY KIND, either express or implied.
  See the License for the specific language governing permissions and
  limitations under the License.
  -->

<<<<<<< HEAD
<md-content flex layout="row" class="channel-iframe-base">
  <div class="channel-iframe-canvas" flex layout="row" layout-align="center">
    <div class="channel-iframe-scroll" flex="grow" layout="row">
      <iframe flex="noshrink" class="qa-view cm-scale" ng-src="{{ iframe.getSrc() }}"></iframe>

      <div class="overlay qa-overlay cm-scale" component-adder>
        <div ng-repeat="container in iframe.getContainers()" class="qa-container">
          <overlay-element class="overlay-element-container"
                           layout="row"
                           ng-class="{ 'overlay-element-container-visible': container.isEmpty() || iframe.isDragging(), 'overlay-permeable': iframe.isDraggingOrClicking() }"
                           structure-element="container">
          </overlay-element>

          <div ng-repeat="component in container.getComponents()" class="qa-component">
            <overlay-element class="overlay-element-component"
=======
<md-content class="channel-iframe-base" flex layout="row">
  <div class="channel-iframe-canvas" flex layout="row">
    <div class="channel-iframe-sheet" flex="grow" layout="row">
      <div class="channel-iframe-scroll-x cm-scale" flex layout="row">
        <iframe class="qa-view"
                flex="noshrink"
                ng-src="{{ iframe.getSrc() }}"></iframe>
        <div class="overlay qa-overlay" component-adder>
          <div ng-repeat="container in iframe.getContainers()" class="qa-container">
            <overlay-element class="overlay-element-container"
>>>>>>> 18693afb
                             layout="row"
                             ng-class="{ 'overlay-element-container-visible': container.isEmpty() || container.isDisabled() || iframe.isDragging(), 'overlay-permeable': iframe.isDraggingOrClicking() || container.isDisabled() }"
                             structure-element="container">
            </overlay-element>
            <div ng-repeat="component in container.getComponents()" class="qa-component">
              <overlay-element class="overlay-element-component"
                               layout="row"
                               structure-element="component"
                               ng-class="{ 'overlay-element-component-visible': !iframe.isDragging(), 'overlay-permeable': iframe.isDraggingOrClicking() }"
                               ng-mousedown="iframe.startDragOrClick($event, component)">
              </overlay-element>
            </div>
          </div>
        </div>
      </div>
    </div>
    <div class="channel-dragula-mirror cm-scale"></div>
  </div>
</md-content><|MERGE_RESOLUTION|>--- conflicted
+++ resolved
@@ -14,37 +14,18 @@
   limitations under the License.
   -->
 
-<<<<<<< HEAD
 <md-content flex layout="row" class="channel-iframe-base">
   <div class="channel-iframe-canvas" flex layout="row" layout-align="center">
     <div class="channel-iframe-scroll" flex="grow" layout="row">
       <iframe flex="noshrink" class="qa-view cm-scale" ng-src="{{ iframe.getSrc() }}"></iframe>
 
       <div class="overlay qa-overlay cm-scale" component-adder>
-        <div ng-repeat="container in iframe.getContainers()" class="qa-container">
-          <overlay-element class="overlay-element-container"
-                           layout="row"
-                           ng-class="{ 'overlay-element-container-visible': container.isEmpty() || iframe.isDragging(), 'overlay-permeable': iframe.isDraggingOrClicking() }"
-                           structure-element="container">
-          </overlay-element>
-
-          <div ng-repeat="component in container.getComponents()" class="qa-component">
-            <overlay-element class="overlay-element-component"
-=======
-<md-content class="channel-iframe-base" flex layout="row">
-  <div class="channel-iframe-canvas" flex layout="row">
-    <div class="channel-iframe-sheet" flex="grow" layout="row">
-      <div class="channel-iframe-scroll-x cm-scale" flex layout="row">
-        <iframe class="qa-view"
-                flex="noshrink"
-                ng-src="{{ iframe.getSrc() }}"></iframe>
-        <div class="overlay qa-overlay" component-adder>
           <div ng-repeat="container in iframe.getContainers()" class="qa-container">
             <overlay-element class="overlay-element-container"
->>>>>>> 18693afb
                              layout="row"
                              ng-class="{ 'overlay-element-container-visible': container.isEmpty() || container.isDisabled() || iframe.isDragging(), 'overlay-permeable': iframe.isDraggingOrClicking() || container.isDisabled() }"
                              structure-element="container">
+
             </overlay-element>
             <div ng-repeat="component in container.getComponents()" class="qa-component">
               <overlay-element class="overlay-element-component"
@@ -57,7 +38,7 @@
           </div>
         </div>
       </div>
-    </div>
+
     <div class="channel-dragula-mirror cm-scale"></div>
   </div>
 </md-content>