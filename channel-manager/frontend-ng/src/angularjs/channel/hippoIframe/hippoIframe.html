--- conflicted
+++ resolved
@@ -25,16 +25,11 @@
           <div ng-repeat="container in iframe.getContainers()" class="qa-container">
             <overlay-element class="overlay-element-container"
                              layout="row"
-<<<<<<< HEAD
-                             ng-class="{ 'overlay-element-container-visible': container.isEmpty() || container.isDisabled() || iframe.isDragging(),
-                                         'overlay-permeable': iframe.isDraggingOrClicking() || container.isDisabled(),
-                                         'overlay-label-visible': container.isEmpty() || iframe.isDragging() }"
-=======
                              ng-class="{
+                               'overlay-label-visible': container.isEmpty() || iframe.isDragging(),
                                'overlay-element-container-visible': container.isEmpty() || container.isDisabled() || iframe.isDragging(),
-                               'overlay-permeable': iframe.isDraggingOrClicking() || container.isDisabled()
+                               'overlay-permeable': iframe.isDraggingOrClicking() || container.isDisabled(),
                              }"
->>>>>>> cba8acbc
                              structure-element="container">
             </overlay-element>
             <div ng-repeat="component in container.getComponents()" class="qa-component">
