--- conflicted
+++ resolved
@@ -14,64 +14,6 @@
   limitations under the License.
   -->
 
-<<<<<<< HEAD
-<md-content class="channel-iframe-base" flex layout="row">
-  <div class="channel-iframe-canvas" flex layout="row">
-    <div class="channel-iframe-sheet" flex="grow" layout="row">
-      <div class="channel-iframe-scroll-x" flex layout="row">
-        <iframe class="qa-view"
-                flex="noshrink"
-                ng-src="{{ iframe.getSrc() }}"
-                scrolling="no"></iframe>
-        <div class="overlay qa-overlay" component-adder>
-          <div ng-repeat="container in iframe.getContainers()" class="qa-container">
-            <overlay-element class="overlay-element-container"
-                             layout="row"
-                             ng-class="{
-                               'overlay-label-visible': container.isEmpty() || iframe.isDragging(),
-                               'overlay-element-container-visible': container.isEmpty() || container.isDisabled() || iframe.isDragging(),
-                               'overlay-permeable': iframe.isDraggingOrClicking() || container.isDisabled(),
-                             }"
-                             structure-element="container">
-            </overlay-element>
-            <div ng-repeat="component in container.getComponents()" class="qa-component">
-              <overlay-element class="overlay-element-component"
-                               layout="row"
-                               structure-element="component"
-                               ng-class="{ 'overlay-element-component-visible': !iframe.isDragging(), 'overlay-permeable': iframe.isDraggingOrClicking() }"
-                               ng-mousedown="iframe.startDragOrClick($event, component)">
-              </overlay-element>
-            </div>
-          </div>
-          <div ng-repeat="contentLink in iframe.getContentLinks()">
-            <overlay-element structure-element="contentLink">
-              <md-button class="overlay-element-fab overlay-element-fab-content-link md-fab md-mini md-hue-2 qa-content-link"
-                         ng-click="iframe.openContent(contentLink)">
-                <md-icon aria-label="{{ 'EDIT_CONTENT' | translate }}"
-                         md-svg-src="images/edit-document.svg"></md-icon>
-                <md-tooltip md-direction="top">
-                  {{ 'EDIT_CONTENT' | translate }}
-                </md-tooltip>
-              </md-button>
-            </overlay-element>
-          </div>
-          <div ng-repeat="editMenuLink in iframe.getEditMenuLinks()">
-            <overlay-element structure-element="editMenuLink">
-              <md-button class="overlay-element-fab md-fab md-mini md-hue-2 qa-edit-menu-link"
-                         ng-click="iframe.openMenuEditor(editMenuLink)">
-                <md-icon aria-label="{{'IFRAME_EDIT_MENU' | translate }}"
-                         md-svg-src="images/edit-menu.svg">
-                </md-icon>
-                <md-tooltip md-direction="top">
-                  {{'IFRAME_EDIT_MENU' | translate}}
-                </md-tooltip>
-              </md-button>
-            </overlay-element>
-          </div>
-        </div>
-      </div>
-    </div>
-=======
 <!-- The gray background behind the channel. Visible when the viewport is constrained. -->
 <div class="channel-iframe-canvas"
      flex
@@ -82,12 +24,11 @@
   <div class="channel-iframe-sheet flex-grow">
 
     <!-- Renders the channel -->
-    <iframe class="qa-view"
+        <iframe class="qa-view"
             ng-src="{{ iframe.getSrc() }}">
     </iframe>
 
     <!-- Contains the Dragula mirror rendered in the app so the mirror is also visible outside the iframe borders. -->
->>>>>>> f3ad9498
     <div class="channel-dragula-mirror"></div>
   </div>
 </div>