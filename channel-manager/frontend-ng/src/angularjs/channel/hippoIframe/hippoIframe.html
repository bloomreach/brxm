<!--
  Copyright 2016 Hippo B.V. (http://www.onehippo.com)

  Licensed under the Apache License, Version 2.0 (the "License");
  you may not use this file except in compliance with the License.
  You may obtain a copy of the License at

   http://www.apache.org/licenses/LICENSE-2.0

  Unless required by applicable law or agreed to in writing, software
  distributed under the License is distributed on an "AS IS" BASIS,
  WITHOUT WARRANTIES OR CONDITIONS OF ANY KIND, either express or implied.
  See the License for the specific language governing permissions and
  limitations under the License.
  -->

<md-content class="channel-iframe-base" flex layout="row">
  <div class="channel-iframe-canvas" flex layout="row">
    <div class="channel-iframe-sheet cm-scale" flex="grow" layout="row">
      <div class="channel-iframe-scroll-x" flex layout="row">
        <iframe class="qa-view"
                flex="noshrink"
                ng-src="{{ iframe.getSrc() }}"></iframe>
        <div class="overlay qa-overlay" component-adder>
          <div ng-repeat="container in iframe.getContainers()" class="qa-container">
            <overlay-element class="overlay-element-container"
                             layout="row"
                             ng-class="{
                               'overlay-label-visible': container.isEmpty() || iframe.isDragging(),
                               'overlay-element-container-visible': container.isEmpty() || container.isDisabled() || iframe.isDragging(),
                               'overlay-permeable': iframe.isDraggingOrClicking() || container.isDisabled(),
                             }"
                             structure-element="container">
            </overlay-element>
            <div ng-repeat="component in container.getComponents()" class="qa-component">
              <overlay-element class="overlay-element-component"
                               layout="row"
                               structure-element="component"
                               ng-class="{ 'overlay-element-component-visible': !iframe.isDragging(), 'overlay-permeable': iframe.isDraggingOrClicking() }"
                               ng-mousedown="iframe.startDragOrClick($event, component)">
              </overlay-element>
            </div>
          </div>
          <div ng-repeat="contentLink in iframe.getContentLinks()">
            <overlay-element structure-element="contentLink">
              <md-button class="overlay-element-fab overlay-element-fab-content-link md-fab md-mini md-hue-2 qa-content-link"
                         ng-click="iframe.openContent(contentLink)">
<<<<<<< HEAD
                <md-icon aria-label="{{ 'EDIT_CONTENT' | translate }}"
                         md-svg-src="images/edit-document.svg"></md-icon>
=======
                <md-icon aria-label="{{'IFRAME_OPEN_DOCUMENT' | translate }}"
                         md-svg-src="/cms/angular/hippo-cm/images/edit-document.svg"></md-icon>
>>>>>>> e82e7df1
                <md-tooltip md-direction="top">
                  {{ 'EDIT_CONTENT' | translate }}
                </md-tooltip>
              </md-button>
            </overlay-element>
          </div>
          <div ng-repeat="editMenuLink in iframe.getEditMenuLinks()">
            <overlay-element structure-element="editMenuLink">
              <md-button class="overlay-element-fab md-fab md-mini md-hue-2 qa-edit-menu-link"
                         ng-click="iframe.openMenuEditor(editMenuLink)">
                <md-icon aria-label="{{'IFRAME_EDIT_MENU' | translate }}"
                         md-svg-src="/cms/angular/hippo-cm/images/edit-menu.svg">
                </md-icon>
                <md-tooltip md-direction="top">
                  {{'IFRAME_EDIT_MENU' | translate}}
                </md-tooltip>
              </md-button>
            </overlay-element>
          </div>
        </div>
      </div>
    </div>
    <div class="channel-dragula-mirror cm-scale"></div>
  </div>
</md-content><|MERGE_RESOLUTION|>--- conflicted
+++ resolved
@@ -45,13 +45,8 @@
             <overlay-element structure-element="contentLink">
               <md-button class="overlay-element-fab overlay-element-fab-content-link md-fab md-mini md-hue-2 qa-content-link"
                          ng-click="iframe.openContent(contentLink)">
-<<<<<<< HEAD
                 <md-icon aria-label="{{ 'EDIT_CONTENT' | translate }}"
-                         md-svg-src="images/edit-document.svg"></md-icon>
-=======
-                <md-icon aria-label="{{'IFRAME_OPEN_DOCUMENT' | translate }}"
                          md-svg-src="/cms/angular/hippo-cm/images/edit-document.svg"></md-icon>
->>>>>>> e82e7df1
                 <md-tooltip md-direction="top">
                   {{ 'EDIT_CONTENT' | translate }}
                 </md-tooltip>
