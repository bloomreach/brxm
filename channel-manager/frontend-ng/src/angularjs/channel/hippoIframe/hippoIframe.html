<!--
  Copyright 2016 Hippo B.V. (http://www.onehippo.com)

  Licensed under the Apache License, Version 2.0 (the "License");
  you may not use this file except in compliance with the License.
  You may obtain a copy of the License at

   http://www.apache.org/licenses/LICENSE-2.0

  Unless required by applicable law or agreed to in writing, software
  distributed under the License is distributed on an "AS IS" BASIS,
  WITHOUT WARRANTIES OR CONDITIONS OF ANY KIND, either express or implied.
  See the License for the specific language governing permissions and
  limitations under the License.
  -->

<md-content class="channel-iframe-base" flex layout="row">
  <div class="channel-iframe-canvas" flex layout="row">
    <div class="channel-iframe-sheet" flex="grow" layout="row">
      <div class="channel-iframe-scroll-x cm-scale" flex layout="row">
        <iframe class="qa-view"
                flex="noshrink"
                ng-src="{{ iframe.getSrc() }}"></iframe>

        <div class="overlay qa-overlay" component-adder>
          <div ng-repeat="container in iframe.getContainers()" class="qa-container">
            <overlay-element class="overlay-element-container"
                             layout="row"
                             ng-class="{
                               'overlay-label-visible': container.isEmpty() || iframe.isDragging(),
                               'overlay-element-container-visible': container.isEmpty() || container.isDisabled() || iframe.isDragging(),
                               'overlay-permeable': iframe.isDraggingOrClicking() || container.isDisabled(),
                             }"
                             structure-element="container">
            </overlay-element>

            <div ng-repeat="component in container.getComponents()" class="qa-component">
              <overlay-element class="overlay-element-component"
                               layout="row"
                               structure-element="component"
                               ng-class="{ 'overlay-element-component-visible': !iframe.isDragging(), 'overlay-permeable': iframe.isDraggingOrClicking() }"
                               ng-mousedown="iframe.startDragOrClick($event, component)">
              </overlay-element>
            </div>
          </div>
          <div ng-repeat="contentLink in iframe.getContentLinks()">
            <overlay-element structure-element="contentLink">
<<<<<<< HEAD
              <md-button class="overlay-element-fab md-fab md-mini qa-content-link"
=======
              <md-button class="overlay-element-fab md-fab md-mini md-hue-2 qa-content-link"
>>>>>>> 0adafbac
                         ng-click="iframe.openContent(contentLink)">
                <md-icon class="material-icons"
                         aria-label="{{'IFRAME_OPEN_DOCUMENT' | translate }}">description</md-icon>
                <md-tooltip md-direction="top">
                  {{'IFRAME_OPEN_DOCUMENT' | translate}}
                </md-tooltip>
              </md-button>
            </overlay-element>
          </div>
          <div ng-repeat="editMenuLink in iframe.getEditMenuLinks()">
            <overlay-element structure-element="editMenuLink">
<<<<<<< HEAD
              <md-button class="overlay-element-fab md-fab md-mini qa-edit-menu-link"
=======
              <md-button class="overlay-element-fab md-fab md-mini md-hue-2 qa-edit-menu-link"
>>>>>>> 0adafbac
                         ng-click="iframe.openMenuEditor(editMenuLink)">
                <md-icon class="material-icons"
                         aria-label="{{'IFRAME_EDIT_MENU' | translate }}">edit</md-icon>
                <md-tooltip md-direction="top">
                  {{'IFRAME_EDIT_MENU' | translate}}
                </md-tooltip>
              </md-button>
            </overlay-element>
          </div>
        </div>

      </div>
    </div>
    <div class="channel-dragula-mirror cm-scale"></div>
  </div>
</md-content><|MERGE_RESOLUTION|>--- conflicted
+++ resolved
@@ -45,11 +45,7 @@
           </div>
           <div ng-repeat="contentLink in iframe.getContentLinks()">
             <overlay-element structure-element="contentLink">
-<<<<<<< HEAD
-              <md-button class="overlay-element-fab md-fab md-mini qa-content-link"
-=======
               <md-button class="overlay-element-fab md-fab md-mini md-hue-2 qa-content-link"
->>>>>>> 0adafbac
                          ng-click="iframe.openContent(contentLink)">
                 <md-icon class="material-icons"
                          aria-label="{{'IFRAME_OPEN_DOCUMENT' | translate }}">description</md-icon>
@@ -61,11 +57,7 @@
           </div>
           <div ng-repeat="editMenuLink in iframe.getEditMenuLinks()">
             <overlay-element structure-element="editMenuLink">
-<<<<<<< HEAD
-              <md-button class="overlay-element-fab md-fab md-mini qa-edit-menu-link"
-=======
               <md-button class="overlay-element-fab md-fab md-mini md-hue-2 qa-edit-menu-link"
->>>>>>> 0adafbac
                          ng-click="iframe.openMenuEditor(editMenuLink)">
                 <md-icon class="material-icons"
                          aria-label="{{'IFRAME_EDIT_MENU' | translate }}">edit</md-icon>
