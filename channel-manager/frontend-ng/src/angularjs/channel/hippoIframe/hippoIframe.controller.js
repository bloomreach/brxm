--- conflicted
+++ resolved
@@ -15,13 +15,8 @@
  */
 
 export class HippoIframeCtrl {
-<<<<<<< HEAD
-  constructor($rootScope, $element, linkProcessorService, hstCommentsProcessorService, CmsService, ChannelService,
-              PageStructureService, OverlaySyncService, ScalingService, $translate, $mdDialog) {
-=======
-  constructor($rootScope, $scope, $element, linkProcessorService, hstCommentsProcessorService, ChannelService,
-              PageStructureService, OverlaySyncService, ScalingService, DragDropService) {
->>>>>>> da1e3369
+  constructor($rootScope, $scope, $element, linkProcessorService, hstCommentsProcessorService, CmsService, ChannelService,
+              PageStructureService, OverlaySyncService, ScalingService, $translate, $mdDialog, DragDropService) {
     'ngInject';
 
     this.$rootScope = $rootScope;
@@ -57,7 +52,6 @@
     });
   }
 
-<<<<<<< HEAD
   showComponentProperties(structureElement) {
     this.selectedComponent = structureElement;
     this.PageStructureService.showComponentProperties(this.selectedComponent);
@@ -83,7 +77,8 @@
       .cancel(this.$translate.instant('BUTTON_NO'));
 
     return this.$mdDialog.show(confirm);
-=======
+  }
+
   _enableDragDrop() {
     if (this.editMode) {
       this.DragDropService.enable(this.PageStructureService.containers);
@@ -98,7 +93,6 @@
 
   isDragging() {
     return this.DragDropService.isDragging();
->>>>>>> da1e3369
   }
 
   _parseHstComments() {
@@ -124,5 +118,4 @@
   getContainers() {
     return this.editMode ? this.PageStructureService.containers : [];
   }
-
 }