--- conflicted
+++ resolved
@@ -14,14 +14,10 @@
  * limitations under the License.
  */
 
-<<<<<<< HEAD
-class OverlaySyncService {
-=======
 import debounce from 'lodash.debounce';
 import MutationSummary from 'mutation-summary';
 
-export class OverlaySyncService {
->>>>>>> 8c909258
+class OverlaySyncService {
 
   constructor($rootScope, $log, $window, DomService) {
     'ngInject';
