--- conflicted
+++ resolved
@@ -134,12 +134,7 @@
     this.$iframe.css('min-width', '0');
 
     if (this.viewPortWidth === 0) {
-<<<<<<< HEAD
-      // desktop mode
-      this.$iframe.css('min-width', '1280px');
-=======
       // 'any device'
->>>>>>> 7683ffb0
       this.$sheet.css('max-width', 'none');
       this.$iframe.width('');
       this.$overlay.width('');
