/*
 * Copyright 2016-2017 Hippo B.V. (http://www.onehippo.com)
 *
 * Licensed under the Apache License, Version 2.0 (the "License");
 * you may not use this file except in compliance with the License.
 * You may obtain a copy of the License at
 *
 *  http://www.apache.org/licenses/LICENSE-2.0
 *
 * Unless required by applicable law or agreed to in writing, software
 * distributed under the License is distributed on an "AS IS" BASIS,
 * WITHOUT WARRANTIES OR CONDITIONS OF ANY KIND, either express or implied.
 * See the License for the specific language governing permissions and
 * limitations under the License.
 */

import hippoIframeCss from '../../../../styles/string/hippo-iframe.scss';

describe('OverlayService', () => {
  let $q;
  let $rootScope;
  let CmsService;
<<<<<<< HEAD
  let ExperimentStateService;
=======
  let DomService;
>>>>>>> fcc1b6b5
  let hstCommentsProcessorService;
  let OverlayService;
  let PageStructureService;
  let RenderingService;
  let $iframe;
  let iframeWindow;

  beforeEach(() => {
    angular.mock.module('hippo-cm.channel.hippoIframe');

<<<<<<< HEAD
    inject((_$q_, _$rootScope_, _CmsService_, _ExperimentStateService_, _hstCommentsProcessorService_, _OverlayService_,
=======
    inject((_$q_, _$rootScope_, _CmsService_, _DomService_, _hstCommentsProcessorService_, _OverlayService_,
>>>>>>> fcc1b6b5
            _PageStructureService_, _RenderingService_) => {
      $q = _$q_;
      $rootScope = _$rootScope_;
      CmsService = _CmsService_;
<<<<<<< HEAD
      ExperimentStateService = _ExperimentStateService_;
=======
      DomService = _DomService_;
>>>>>>> fcc1b6b5
      hstCommentsProcessorService = _hstCommentsProcessorService_;
      OverlayService = _OverlayService_;
      PageStructureService = _PageStructureService_;
      RenderingService = _RenderingService_;
    });

    jasmine.getFixtures().load('channel/hippoIframe/overlay/overlay.service.fixture.html');
    $iframe = $('.iframe');
  });

  function loadIframeFixture(callback) {
    OverlayService.init($iframe);
    $iframe.one('load', () => {
      iframeWindow = $iframe[0].contentWindow;
      DomService.addCss(iframeWindow, hippoIframeCss);
      try {
        hstCommentsProcessorService.run(
          iframeWindow.document,
          PageStructureService.registerParsedElement.bind(PageStructureService)
        );
        PageStructureService.attachEmbeddedLinks();
        callback();
      } catch (e) {
        // Karma silently swallows stack traces for synchronous tests, so log them in an explicit fail
        fail(e);
      }
    });
    $iframe.attr('src', `/${jasmine.getFixtures().fixturesPath}/channel/hippoIframe/overlay/overlay.service.iframe.fixture.html`);
  }

  function iframe(selector) {
    return $(selector, iframeWindow.document);
  }

  it('initializes when the iframe is loaded', (done) => {
    spyOn(OverlayService, '_onLoad');
    loadIframeFixture(() => {
      expect(OverlayService._onLoad).toHaveBeenCalled();
      done();
    });
  });

  it('does not throw errors when synced before init', () => {
    expect(() => OverlayService.sync()).not.toThrow();
  });

  it('attaches an unload handler to the iframe', (done) => {
    spyOn(OverlayService, '_onUnload');
    loadIframeFixture(() => {
      // load URL again to cause unload
      loadIframeFixture(() => {
        expect(OverlayService._onUnload).toHaveBeenCalled();
        done();
      });
    });
  });

  it('attaches a MutationObserver on the iframe document on first load', (done) => {
    loadIframeFixture(() => {
      expect(OverlayService.observer).not.toBeNull();
      done();
    });
  });

  it('disconnects the MutationObserver on iframe unload', (done) => {
    loadIframeFixture(() => {
      const disconnect = spyOn(OverlayService.observer, 'disconnect').and.callThrough();
      // load URL again to cause unload
      loadIframeFixture(() => {
        expect(disconnect).toHaveBeenCalled();
        done();
      });
    });
  });

  it('syncs when the iframe DOM is changed', (done) => {
    spyOn(OverlayService, 'sync');
    loadIframeFixture(() => {
      OverlayService.sync.calls.reset();
      OverlayService.sync.and.callFake(done);
      iframe('body').css('color', 'green');
    });
  });

  it('syncs when the iframe is resized', (done) => {
    spyOn(OverlayService, 'sync');
    loadIframeFixture(() => {
      OverlayService.sync.calls.reset();
      $(iframeWindow).trigger('resize');
      expect(OverlayService.sync).toHaveBeenCalled();
      done();
    });
  });

  it('generates an empty overlay when there are no page structure elements', (done) => {
    spyOn(PageStructureService, 'getContainers').and.returnValue([]);
    spyOn(PageStructureService, 'getEmbeddedLinks').and.returnValue([]);
    loadIframeFixture(() => {
      expect(iframe('#hippo-overlay')).toBeEmpty();
      done();
    });
  });

  it('sets the class hippo-mode-edit on the HTML element when edit mode is active', (done) => {
    spyOn(PageStructureService, 'getContainers').and.returnValue([]);
    spyOn(PageStructureService, 'getEmbeddedLinks').and.returnValue([]);
    loadIframeFixture(() => {
      OverlayService.setMode('view');
      expect(iframe('html')).not.toHaveClass('hippo-mode-edit');

      OverlayService.setMode('edit');
      expect(iframe('html')).toHaveClass('hippo-mode-edit');

      // repeat same mode
      OverlayService.setMode('edit');
      expect(iframe('html')).toHaveClass('hippo-mode-edit');

      // change mode again
      OverlayService.setMode('view');
      expect(iframe('html')).not.toHaveClass('hippo-mode-edit');
      done();
    });
  });

  it('generates overlay elements', (done) => {
    loadIframeFixture(() => {
      expect(iframe('#hippo-overlay > .hippo-overlay-element').length).toBe(8);
      expect(iframe('#hippo-overlay > .hippo-overlay-element-component').length).toBe(3);
      expect(iframe('#hippo-overlay > .hippo-overlay-element-container').length).toBe(3);
      expect(iframe('#hippo-overlay > .hippo-overlay-element-content-link').length).toBe(1);
      expect(iframe('#hippo-overlay > .hippo-overlay-element-menu-link').length).toBe(1);
      done();
    });
  });

  it('only renders labels for structure elements that have a label', (done) => {
    loadIframeFixture(() => {
      expect(iframe('#hippo-overlay > .hippo-overlay-element-component > .hippo-overlay-label').length).toBe(2);
      expect(iframe('#hippo-overlay > .hippo-overlay-element-container > .hippo-overlay-label').length).toBe(3);
      expect(iframe('#hippo-overlay > .hippo-overlay-element-link > .hippo-overlay-label').length).toBe(0);
      done();
    });
  });

  it('renders icons for links', (done) => {
    loadIframeFixture(() => {
      expect(iframe('#hippo-overlay > .hippo-overlay-element-link > svg').length).toBe(2);
      done();
    });
  });

  it('renders a title for links', (done) => {
    loadIframeFixture(() => {
      expect(iframe('#hippo-overlay > .hippo-overlay-element-content-link').attr('title')).toBe('IFRAME_OPEN_DOCUMENT');
      expect(iframe('#hippo-overlay > .hippo-overlay-element-menu-link').attr('title')).toBe('IFRAME_EDIT_MENU');
      done();
    });
  });

  it('renders lock icons for disabled containers', (done) => {
    loadIframeFixture(() => {
      const disabledContainer = iframe('#hippo-overlay > .hippo-overlay-element-container').eq(0);
      const lock = disabledContainer.find('.hippo-overlay-lock');
      expect(lock.length).toBe(1);
      expect(lock.find('svg').length).toBe(1);
      expect(lock.attr('title')).toBe('CONTAINER_LOCKED_BY');

      done();
    });
  });

  it('does not render lock icons for enabled containers', (done) => {
    loadIframeFixture(() => {
      const enabledContainer = iframe('#hippo-overlay > .hippo-overlay-element-container').eq(1);
      expect(enabledContainer.find('.hippo-overlay-lock').length).toBe(0);
      done();
    });
  });

  it('renders lock icons for inherited containers', (done) => {
    loadIframeFixture(() => {
      const inheritedContainer = iframe('#hippo-overlay > .hippo-overlay-element-container').eq(2);
      const lock = inheritedContainer.find('.hippo-overlay-lock');
      expect(lock.length).toBe(1);
      expect(lock.find('svg').length).toBe(1);
      expect(lock.attr('title')).toBe('CONTAINER_INHERITED');

      done();
    });
  });

  it('renders the experiment state of components', (done) => {
    loadIframeFixture(() => {
      const componentWithExperiment = iframe('#hippo-overlay > .hippo-overlay-element-component').eq(2);
      const experimentState = componentWithExperiment.find('.hippo-overlay-experiment-state');
      expect(experimentState.length).toBe(1);
      expect(experimentState.find('svg').length).toBe(1);

      const experimentStateText = experimentState.find('.hippo-overlay-experiment-state-text');
      expect(experimentStateText.length).toBe(1);
      expect(experimentStateText.html()).toBe('EXPERIMENT_LABEL_RUNNING');

      done();
    });
  });

  it('updates the experiment state of components', (done) => {
    loadIframeFixture(() => {
      let componentWithExperiment = iframe('#hippo-overlay > .hippo-overlay-element-component').eq(2);
      let experimentStateText = componentWithExperiment.find('.hippo-overlay-experiment-state-text');
      expect(experimentStateText.html()).toBe('EXPERIMENT_LABEL_RUNNING');

      spyOn(ExperimentStateService, 'getExperimentStateLabel').and.returnValue('EXPERIMENT_LABEL_COMPLETED');
      OverlayService.sync();

      componentWithExperiment = iframe('#hippo-overlay > .hippo-overlay-element-component').eq(2);
      experimentStateText = componentWithExperiment.find('.hippo-overlay-experiment-state-text');
      expect(experimentStateText.html()).toBe('EXPERIMENT_LABEL_COMPLETED');

      done();
    });
  });

  it('syncs the position of overlay elements in view mode', (done) => {
    OverlayService.setMode('view');
    loadIframeFixture(() => {
      const components = iframe('#hippo-overlay > .hippo-overlay-element-component');

      const componentA = $(components[0]);
      expect(componentA).not.toHaveClass('hippo-overlay-element-visible');

      const menuLink = iframe('#hippo-overlay > .hippo-overlay-element-menu-link');
      expect(menuLink).not.toHaveClass('hippo-overlay-element-visible');

      const contentLink = iframe('#hippo-overlay > .hippo-overlay-element-content-link');
      expect(contentLink.css('top')).toBe(`${4 + 100}px`);
      expect(contentLink.css('left')).toBe(`${200 - 40}px`);
      expect(contentLink.css('width')).toBe('40px');
      expect(contentLink.css('height')).toBe('40px');

      const componentB = $(components[1]);
      expect(componentB).not.toHaveClass('hippo-overlay-element-visible');

      const emptyContainer = $(iframe('#hippo-overlay > .hippo-overlay-element-container')[1]);
      expect(emptyContainer).not.toHaveClass('hippo-overlay-element-visible');

      done();
    });
  });

  it('syncs the position of overlay elements in edit mode', (done) => {
    OverlayService.setMode('edit');
    loadIframeFixture(() => {
      const components = iframe('#hippo-overlay > .hippo-overlay-element-component');

      const componentA = $(components[0]);
      expect(componentA.css('top')).toBe('4px');
      expect(componentA.css('left')).toBe('2px');
      expect(componentA.css('width')).toBe(`${200 - 2}px`);
      expect(componentA.css('height')).toBe('100px');

      const menuLink = iframe('#hippo-overlay > .hippo-overlay-element-menu-link');
      expect(menuLink.css('top')).toBe(`${4 + 30}px`);
      expect(menuLink.css('left')).toBe(`${200 - 40}px`);
      expect(menuLink.css('width')).toBe('40px');
      expect(menuLink.css('height')).toBe('40px');

      const contentLink = iframe('#hippo-overlay > .hippo-overlay-element-content-link');
      expect(contentLink).not.toHaveClass('hippo-overlay-element-visible');

      const componentB = $(components[1]);
      expect(componentB.css('top')).toBe(`${4 + 100 + 60}px`);
      expect(componentB.css('left')).toBe('2px');
      expect(componentB.css('width')).toBe(`${200 - 2}px`);
      expect(componentB.css('height')).toBe('200px');

      const emptyContainer = $(iframe('#hippo-overlay > .hippo-overlay-element-container')[1]);
      expect(emptyContainer.css('top')).toBe(`${400 + 4}px`);
      expect(emptyContainer.css('left')).toBe('0px');
      expect(emptyContainer.css('width')).toBe('200px');
      expect(emptyContainer.css('height')).toBe('40px');  // minimum height of empty container

      done();
    });
  });

  it('takes the scroll position of the iframe into account when positioning overlay elements', (done) => {
    OverlayService.setMode('view');
    loadIframeFixture(() => {
      // enlarge body so the iframe can scroll
      const body = iframe('body');
      body.width('200%');
      body.height('200%');

      iframeWindow.scrollTo(1, 2);
      OverlayService.sync();

      const contentLink = iframe('#hippo-overlay > .hippo-overlay-element-content-link');
      expect(contentLink.css('top')).toBe(`${4 + 100}px`);
      expect(contentLink.css('left')).toBe(`${200 - 40}px`);
      expect(contentLink.css('width')).toBe('40px');
      expect(contentLink.css('height')).toBe('40px');

      done();
    });
  });

  function expectNoPropagatedClicks() {
    const body = iframe('body');
    body.click(() => {
      fail('click event should not propagate to the page');
    });
  }

  it('mousedown event on component-overlay calls attached callback with component reference', (done) => {
    const mousedownSpy = jasmine.createSpy('mousedown');
    OverlayService.attachComponentMouseDown(mousedownSpy);

    loadIframeFixture(() => {
      const component = PageStructureService.getComponentById('aaaa');
      const overlayComponentElement = iframe('#hippo-overlay > .hippo-overlay-element-component').first();

      overlayComponentElement.mousedown();
      expect(mousedownSpy).toHaveBeenCalledWith(jasmine.anything(), component);
      mousedownSpy.calls.reset();

      OverlayService.detachComponentMouseDown();
      overlayComponentElement.mousedown();
      expect(mousedownSpy).not.toHaveBeenCalled();

      done();
    });
  });

  it('mousedown event on component-overlay only calls attached callback if related component is found', (done) => {
    const mousedownSpy = jasmine.createSpy('mousedown');
    OverlayService.attachComponentMouseDown(mousedownSpy);

    spyOn(PageStructureService, 'getComponentByOverlayElement').and.returnValue(false);

    loadIframeFixture(() => {
      const overlayComponentElement = iframe('#hippo-overlay > .hippo-overlay-element-component').first();

      overlayComponentElement.mousedown();
      expect(mousedownSpy).not.toHaveBeenCalled();

      done();
    });
  });

  it('sends an "open-content" event to the CMS to open content', (done) => {
    spyOn(CmsService, 'publish');
    OverlayService.setMode('view');
    loadIframeFixture(() => {
      const contentLink = iframe('#hippo-overlay > .hippo-overlay-element-content-link');

      expectNoPropagatedClicks();
      contentLink.click();

      expect(CmsService.publish).toHaveBeenCalledWith('open-content', 'content-in-container-vbox');

      done();
    });
  });

  it('calls the edit menu handler to edit a menu', (done) => {
    const editMenuHandler = jasmine.createSpy('editMenuHandler');

    OverlayService.onEditMenu(editMenuHandler);
    OverlayService.setMode('edit');
    loadIframeFixture(() => {
      const menuLink = iframe('#hippo-overlay > .hippo-overlay-element-menu-link');

      expectNoPropagatedClicks();
      menuLink.click();

      expect(editMenuHandler).toHaveBeenCalledWith('menu-in-component-a');

      done();
    });
  });

  it('removes overlay elements when they are no longer part of the page structure', (done) => {
    OverlayService.setMode('edit');

    loadIframeFixture(() => {
      expect(iframe('#hippo-overlay > .hippo-overlay-element').length).toBe(8);
      expect(iframe('#hippo-overlay > .hippo-overlay-element-menu-link').length).toBe(1);

      const componentMarkupWithoutMenuLink = `
        <!-- { "HST-Type": "CONTAINER_ITEM_COMPONENT", "HST-Label": "component A", "uuid": "aaaa" } -->
          <p id="markup-in-component-a">Markup in component A without menu link</p>
        <!-- { "HST-End": "true", "uuid": "aaaa" } -->
      `;
      spyOn(RenderingService, 'fetchComponentMarkup').and.returnValue($q.when({ data: componentMarkupWithoutMenuLink }));

      PageStructureService.renderComponent('aaaa');
      $rootScope.$digest();

      expect(iframe('#hippo-overlay > .hippo-overlay-element').length).toBe(7);
      expect(iframe('#hippo-overlay > .hippo-overlay-element-menu-link').length).toBe(0);

      done();
    });
  });
});<|MERGE_RESOLUTION|>--- conflicted
+++ resolved
@@ -20,11 +20,8 @@
   let $q;
   let $rootScope;
   let CmsService;
-<<<<<<< HEAD
+  let DomService;
   let ExperimentStateService;
-=======
-  let DomService;
->>>>>>> fcc1b6b5
   let hstCommentsProcessorService;
   let OverlayService;
   let PageStructureService;
@@ -35,20 +32,20 @@
   beforeEach(() => {
     angular.mock.module('hippo-cm.channel.hippoIframe');
 
-<<<<<<< HEAD
-    inject((_$q_, _$rootScope_, _CmsService_, _ExperimentStateService_, _hstCommentsProcessorService_, _OverlayService_,
-=======
-    inject((_$q_, _$rootScope_, _CmsService_, _DomService_, _hstCommentsProcessorService_, _OverlayService_,
->>>>>>> fcc1b6b5
-            _PageStructureService_, _RenderingService_) => {
+    inject((_$q_,
+            _$rootScope_,
+            _CmsService_,
+            _DomService_,
+            _ExperimentStateService_,
+            _hstCommentsProcessorService_,
+            _OverlayService_,
+            _PageStructureService_,
+            _RenderingService_) => {
       $q = _$q_;
       $rootScope = _$rootScope_;
       CmsService = _CmsService_;
-<<<<<<< HEAD
+      DomService = _DomService_;
       ExperimentStateService = _ExperimentStateService_;
-=======
-      DomService = _DomService_;
->>>>>>> fcc1b6b5
       hstCommentsProcessorService = _hstCommentsProcessorService_;
       OverlayService = _OverlayService_;
       PageStructureService = _PageStructureService_;
