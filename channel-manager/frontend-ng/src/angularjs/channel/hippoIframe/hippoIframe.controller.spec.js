--- conflicted
+++ resolved
@@ -14,13 +14,9 @@
  * limitations under the License.
  */
 
-<<<<<<< HEAD
-=======
 import angular from 'angular';
 import 'angular-mocks';
-import EmbeddedLink from '../page/element/embeddedLink';
 
->>>>>>> 90fd7efc
 describe('hippoIframeCtrl', () => {
   let PageStructureService;
   let hippoIframeCtrl;
