/*
 *
 *  * Copyright 2016 Hippo B.V. (http://www.onehippo.com)
 *  *
 *  * Licensed under the Apache License, Version 2.0 (the "License");
 *  * you may not use this file except in compliance with the License.
 *  * You may obtain a copy of the License at
 *  *
 *  *  http://www.apache.org/licenses/LICENSE-2.0
 *  *
 *  * Unless required by applicable law or agreed to in writing, software
 *  * distributed under the License is distributed on an "AS IS" BASIS,
 *  * WITHOUT WARRANTIES OR CONDITIONS OF ANY KIND, either express or implied.
 *  * See the License for the specific language governing permissions and
 *  * limitations under the License.
 *
 */

describe('hippoIframeCtrl', () => {
  'use strict';

  let PageStructureService;
  let $mdDialog;
  let hippoIframeCtrl;
  let scope;
  let $q;
  let ScalingService;
  let DragDropService;
  let OverlaySyncService;

  beforeEach(() => {
    let $compile;
    module('hippo-cm');

    inject(($controller, $rootScope, _$compile_, _$mdDialog_, _$q_, _DragDropService_, _OverlaySyncService_, _PageStructureService_, _ScalingService_) => {
      $compile = _$compile_;
      $mdDialog = _$mdDialog_;
      $q = _$q_;
      DragDropService = _DragDropService_;
      OverlaySyncService = _OverlaySyncService_;
      PageStructureService = _PageStructureService_;
      ScalingService = _ScalingService_;
      scope = $rootScope.$new();
    });

    spyOn(ScalingService, 'init');
    spyOn(DragDropService, 'init');
    spyOn(OverlaySyncService, 'init');

    scope.testPath = '/';
    scope.testEditMode = false;

    const el = angular.element('<hippo-iframe path="testPath" edit-mode="testEditMode"></hippo-iframe>');
    $compile(el)(scope);
    scope.$digest();

    hippoIframeCtrl = el.controller('hippo-iframe');
    hippoIframeCtrl.selectedComponent = {
      getLabel: () => 'testLabel',
    };
  });

<<<<<<< HEAD
  it('shows the confirmation dialog and deletes selected component on confirmation', function () {
    spyOn(PageStructureService, 'removeComponentById').and.returnValue($q.resolve());
=======
  it('shows the confirmation dialog and deletes selected component on confirmation', () => {
    spyOn(PageStructureService, 'removeComponent').and.returnValue($q.resolve());
>>>>>>> a28e7166
    spyOn($mdDialog, 'show').and.returnValue($q.resolve());
    spyOn($mdDialog, 'confirm').and.callThrough();

    hippoIframeCtrl.deleteComponent('1234');

    scope.$digest();

    expect($mdDialog.confirm).toHaveBeenCalled();
    expect($mdDialog.show).toHaveBeenCalled();
    expect(PageStructureService.removeComponentById).toHaveBeenCalledWith('1234');
  });

  it('shows component properties dialog after rejecting the delete operation', () => {
    spyOn(PageStructureService, 'showComponentProperties');
    spyOn($mdDialog, 'show').and.returnValue($q.reject());
    spyOn($mdDialog, 'confirm').and.callThrough();

    hippoIframeCtrl.deleteComponent('1234');

    scope.$digest();

    expect($mdDialog.confirm).toHaveBeenCalled();
    expect($mdDialog.show).toHaveBeenCalled();
    expect(PageStructureService.showComponentProperties).toHaveBeenCalledWith(hippoIframeCtrl.selectedComponent);
  });
});<|MERGE_RESOLUTION|>--- conflicted
+++ resolved
@@ -60,13 +60,8 @@
     };
   });
 
-<<<<<<< HEAD
-  it('shows the confirmation dialog and deletes selected component on confirmation', function () {
+  it('shows the confirmation dialog and deletes selected component on confirmation', () => {
     spyOn(PageStructureService, 'removeComponentById').and.returnValue($q.resolve());
-=======
-  it('shows the confirmation dialog and deletes selected component on confirmation', () => {
-    spyOn(PageStructureService, 'removeComponent').and.returnValue($q.resolve());
->>>>>>> a28e7166
     spyOn($mdDialog, 'show').and.returnValue($q.resolve());
     spyOn($mdDialog, 'confirm').and.callThrough();
 
