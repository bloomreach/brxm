/*
 * Copyright 2016-2017 Hippo B.V. (http://www.onehippo.com)
 *
 * Licensed under the Apache License, Version 2.0 (the "License");
 * you may not use this file except in compliance with the License.
 * You may obtain a copy of the License at
 *
 *  http://www.apache.org/licenses/LICENSE-2.0
 *
 * Unless required by applicable law or agreed to in writing, software
 * distributed under the License is distributed on an "AS IS" BASIS,
 * WITHOUT WARRANTIES OR CONDITIONS OF ANY KIND, either express or implied.
 * See the License for the specific language governing permissions and
 * limitations under the License.
 */

import angular from 'angular';
import 'angular-mocks';

describe('hippoIframeCtrl', () => {
  let PageStructureService;
  let hippoIframeCtrl;
  let scope;
  let $q;
  let $rootScope;
  let ScalingService;
  let DragDropService;
  let OverlayService;
  let hstCommentsProcessorService;
  let PageMetaDataService;
  let ChannelService;
  let CmsService;
  let HippoIframeService;
  let DialogService;
  let DomService;
  const iframeDom = {
    defaultView: window,
    location: {
      host: 'localhost',
      protocol: 'http:',
    },
  };

  beforeEach(() => {
    let $compile;
    angular.mock.module('hippo-cm');

    inject(($controller, _$rootScope_, _$compile_, _$q_, _DragDropService_, _OverlayService_,
            _PageStructureService_, _ScalingService_, _hstCommentsProcessorService_, _PageMetaDataService_,
            _ChannelService_, _CmsService_, _HippoIframeService_, _DialogService_, _DomService_) => {
      $rootScope = _$rootScope_;
      $compile = _$compile_;
      $q = _$q_;
      DragDropService = _DragDropService_;
      OverlayService = _OverlayService_;
      PageStructureService = _PageStructureService_;
      ScalingService = _ScalingService_;
      hstCommentsProcessorService = _hstCommentsProcessorService_;
      PageMetaDataService = _PageMetaDataService_;
      ChannelService = _ChannelService_;
      CmsService = _CmsService_;
      HippoIframeService = _HippoIframeService_;
      DialogService = _DialogService_;
      DomService = _DomService_;
      scope = $rootScope.$new();
    });

    spyOn(ScalingService, 'init');
    spyOn(DragDropService, 'init');
    spyOn(OverlayService, 'init');
    spyOn(OverlayService, 'onEditMenu');
    spyOn(DomService, 'getAppRootUrl').and.returnValue('http://cms.example.com/app/root/');
    spyOn(DomService, 'addCss').and.returnValue($q.resolve());

    scope.testEditMode = false;
    scope.onEditMenu = jasmine.createSpy('onEditMenu');

    const el = angular.element('<hippo-iframe edit-mode="testEditMode" on-edit-menu="onEditMenu(menuUuid)"></hippo-iframe>');
    $compile(el)(scope);
    scope.$digest();

    hippoIframeCtrl = el.controller('hippo-iframe');
    spyOn(hippoIframeCtrl, '_getIframeDom').and.returnValue(iframeDom);
  });

  it('unsubscribes "delete-component" event when the scope is destroyed', () => {
    spyOn(CmsService, 'unsubscribe');
    scope.$destroy();
    expect(CmsService.unsubscribe).toHaveBeenCalledWith('delete-component', jasmine.any(Function));
  });

  it('shows the confirmation dialog and deletes selected component on confirmation', () => {
    const mockComponent = jasmine.createSpyObj('ComponentElement', ['getLabel']);
    spyOn(DragDropService, 'replaceContainer');
    spyOn(PageStructureService, 'getComponentById').and.returnValue(mockComponent);
    spyOn(PageStructureService, 'removeComponentById').and.returnValue($q.when({ oldContainer: 'old', newContainer: 'new' }));
    spyOn(DialogService, 'show').and.returnValue($q.resolve());
    spyOn(DialogService, 'confirm').and.callThrough();

    hippoIframeCtrl.deleteComponent('1234');

    scope.$digest();

    expect(mockComponent.getLabel).toHaveBeenCalled();
    expect(DialogService.confirm).toHaveBeenCalled();
    expect(DialogService.show).toHaveBeenCalled();
    expect(PageStructureService.removeComponentById).toHaveBeenCalledWith('1234');
    expect(DragDropService.replaceContainer).toHaveBeenCalledWith('old', 'new');
  });

  it('shows component properties dialog after rejecting the delete operation', () => {
    const mockComponent = jasmine.createSpyObj('ComponentElement', ['getLabel']);
    spyOn(PageStructureService, 'getComponentById').and.returnValue(mockComponent);
    spyOn(PageStructureService, 'showComponentProperties');
    spyOn(DialogService, 'show').and.returnValue($q.reject());
    spyOn(DialogService, 'confirm').and.callThrough();

    hippoIframeCtrl.deleteComponent('1234');

    scope.$digest();

    expect(mockComponent.getLabel).toHaveBeenCalled();
    expect(DialogService.confirm).toHaveBeenCalled();
    expect(DialogService.show).toHaveBeenCalled();
    expect(PageStructureService.showComponentProperties).toHaveBeenCalledWith(mockComponent);
  });

  it('switches channels when the channel id in the page meta-data differs from the current channel id', () => {
    const deferred = $q.defer();

    spyOn(PageStructureService, 'clearParsedElements');
    spyOn(ScalingService, 'onIframeReady');
    spyOn(hstCommentsProcessorService, 'run');
    spyOn(PageMetaDataService, 'getChannelId').and.returnValue('channelX');
    spyOn(ChannelService, 'getId').and.returnValue('channelY');
    spyOn(ChannelService, 'switchToChannel').and.returnValue(deferred.promise);
    spyOn(hippoIframeCtrl, '_parseLinks');
    spyOn(hippoIframeCtrl, '_updateDragDrop');
    spyOn(HippoIframeService, 'signalPageLoadCompleted');

    hippoIframeCtrl.onLoad();
    $rootScope.$digest();

    expect(PageStructureService.clearParsedElements).toHaveBeenCalled();
    expect(ScalingService.onIframeReady).toHaveBeenCalled();
    expect(hstCommentsProcessorService.run).toHaveBeenCalled();

    $rootScope.$digest();

    expect(hippoIframeCtrl._updateDragDrop).toHaveBeenCalled();
    expect(PageMetaDataService.getChannelId).toHaveBeenCalled();
    expect(ChannelService.getId).toHaveBeenCalled();
    expect(hippoIframeCtrl._parseLinks).not.toHaveBeenCalled();
    expect(HippoIframeService.signalPageLoadCompleted).not.toHaveBeenCalled();

    deferred.resolve();
    $rootScope.$digest();

    expect(hippoIframeCtrl._parseLinks).toHaveBeenCalled();
    expect(HippoIframeService.signalPageLoadCompleted).toHaveBeenCalled();
  });

  it('handles the loading of a new page', () => {
    spyOn(PageStructureService, 'clearParsedElements');
    spyOn(PageStructureService, 'attachEmbeddedLinks');
    spyOn(ScalingService, 'onIframeReady');
    spyOn(hstCommentsProcessorService, 'run');
    spyOn(ChannelService, 'getPreviewPaths').and.callThrough();
    spyOn(HippoIframeService, 'signalPageLoadCompleted');

    hippoIframeCtrl.onLoad();
    $rootScope.$digest();

    expect(DomService.addCss).toHaveBeenCalledWith(window, 'http://cms.example.com/app/root/styles/hippo-iframe.css?antiCache=123');
    expect(PageStructureService.clearParsedElements).toHaveBeenCalled();
    expect(ScalingService.onIframeReady).toHaveBeenCalled();
    expect(hstCommentsProcessorService.run).toHaveBeenCalled();
    expect(PageStructureService.attachEmbeddedLinks).toHaveBeenCalled();
    expect(ChannelService.getPreviewPaths).toHaveBeenCalled();
    expect(HippoIframeService.signalPageLoadCompleted).toHaveBeenCalled();
  });

<<<<<<< HEAD
  it('enables/disables drag-drop when edit-mode is toggled', () => {
    const enableSpy = spyOn(DragDropService, 'enable').and.returnValue($q.resolve());
    const disableSpy = spyOn(DragDropService, 'disable');

    hippoIframeCtrl.editMode = true;
    $rootScope.$digest();

    expect(enableSpy).toHaveBeenCalled();
    expect(disableSpy).not.toHaveBeenCalled();

    enableSpy.calls.reset();
    hippoIframeCtrl.editMode = false;
    $rootScope.$digest();

    expect(enableSpy).not.toHaveBeenCalled();
    expect(disableSpy).toHaveBeenCalled();
  });

  it('attaches/detaches component mousedown handler when edit-mode is toggled', () => {
    spyOn(DragDropService, 'enable').and.returnValue($q.resolve());
    spyOn(DragDropService, 'disable');
    const attachSpy = spyOn(OverlayService, 'attachComponentMouseDown');
    const detachSpy = spyOn(OverlayService, 'detachComponentMouseDown');

    hippoIframeCtrl.editMode = true;
    $rootScope.$digest();

    expect(attachSpy).toHaveBeenCalled();
    expect(detachSpy).not.toHaveBeenCalled();

    attachSpy.calls.reset();
    hippoIframeCtrl.editMode = false;
    $rootScope.$digest();

    expect(attachSpy).not.toHaveBeenCalled();
    expect(detachSpy).toHaveBeenCalled();
=======
  it('calls its edit menu function when the overlay service wants to edit a menu', () => {
    const callback = OverlayService.onEditMenu.calls.mostRecent().args[0];
    callback('menu-uuid');
    expect(scope.onEditMenu).toHaveBeenCalledWith('menu-uuid');
>>>>>>> 41f55094
  });
});<|MERGE_RESOLUTION|>--- conflicted
+++ resolved
@@ -180,7 +180,6 @@
     expect(HippoIframeService.signalPageLoadCompleted).toHaveBeenCalled();
   });
 
-<<<<<<< HEAD
   it('enables/disables drag-drop when edit-mode is toggled', () => {
     const enableSpy = spyOn(DragDropService, 'enable').and.returnValue($q.resolve());
     const disableSpy = spyOn(DragDropService, 'disable');
@@ -217,11 +216,11 @@
 
     expect(attachSpy).not.toHaveBeenCalled();
     expect(detachSpy).toHaveBeenCalled();
-=======
+  });
+
   it('calls its edit menu function when the overlay service wants to edit a menu', () => {
     const callback = OverlayService.onEditMenu.calls.mostRecent().args[0];
     callback('menu-uuid');
     expect(scope.onEditMenu).toHaveBeenCalledWith('menu-uuid');
->>>>>>> 41f55094
   });
 });