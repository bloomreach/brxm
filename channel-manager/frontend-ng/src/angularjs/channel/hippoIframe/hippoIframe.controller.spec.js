/*
 *
 *  * Copyright 2016 Hippo B.V. (http://www.onehippo.com)
 *  *
 *  * Licensed under the Apache License, Version 2.0 (the "License");
 *  * you may not use this file except in compliance with the License.
 *  * You may obtain a copy of the License at
 *  *
 *  *  http://www.apache.org/licenses/LICENSE-2.0
 *  *
 *  * Unless required by applicable law or agreed to in writing, software
 *  * distributed under the License is distributed on an "AS IS" BASIS,
 *  * WITHOUT WARRANTIES OR CONDITIONS OF ANY KIND, either express or implied.
 *  * See the License for the specific language governing permissions and
 *  * limitations under the License.
 *
 */

describe('hippoIframeCtrl', () => {
  'use strict';

  let PageStructureService;
  let hippoIframeCtrl;
  let scope;
  let $q;
  let $rootScope;
  let ScalingService;
  let DragDropService;
  let OverlaySyncService;
  let hstCommentsProcessorService;
  let PageMetaDataService;
  let ChannelService;
  let CmsService;
  let HippoIframeService;
  let DialogService;

  beforeEach(() => {
    let $compile;
    module('hippo-cm');

    inject(($controller, _$rootScope_, _$compile_, _$q_, _DragDropService_, _OverlaySyncService_,
            _PageStructureService_, _ScalingService_, _hstCommentsProcessorService_, _PageMetaDataService_,
<<<<<<< HEAD
            _ChannelService_, _CmsService_, _HippoIframeService_) => {
=======
            _ChannelService_, _HippoIframeService_, _DialogService_) => {
>>>>>>> 6aaa3833
      $rootScope = _$rootScope_;
      $compile = _$compile_;
      $q = _$q_;
      DragDropService = _DragDropService_;
      OverlaySyncService = _OverlaySyncService_;
      PageStructureService = _PageStructureService_;
      ScalingService = _ScalingService_;
      hstCommentsProcessorService = _hstCommentsProcessorService_;
      PageMetaDataService = _PageMetaDataService_;
      ChannelService = _ChannelService_;
      CmsService = _CmsService_;
      HippoIframeService = _HippoIframeService_;
      DialogService = _DialogService_;
      scope = $rootScope.$new();
    });

    spyOn(ScalingService, 'init');
    spyOn(DragDropService, 'init');
    spyOn(OverlaySyncService, 'init');

    scope.testPath = '/';
    scope.testEditMode = false;

    const el = angular.element('<hippo-iframe path="testPath" edit-mode="testEditMode"></hippo-iframe>');
    $compile(el)(scope);
    scope.$digest();

    hippoIframeCtrl = el.controller('hippo-iframe');
  });

  it('unsubscribes "delete-component" event when the scope is destroyed', () => {
    spyOn(CmsService, 'unsubscribe');
    scope.$destroy();
    expect(CmsService.unsubscribe).toHaveBeenCalledWith('delete-component', jasmine.any(Function));
  });

  it('shows the confirmation dialog and deletes selected component on confirmation', () => {
    const mockComponent = jasmine.createSpyObj('ComponentElement', ['getLabel']);
    spyOn(DragDropService, 'replaceContainer');
    spyOn(PageStructureService, 'getComponentById').and.returnValue(mockComponent);
    spyOn(PageStructureService, 'removeComponentById').and.returnValue($q.when({ oldContainer: 'old', newContainer: 'new' }));
    spyOn(DialogService, 'show').and.returnValue($q.resolve());
    spyOn(DialogService, 'confirm').and.callThrough();

    hippoIframeCtrl.deleteComponent('1234');

    scope.$digest();

    expect(mockComponent.getLabel).toHaveBeenCalled();
    expect(DialogService.confirm).toHaveBeenCalled();
    expect(DialogService.show).toHaveBeenCalled();
    expect(PageStructureService.removeComponentById).toHaveBeenCalledWith('1234');
    expect(DragDropService.replaceContainer).toHaveBeenCalledWith('old', 'new');
  });

  it('shows component properties dialog after rejecting the delete operation', () => {
    const mockComponent = jasmine.createSpyObj('ComponentElement', ['getLabel']);
    spyOn(PageStructureService, 'getComponentById').and.returnValue(mockComponent);
    spyOn(PageStructureService, 'showComponentProperties');
    spyOn(DialogService, 'show').and.returnValue($q.reject());
    spyOn(DialogService, 'confirm').and.callThrough();

    hippoIframeCtrl.deleteComponent('1234');

    scope.$digest();

    expect(mockComponent.getLabel).toHaveBeenCalled();
    expect(DialogService.confirm).toHaveBeenCalled();
    expect(DialogService.show).toHaveBeenCalled();
    expect(PageStructureService.showComponentProperties).toHaveBeenCalledWith(mockComponent);
  });

  it('switches channels when the channel id in the page meta-data differs from the current channel id', () => {
    const deferred = $q.defer();

    spyOn(PageStructureService, 'clearParsedElements');
    spyOn(PageStructureService, 'printParsedElements');
    spyOn(hstCommentsProcessorService, 'run');
    spyOn(PageMetaDataService, 'getChannelId').and.returnValue('channelX');
    spyOn(ChannelService, 'getId').and.returnValue('channelY');
    spyOn(ChannelService, 'switchToChannel').and.returnValue(deferred.promise);
    spyOn(hippoIframeCtrl, '_parseLinks');
    spyOn(hippoIframeCtrl, '_updateDragDrop');
    spyOn(HippoIframeService, 'signalPageLoadCompleted');

    hippoIframeCtrl.onLoad();

    expect(PageStructureService.clearParsedElements).toHaveBeenCalled();
    expect(PageStructureService.printParsedElements).toHaveBeenCalled();
    expect(hstCommentsProcessorService.run).toHaveBeenCalled();
    expect(hippoIframeCtrl._updateDragDrop).toHaveBeenCalled();
    expect(PageMetaDataService.getChannelId).toHaveBeenCalled();
    expect(ChannelService.getId).toHaveBeenCalled();
    expect(hippoIframeCtrl._parseLinks).not.toHaveBeenCalled();
    expect(HippoIframeService.signalPageLoadCompleted).not.toHaveBeenCalled();

    deferred.resolve();
    $rootScope.$digest();

    expect(hippoIframeCtrl._parseLinks).toHaveBeenCalled();
    expect(HippoIframeService.signalPageLoadCompleted).toHaveBeenCalled();
  });
});<|MERGE_RESOLUTION|>--- conflicted
+++ resolved
@@ -38,13 +38,9 @@
     let $compile;
     module('hippo-cm');
 
-    inject(($controller, _$rootScope_, _$compile_, _$q_, _DragDropService_, _OverlaySyncService_,
+    inject(($controller, _$rootScope_, _$compile_, _$mdDialog_, _$q_, _DragDropService_, _OverlaySyncService_,
             _PageStructureService_, _ScalingService_, _hstCommentsProcessorService_, _PageMetaDataService_,
-<<<<<<< HEAD
-            _ChannelService_, _CmsService_, _HippoIframeService_) => {
-=======
-            _ChannelService_, _HippoIframeService_, _DialogService_) => {
->>>>>>> 6aaa3833
+            _ChannelService_, _CmsService_, _HippoIframeService_, _DialogService_) => {
       $rootScope = _$rootScope_;
       $compile = _$compile_;
       $q = _$q_;
