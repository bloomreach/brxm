/*
 * Copyright 2016 Hippo B.V. (http://www.onehippo.com)
 *
 * Licensed under the Apache License, Version 2.0 (the "License");
 * you may not use this file except in compliance with the License.
 * You may obtain a copy of the License at
 *
 *  http://www.apache.org/licenses/LICENSE-2.0
 *
 * Unless required by applicable law or agreed to in writing, software
 * distributed under the License is distributed on an "AS IS" BASIS,
 * WITHOUT WARRANTIES OR CONDITIONS OF ANY KIND, either express or implied.
 * See the License for the specific language governing permissions and
 * limitations under the License.
 */

const COMPONENT_QA_CLASS = 'qa-dragula-component';

export class DragDropService {

  constructor($rootScope, $q, DomService, HstService, PageStructureService, ScalingService, ChannelService, ScrollService) {
    'ngInject';

    this.$rootScope = $rootScope;
    this.$q = $q;
    this.DomService = DomService;
    this.HstService = HstService;
    this.PageStructureService = PageStructureService;
    this.ScalingService = ScalingService;
    this.ChannelService = ChannelService;
    this.ScrollService = ScrollService;

    this.draggingOrClicking = false;
  }

  init(iframeJQueryElement, baseJQueryElement) {
    this.iframeJQueryElement = iframeJQueryElement;
    this.baseJQueryElement = baseJQueryElement;

    this.ScrollService.init(iframeJQueryElement, baseJQueryElement);
    this.iframeJQueryElement.on('load', () => this._onLoad());
  }

  _onLoad() {
    this.iframe = this.iframeJQueryElement[0].contentWindow;
    $(this.iframe).one('beforeunload', () => this._destroyDragula());
  }

  _destroyDragula() {
    this._destroyDrake();
    this.dragulaPromise = null;
  }

  _destroyDrake() {
    if (this.drake) {
      this.drake.destroy();
      this.drake = null;
      this.draggingOrClicking = false;
    }
  }

  enable(containers) {
    if (!this.dragulaPromise) {
      this.dragulaPromise = this._injectDragula(this.iframe);
    }

    return this.dragulaPromise.then(() => {
      const iframeContainerElements = containers.map((container) => container.getBoxElement()[0]);

      this.drake = this.iframe.dragula(iframeContainerElements, {
        ignoreInputTextSelection: false,
        mirrorContainer: this.baseJQueryElement[0],
      });
      this.drake.on('drag', () => this._onStartDrag());
      this.drake.on('cloned', (clone, original) => this._onMirrorCreated(clone, original));
      this.drake.on('dragend', (el) => this._onStopDrag(el));
      this.drake.on('drop', (el, target, source, sibling) => this._onDrop(el, target, source, sibling));

<<<<<<< HEAD
      this._handleComponentClick(containers);
=======
      this._onComponentClick(containers, (component) => {
        this.dragging = false;
        component.getBoxElement().removeClass('qa-dragula-component');
        this.PageStructureService.showComponentProperties(component);
      });

      this.ScrollService.enable(() => this.dragging);
>>>>>>> 28970e77
    });
  }

  disable() {
    this.ScrollService.disable();
    this._destroyDrake();
  }

  _injectDragula(iframe) {
    const appRootUrl = this.DomService.getAppRootUrl();

    const dragulaCss = `${appRootUrl}styles/dragula.min.css`;
    this.DomService.addCss(iframe, dragulaCss);

    const dragulaJs = `${appRootUrl}scripts/dragula.min.js`;
    return this.DomService.addScript(iframe, dragulaJs);
  }

  _handleComponentClick(containers) {
    containers.forEach((container) => {
      container.getComponents().forEach((component) => {
        component.getBoxElement().on('mouseup', () => {
          if (!this.drake.dragging) {
            this._onStopDrag(component.getBoxElement());
            this.PageStructureService.showComponentProperties(component);
          }
        });
      });
    });
  }

<<<<<<< HEAD
  replaceContainer(oldContainer, newContainer) {
    return this.dragulaPromise.then(() => {
      const oldIndex = this.drake.containers.indexOf(oldContainer.getBoxElement()[0]);
      if (oldIndex >= 0 && newContainer) {
        this.drake.containers[oldIndex] = newContainer.getBoxElement()[0];
        this._handleComponentClick([newContainer]);
      }
    });
  }

  disable() {
    this._destroyDrake();
  }

=======
>>>>>>> 28970e77
  startDragOrClick($event, structureElement) {
    this.draggingOrClicking = true;
    this._dispatchEventInIframe($event, structureElement);
  }

  isDraggingOrClicking() {
    return this.draggingOrClicking;
  }

  isDragging() {
    return this.drake && this.drake.dragging;
  }

  _onStartDrag() {
    // make Angular evaluate isDragging() again
    this._digestIfNeeded();
  }

  _onMirrorCreated(mirrorElement, originalElement) {
    this.DomService.copyComputedStyleExcept(originalElement, mirrorElement, ['border-[a-z]*', 'box-shadow', 'margin-[a-z]*', 'overflow', 'opacity', 'pointer-events', 'position', '[a-z\\\-]*user-select']);
    this.DomService.copyComputedStyleOfDescendantsExcept(originalElement, mirrorElement, ['opacity', 'pointer-events', '[a-z\\\-]*user-select']);
  }

  _onStopDrag(element) {
    this.draggingOrClicking = false;
    this._digestIfNeeded();
    $(element).removeClass(COMPONENT_QA_CLASS);
  }

  _digestIfNeeded() {
    if (!this.$rootScope.$$phase) {
      this.$rootScope.$digest();
    }
  }

  _onDrop(movedElement, targetContainerElement, sourceContainerElement, targetNextComponentElement) {
    const sourceContainer = this.PageStructureService.getContainerByIframeElement(sourceContainerElement);
    const movedComponent = sourceContainer.getComponentByIframeElement(movedElement);
    const targetContainer = this.PageStructureService.getContainerByIframeElement(targetContainerElement);
    const targetNextComponent = targetContainer.getComponentByIframeElement(targetNextComponentElement);

    sourceContainer.removeComponent(movedComponent);
    targetContainer.addComponentBefore(movedComponent, targetNextComponent);

    const changedContainers = [sourceContainer];
    if (sourceContainer.getId() !== targetContainer.getId()) {
      changedContainers.push(targetContainer);
    }

    const updates = [];
    changedContainers.forEach((container) => updates.push(this._updateContainer(container)));

    this.$q.all(updates)
      .then(() => this.ChannelService.recordOwnChange())
      .finally(() => {
        changedContainers.forEach((container) => this._renderContainer(container));
      });
  }

  _updateContainer(container) {
    return this.HstService.doPost(container.getHstRepresentation(), container.getId(), 'update');
  }

  _renderContainer(container) {
    this.PageStructureService.renderContainer(container)
      .then((newContainer) => this.replaceContainer(container, newContainer));
  }

  _dispatchEventInIframe($event, structureElement) {
    const [clientX, clientY] = this.ScalingService.getScaleFactor() === 1.0 ? this._shiftCoordinates($event) : this._shiftAndDescaleCoordinates($event);
    const iframeEvent = new MouseEvent($event.type, {
      view: this.iframe,
      bubbles: true,
      clientX,
      clientY,
    });
    const iframeElement = structureElement.getBoxElement();
    iframeElement[0].dispatchEvent(iframeEvent);
    iframeElement.addClass(COMPONENT_QA_CLASS);
  }

  _shiftCoordinates($event) {
    const iframeOffset = this.iframeJQueryElement.offset();

    const shiftedX = $event.clientX - iframeOffset.left;
    const shiftedY = $event.clientY - iframeOffset.top;

    return [shiftedX, shiftedY];
  }

  _shiftAndDescaleCoordinates($event) {
    const iframeOffset = this.iframeJQueryElement.offset();
    const baseOffset = this.baseJQueryElement.offset();
    const scale = this.ScalingService.getScaleFactor();

    // Shift horizontal using the base offset since the iframe offset is also scaled
    // and hence to far to the right.
    const shiftedX = $event.clientX - baseOffset.left;
    const shiftedY = $event.clientY - iframeOffset.top;

    // The user sees the scaled iframe, but the browser actually uses the unscaled coordinates,
    // so we have to transform the click in the scaled iframe to its 'descaled' position.
    const iframeWidth = this.iframeJQueryElement.width();
    const shiftedAndDescaledX = (shiftedX - (iframeWidth * (1 - scale))) / scale;
    const shiftedAndDescaledY = shiftedY / scale;

    return [shiftedAndDescaledX, shiftedAndDescaledY];
  }

}<|MERGE_RESOLUTION|>--- conflicted
+++ resolved
@@ -76,17 +76,8 @@
       this.drake.on('dragend', (el) => this._onStopDrag(el));
       this.drake.on('drop', (el, target, source, sibling) => this._onDrop(el, target, source, sibling));
 
-<<<<<<< HEAD
       this._handleComponentClick(containers);
-=======
-      this._onComponentClick(containers, (component) => {
-        this.dragging = false;
-        component.getBoxElement().removeClass('qa-dragula-component');
-        this.PageStructureService.showComponentProperties(component);
-      });
-
-      this.ScrollService.enable(() => this.dragging);
->>>>>>> 28970e77
+      this.ScrollService.enable(() => this.draggingOrClicking);
     });
   }
 
@@ -118,7 +109,6 @@
     });
   }
 
-<<<<<<< HEAD
   replaceContainer(oldContainer, newContainer) {
     return this.dragulaPromise.then(() => {
       const oldIndex = this.drake.containers.indexOf(oldContainer.getBoxElement()[0]);
@@ -129,12 +119,6 @@
     });
   }
 
-  disable() {
-    this._destroyDrake();
-  }
-
-=======
->>>>>>> 28970e77
   startDragOrClick($event, structureElement) {
     this.draggingOrClicking = true;
     this._dispatchEventInIframe($event, structureElement);
