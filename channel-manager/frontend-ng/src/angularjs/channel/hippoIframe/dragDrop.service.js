--- conflicted
+++ resolved
@@ -59,13 +59,8 @@
       this.dragulaPromise = this._injectDragula(this.iframe);
     }
 
-<<<<<<< HEAD
-    this.dragulaPromise.then(() => {
+    return this.dragulaPromise.then(() => {
       const iframeContainerElements = containers.map((container) => container.getJQueryElement('iframeBoxElement')[0]);
-=======
-    return this.dragulaPromise.then(() => {
-      const iframeContainerElements = containers.map((container) => container.getJQueryElement('iframe')[0]);
->>>>>>> a28e7166
 
       this.drake = this.iframe.dragula(iframeContainerElements, {
         ignoreInputTextSelection: false,
