/*
 * Copyright 2016 Hippo B.V. (http://www.onehippo.com)
 *
 * Licensed under the Apache License, Version 2.0 (the "License");
 * you may not use this file except in compliance with the License.
 * You may obtain a copy of the License at
 *
 *  http://www.apache.org/licenses/LICENSE-2.0
 *
 * Unless required by applicable law or agreed to in writing, software
 * distributed under the License is distributed on an "AS IS" BASIS,
 * WITHOUT WARRANTIES OR CONDITIONS OF ANY KIND, either express or implied.
 * See the License for the specific language governing permissions and
 * limitations under the License.
 */

const COMPONENT_QA_CLASS = 'qa-dragula-component';

export class DragDropService {

  constructor($rootScope, $q, DomService, HstService, PageStructureService, ScalingService, ChannelService) {
    'ngInject';

    this.$rootScope = $rootScope;
    this.$q = $q;
    this.DomService = DomService;
    this.HstService = HstService;
    this.PageStructureService = PageStructureService;
    this.ScalingService = ScalingService;
    this.ChannelService = ChannelService;

    this.draggingOrClicking = false;
  }

  init(iframeJQueryElement, baseJQueryElement) {
    this.iframeJQueryElement = iframeJQueryElement;
    this.baseJQueryElement = baseJQueryElement;

    this.iframeJQueryElement.on('load', () => this._onLoad());
  }

  _onLoad() {
    this.iframe = this.iframeJQueryElement[0].contentWindow;
    $(this.iframe).one('beforeunload', () => this._destroyDragula());
  }

  _destroyDragula() {
    this._destroyDrake();
    this.dragulaPromise = null;
  }

  _destroyDrake() {
    if (this.drake) {
      this.drake.destroy();
      this.drake = null;
      this.draggingOrClicking = false;
    }
  }

  enable(containers) {
    if (!this.dragulaPromise) {
      this.dragulaPromise = this._injectDragula(this.iframe);
    }

    return this.dragulaPromise.then(() => {
      const iframeContainerElements = containers.map((container) => container.getBoxElement()[0]);

      this.drake = this.iframe.dragula(iframeContainerElements, {
        ignoreInputTextSelection: false,
        mirrorContainer: this.baseJQueryElement[0],
      });
<<<<<<< HEAD
      this.drake.on('drag', () => this._onStartDrag());
      this.drake.on('cloned', (clone, original) => this._onMirrorCreated(clone, original));
      this.drake.on('dragend', (el) => this._onStopDrag(el));
      this.drake.on('drop', (el, target, source, sibling) => this._onDrop(el, target, source, sibling));

      this._onComponentClick(containers, (component) => {
        this._onStopDrag(component.getBoxElement());
        this.PageStructureService.showComponentProperties(component);
      });
=======
      this.drake.on('dragend', (el) => this._stopDrag(el));
      this.drake.on('drop', this._onDrop.bind(this));
      this._handleComponentClick(containers);
>>>>>>> 796f1dfb
    });
  }

  _injectDragula(iframe) {
    const appRootUrl = this.DomService.getAppRootUrl();

    const dragulaCss = `${appRootUrl}styles/dragula.min.css`;
    this.DomService.addCss(iframe, dragulaCss);

    const dragulaJs = `${appRootUrl}scripts/dragula.min.js`;
    return this.DomService.addScript(iframe, dragulaJs);
  }

  _handleComponentClick(containers) {
    containers.forEach((container) => {
      container.getComponents().forEach((component) => {
<<<<<<< HEAD
        component.getBoxElement().on('mouseup', () => {
          if (!this.drake.dragging) {
            callback(component);
          }
=======
        // Dragula will prevent mouseup events when dragging has not been started,
        // so there's only a mouseup event when the component is clicked.
        component.getBoxElement().on('mouseup', () => {
          this.dragging = false;
          component.getBoxElement().removeClass('qa-dragula-component');
          this.PageStructureService.showComponentProperties(component);
>>>>>>> 796f1dfb
        });
      });
    });
  }

  replaceContainer(oldContainer, newContainer) {
    return this.dragulaPromise.then(() => {
      const oldIndex = this.drake.containers.indexOf(oldContainer.getBoxElement()[0]);
      if (oldIndex >= 0 && newContainer) {
        this.drake.containers[oldIndex] = newContainer.getBoxElement()[0];
        this._handleComponentClick([newContainer]);
      }
    });
  }

  disable() {
    this._destroyDrake();
  }

  startDragOrClick($event, structureElement) {
    this.draggingOrClicking = true;
    this._dispatchEventInIframe($event, structureElement);
  }

  isDraggingOrClicking() {
    return this.draggingOrClicking;
  }

  isDragging() {
    return this.drake && this.drake.dragging;
  }

  _onStartDrag() {
    // make Angular evaluate isDragging() again
    this._digestIfNeeded();
  }

  _onMirrorCreated(mirrorElement, originalElement) {
    this.DomService.copyComputedStyleExcept(originalElement, mirrorElement, ['border-[a-z]*', 'box-shadow', 'margin-[a-z]*', 'overflow', 'opacity', 'pointer-events', 'position', '[a-z\\\-]*user-select']);
    this.DomService.copyComputedStyleOfDescendantsExcept(originalElement, mirrorElement, ['opacity', 'pointer-events', '[a-z\\\-]*user-select']);
  }

  _onStopDrag(element) {
    this.draggingOrClicking = false;
    this._digestIfNeeded();
    $(element).removeClass(COMPONENT_QA_CLASS);
  }

  _digestIfNeeded() {
    if (!this.$rootScope.$$phase) {
      this.$rootScope.$digest();
    }
  }

  _onDrop(movedElement, targetContainerElement, sourceContainerElement, targetNextComponentElement) {
    const sourceContainer = this.PageStructureService.getContainerByIframeElement(sourceContainerElement);
    const movedComponent = sourceContainer.getComponentByIframeElement(movedElement);
    const targetContainer = this.PageStructureService.getContainerByIframeElement(targetContainerElement);
    const targetNextComponent = targetContainer.getComponentByIframeElement(targetNextComponentElement);

    sourceContainer.removeComponent(movedComponent);
    targetContainer.addComponentBefore(movedComponent, targetNextComponent);

    this._updateContainer(sourceContainer);

    if (sourceContainer.getId() !== targetContainer.getId()) {
      this._updateContainer(targetContainer);
    }

    this.ChannelService.recordOwnChange();
  }

  _updateContainer(container) {
    this.HstService.doPost(container.getHstRepresentation(), container.getId(), 'update');
  }

  _dispatchEventInIframe($event, structureElement) {
    const [clientX, clientY] = this.ScalingService.getScaleFactor() === 1.0 ? this._shiftCoordinates($event) : this._shiftAndDescaleCoordinates($event);
    const iframeEvent = new MouseEvent($event.type, {
      view: this.iframe,
      bubbles: true,
      clientX,
      clientY,
    });
    const iframeElement = structureElement.getBoxElement();
    iframeElement[0].dispatchEvent(iframeEvent);
    iframeElement.addClass(COMPONENT_QA_CLASS);
  }

  _shiftCoordinates($event) {
    const iframeOffset = this.iframeJQueryElement.offset();

    const shiftedX = $event.clientX - iframeOffset.left;
    const shiftedY = $event.clientY - iframeOffset.top;

    return [shiftedX, shiftedY];
  }

  _shiftAndDescaleCoordinates($event) {
    const iframeOffset = this.iframeJQueryElement.offset();
    const baseOffset = this.baseJQueryElement.offset();
    const scale = this.ScalingService.getScaleFactor();

    // Shift horizontal using the base offset since the iframe offset is also scaled
    // and hence to far to the right.
    const shiftedX = $event.clientX - baseOffset.left;
    const shiftedY = $event.clientY - iframeOffset.top;

    // The user sees the scaled iframe, but the browser actually uses the unscaled coordinates,
    // so we have to transform the click in the scaled iframe to its 'descaled' position.
    const iframeWidth = this.iframeJQueryElement.width();
    const shiftedAndDescaledX = (shiftedX - (iframeWidth * (1 - scale))) / scale;
    const shiftedAndDescaledY = shiftedY / scale;

    return [shiftedAndDescaledX, shiftedAndDescaledY];
  }

}<|MERGE_RESOLUTION|>--- conflicted
+++ resolved
@@ -69,21 +69,12 @@
         ignoreInputTextSelection: false,
         mirrorContainer: this.baseJQueryElement[0],
       });
-<<<<<<< HEAD
       this.drake.on('drag', () => this._onStartDrag());
       this.drake.on('cloned', (clone, original) => this._onMirrorCreated(clone, original));
       this.drake.on('dragend', (el) => this._onStopDrag(el));
       this.drake.on('drop', (el, target, source, sibling) => this._onDrop(el, target, source, sibling));
 
-      this._onComponentClick(containers, (component) => {
-        this._onStopDrag(component.getBoxElement());
-        this.PageStructureService.showComponentProperties(component);
-      });
-=======
-      this.drake.on('dragend', (el) => this._stopDrag(el));
-      this.drake.on('drop', this._onDrop.bind(this));
       this._handleComponentClick(containers);
->>>>>>> 796f1dfb
     });
   }
 
@@ -100,19 +91,11 @@
   _handleComponentClick(containers) {
     containers.forEach((container) => {
       container.getComponents().forEach((component) => {
-<<<<<<< HEAD
         component.getBoxElement().on('mouseup', () => {
           if (!this.drake.dragging) {
-            callback(component);
+            this._onStopDrag(component.getBoxElement());
+            this.PageStructureService.showComponentProperties(component);
           }
-=======
-        // Dragula will prevent mouseup events when dragging has not been started,
-        // so there's only a mouseup event when the component is clicked.
-        component.getBoxElement().on('mouseup', () => {
-          this.dragging = false;
-          component.getBoxElement().removeClass('qa-dragula-component');
-          this.PageStructureService.showComponentProperties(component);
->>>>>>> 796f1dfb
         });
       });
     });
