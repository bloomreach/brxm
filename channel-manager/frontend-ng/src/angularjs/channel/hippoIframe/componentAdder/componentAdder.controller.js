--- conflicted
+++ resolved
@@ -15,7 +15,7 @@
  */
 
 export class ComponentAdderCtrl {
-  constructor($scope, $element, ComponentAdderService, PageStructureService, CatalogService, DragDropService) {
+  constructor($scope, $log, $element, ComponentAdderService, PageStructureService, CatalogService, DragDropService) {
     'ngInject';
 
     const drake = window.dragula({
@@ -33,7 +33,7 @@
     });
     drake.on('cloned', (clone, original) => {
       $scope.$apply(() => {
-        this.newComponent = CatalogService.getComponentByDomElement(original); // remember the to-be-added component
+        this.selectedCatalogItem = CatalogService.getComponentByDomElement(original);
         $element.addClass('add-mode');
       });
     });
@@ -64,14 +64,16 @@
           $(target).removeClass('has-shadow');
           $(el).detach(); // delete the (hidden) dropped DOM element.
 
-<<<<<<< HEAD
-          PageStructureService.addComponentToContainer(this.newComponent, target)
-            .then((component) => PageStructureService.showComponentProperties(component));
-=======
-          PageStructureService.addComponentToContainer(this.newComponent, target).then(
-            ({ oldContainer, newContainer }) => DragDropService.replaceContainer(oldContainer, newContainer)
-          );
->>>>>>> 796f1dfb
+          const container = PageStructureService.getContainerByOverlayElement(target);
+          if (container) {
+            PageStructureService.addComponentToContainer(this.selectedCatalogItem, container)
+              .then((newComponent) => {
+                DragDropService.replaceContainer(container, newComponent.getContainer());
+                PageStructureService.showComponentProperties(newComponent);
+              });
+          } else {
+            $log.debug(`Cannot add catalog item ${this.selectedCatalogItem.id} because container cannot be found for overlay element`, target);
+          }
         });
       }
     });
