/*
 * Copyright 2016-2017 Hippo B.V. (http://www.onehippo.com)
 *
 * Licensed under the Apache License, Version 2.0 (the "License");
 * you may not use this file except in compliance with the License.
 * You may obtain a copy of the License at
 *
 *  http://www.apache.org/licenses/LICENSE-2.0
 *
 * Unless required by applicable law or agreed to in writing, software
 * distributed under the License is distributed on an "AS IS" BASIS,
 * WITHOUT WARRANTIES OR CONDITIONS OF ANY KIND, either express or implied.
 * See the License for the specific language governing permissions and
 * limitations under the License.
 */

import MutationSummary from 'mutation-summary';
import contentLinkSvg from '../../../images/html/edit-document.svg';
import menuLinkSvg from '../../../images/html/edit-menu.svg';

class OverlayService {

  constructor($rootScope, $log, $translate, CmsService, DomService, PageStructureService, ScalingService) {
    'ngInject';

    this.$rootScope = $rootScope;
    this.$log = $log;
    this.$translate = $translate;
    this.CmsService = CmsService;
    this.DomService = DomService;
    this.PageStructureService = PageStructureService;
    this.ScalingService = ScalingService;

    PageStructureService.registerChangeListener(() => this.sync());
  }

  init(iframeJQueryElement) {
    this.iframeJQueryElement = iframeJQueryElement;
    this.iframeJQueryElement.on('load', () => this._onLoad());
  }

  onEditMenu(callback) {
    this.editMenuHandler = callback;
  }

  _onLoad() {
    this.iframeWindow = this.iframeJQueryElement[0].contentWindow;

    this._initOverlay();

    this.observer = new MutationSummary({
      callback: () => this.sync(),
      rootNode: this.iframeWindow.document,
      queries: [{ all: true }],
    });

    const win = $(this.iframeWindow);
    win.on('unload', () => this._onUnload());
    win.on('resize', () => this.sync());
  }

  _onUnload() {
    this.ScalingService.onIframeUnload();
    this.$rootScope.$apply(() => {
      this.observer.disconnect();
      delete this.overlay;
    });
  }

  _initOverlay() {
    this.overlay = $('<div id="hippo-overlay"></div>');
    $(this.iframeWindow.document.body).append(this.overlay);
    this._updateModeClass();

    this.overlay.mousedown((event) => {
      // let right-click trigger context-menu instead of starting dragging
      event.preventDefault();

      // we already dispatch a mousedown event on the same location, so don't propagate this one to avoid that
      // dragula receives one mousedown event too many
      event.stopPropagation();

      this._onOverlayMouseDown(event);
    });
  }

  setMode(mode) {
    this.mode = mode;
    this._updateModeClass();
  }

  _updateModeClass() {
    if (this.iframeWindow) {
      const html = $(this.iframeWindow.document.documentElement);
      html.toggleClass('hippo-mode-edit', this._isEditMode());
      // don't call sync() explicitly: the DOM mutation will trigger it automatically
    }
  }

  _isEditMode() {
    return this.mode === 'edit';
  }

  sync() {
    if (this.overlay && !this.ScalingService.isAnimating()) {
      const currentOverlayElements = new Set();

      this._forAllStructureElements((structureElement) => {
        this._syncElement(structureElement);

        const overlayElement = structureElement.getOverlayElement()[0];
        currentOverlayElements.add(overlayElement);
      });

      this._tidyOverlay(currentOverlayElements);
    }
  }

  attachComponentMouseDown(callback) {
    this.componentMouseDownCallback = callback;
  }

  detachComponentMouseDown() {
    this.componentMouseDownCallback = null;
  }

  _onOverlayMouseDown(event) {
    const target = $(event.target);
    if (target.hasClass('hippo-overlay-element-component') && this.componentMouseDownCallback) {
      const component = this.PageStructureService.getComponentByOverlayElement(target);
      if (component) {
        this.componentMouseDownCallback(event, component);
      }
    }
  }

  _forAllStructureElements(callback) {
    this.PageStructureService.getContainers().forEach((container) => {
      callback(container);
      container.getComponents().forEach(callback);
    });
    this.PageStructureService.getEmbeddedLinks().forEach(callback);
  }

  _syncElement(structureElement) {
    const overlayElement = structureElement.getOverlayElement();

    if (overlayElement) {
      this._syncElements(structureElement, overlayElement);
    } else {
      this._addOverlayElement(structureElement);
    }
  }

  _addOverlayElement(structureElement) {
    const overlayElement = $(`
      <div class="hippo-overlay-element hippo-overlay-element-${structureElement.getType()}">
      </div>`);

<<<<<<< HEAD
=======
    this._addLabel(structureElement, overlayElement);
    this._addMarkupAndBehavior(structureElement, overlayElement);

>>>>>>> 41f55094
    structureElement.setOverlayElement(overlayElement);
    structureElement.prepareBoxElement();

    this._syncElements(structureElement, overlayElement);

    this.overlay.append(overlayElement);
  }

  _addLabel(structureElement, overlayElement) {
    const escapedLabel = this.DomService.escapeHtml(structureElement.getLabel());
    if (escapedLabel.length > 0) {
      overlayElement.append(`
        <span class="hippo-overlay-label">
          <span class="hippo-overlay-label-text">${escapedLabel}</span>
        </span>
      `);
    }
  }

  _addMarkupAndBehavior(structureElement, overlayElement) {
    switch (structureElement.getType()) {
      case 'component':
        this._addComponentClickHandler(structureElement, overlayElement);
        break;
      case 'content-link':
        this._addLinkMarkup(overlayElement, contentLinkSvg, 'IFRAME_OPEN_DOCUMENT');
        this._addContentLinkClickHandler(structureElement, overlayElement);
        break;
      case 'menu-link':
        this._addLinkMarkup(overlayElement, menuLinkSvg, 'IFRAME_EDIT_MENU');
        this._addMenuLinkClickHandler(structureElement, overlayElement);
        break;
      default:
        break;
    }
  }

  _addComponentClickHandler(structureElement, overlayElement) {
    overlayElement.click((event) => {
      event.stopPropagation();
      this.PageStructureService.showComponentProperties(structureElement);
    });
  }

  _addLinkMarkup(overlayElement, svg, titleKey) {
    overlayElement.addClass('hippo-overlay-element-link');
    overlayElement.attr('title', this.$translate.instant(titleKey));
    overlayElement.append(svg);
  }

  _addContentLinkClickHandler(structureElement, overlayElement) {
    this._addClickHandler(overlayElement, () => {
      this.CmsService.publish('open-content', structureElement.getUuid());
    });
  }

  _addMenuLinkClickHandler(structureElement, overlayElement) {
    this._addClickHandler(overlayElement, () => {
      this.$rootScope.$apply(() => {
        this.editMenuHandler(structureElement.getUuid());
      });
    });
  }

  _addClickHandler(overlayElement, handler) {
    overlayElement.click((event) => {
      event.stopPropagation();
      handler();
    });
  }

  _syncElements(structureElement, overlayElement) {
    const boxElement = structureElement.getBoxElement();
    boxElement.addClass('hippo-overlay-box');

    overlayElement.toggleClass('hippo-overlay-element-visible', this._isElementVisible(structureElement, boxElement));
    overlayElement.toggleClass('hippo-overlay-element-container-empty', this._isEmptyContainer(structureElement));
    this._syncPosition(overlayElement, boxElement);
  }

  _isElementVisible(structureElement, boxElement) {
    switch (structureElement.getType()) {
      case 'container':
        return this._isEditMode() && structureElement.isEmpty();
      case 'content-link':
        return !this._isEditMode() && this.DomService.isVisible(boxElement);
      case 'menu-link':
        return this._isEditMode() && this.DomService.isVisible(boxElement);
      default:
        return this._isEditMode();
    }
  }

  _isEmptyContainer(structureElement) {
    return structureElement.getType() === 'container' && structureElement.isEmpty();
  }

  _syncPosition(overlayElement, boxElement) {
    const rect = boxElement[0].getBoundingClientRect();

    let top = rect.top;
    let left = rect.left;
    let width = rect.width;
    let height = rect.height;

    // Include scroll position since coordinates are relative to page but rect is relative to viewport.
    // IE11 does not support window.scrollX and window.scrollY, so use window.pageXOffset and window.pageYOffset
    left += this.iframeWindow.pageXOffset;
    top += this.iframeWindow.pageYOffset;

    // Compensate for the scale factor. The page elements are scaled, but their position and size is relative to the
    // viewport, which does not scale. Yet the position of the overlay elements is relative to the overlay root, which
    // is already scaled. The scaling of the page element rectangles therefore has to be reverted in their overlay
    // counterparts to avoid scaling the overlay twice.
    // In addition, the scaling transforms to the top-right corner. Hence the page shifts to the right when scaled, so
    // this shift has to be subtracted from the left of each overlay rectangle.
    const scale = this.ScalingService.getScaleFactor();
    if (scale < 1) {
      const windowWidth = this.iframeWindow.document.documentElement.clientWidth;
      const shiftX = windowWidth - (windowWidth * scale);
      left = (left - shiftX) / scale;
      top /= scale;
      width /= scale;
      height /= scale;
    }

    overlayElement.css('top', `${top}px`);
    overlayElement.css('left', `${left}px`);
    overlayElement.css('width', `${width}px`);
    overlayElement.css('height', `${height}px`);
  }

  _tidyOverlay(elementsToKeep) {
    const overlayElements = this.overlay.children();

    // to improve performance, only iterate when there are elements to remove
    if (overlayElements.length > elementsToKeep.size) {
      overlayElements.each((index, element) => {
        if (!elementsToKeep.has(element)) {
          $(element).remove();
        }
      });
    }
  }
}

export default OverlayService;<|MERGE_RESOLUTION|>--- conflicted
+++ resolved
@@ -157,12 +157,9 @@
       <div class="hippo-overlay-element hippo-overlay-element-${structureElement.getType()}">
       </div>`);
 
-<<<<<<< HEAD
-=======
     this._addLabel(structureElement, overlayElement);
     this._addMarkupAndBehavior(structureElement, overlayElement);
 
->>>>>>> 41f55094
     structureElement.setOverlayElement(overlayElement);
     structureElement.prepareBoxElement();
 
