/*
 * Copyright 2016 Hippo B.V. (http://www.onehippo.com)
 *
 * Licensed under the Apache License, Version 2.0 (the "License");
 * you may not use this file except in compliance with the License.
 * You may obtain a copy of the License at
 *
 *  http://www.apache.org/licenses/LICENSE-2.0
 *
 * Unless required by applicable law or agreed to in writing, software
 * distributed under the License is distributed on an "AS IS" BASIS,
 * WITHOUT WARRANTIES OR CONDITIONS OF ANY KIND, either express or implied.
 * See the License for the specific language governing permissions and
 * limitations under the License.
 */

describe('OverlayService', () => {
  let $q;
  let $rootScope;
  let $translate;
  let CmsService;
  let hstCommentsProcessorService;
  let OverlayService;
  let PageStructureService;
  let RenderingService;
  let $iframe;
  let iframeWindow;

  beforeEach(() => {
    angular.mock.module('hippo-cm.channel.hippoIframe');

    inject((_$q_, _$rootScope_, _$translate_, _CmsService_, _hstCommentsProcessorService_, _OverlayService_,
            _PageStructureService_, _RenderingService_) => {
      $q = _$q_;
      $rootScope = _$rootScope_;
      $translate = _$translate_;
      CmsService = _CmsService_;
      hstCommentsProcessorService = _hstCommentsProcessorService_;
      OverlayService = _OverlayService_;
      PageStructureService = _PageStructureService_;
      RenderingService = _RenderingService_;
    });

    jasmine.getFixtures().load('channel/hippoIframe/overlay.service.fixture.html');
    $iframe = $j('.iframe');
  });

  function loadIframeFixture(callback) {
    OverlayService.init($iframe);
    $iframe.one('load', () => {
      iframeWindow = $iframe[0].contentWindow;
      try {
        hstCommentsProcessorService.run(
          iframeWindow.document,
          PageStructureService.registerParsedElement.bind(PageStructureService)
        );
        PageStructureService.attachEmbeddedLinks();
        callback();
      } catch (e) {
        // Karma silently swallows stack traces for synchronous tests, so log them in an explicit fail
        fail(e);
      }
    });
    $iframe.attr('src', `/${jasmine.getFixtures().fixturesPath}/channel/hippoIframe/overlay.service.iframe.fixture.html`);
  }

  function iframe(selector) {
    return $(selector, iframeWindow.document);
  }

  it('initializes when the iframe is loaded', (done) => {
    spyOn(OverlayService, '_onLoad');
    loadIframeFixture(() => {
      expect(OverlayService._onLoad).toHaveBeenCalled();
      done();
    });
  });

  it('does not throw errors when synced before init', () => {
    expect(() => OverlayService.sync()).not.toThrow();
  });

  it('attaches an unload handler to the iframe', (done) => {
    spyOn(OverlayService, '_onUnload');
    loadIframeFixture(() => {
      // load URL again to cause unload
      loadIframeFixture(() => {
        expect(OverlayService._onUnload).toHaveBeenCalled();
        done();
      });
    });
  });

  it('attaches a MutationObserver on the iframe document on first load', (done) => {
    loadIframeFixture(() => {
      expect(OverlayService.observer).not.toBeNull();
      done();
    });
  });

  it('disconnects the MutationObserver on iframe unload', (done) => {
    loadIframeFixture(() => {
      const disconnect = spyOn(OverlayService.observer, 'disconnect').and.callThrough();
      // load URL again to cause unload
      loadIframeFixture(() => {
        expect(disconnect).toHaveBeenCalled();
        done();
      });
    });
  });

  it('syncs when the iframe DOM is changed', (done) => {
    spyOn(OverlayService, 'sync');
    loadIframeFixture(() => {
      OverlayService.sync.calls.reset();
      OverlayService.sync.and.callFake(done);
      iframe('body').css('color', 'green');
    });
  });

  it('syncs when the iframe is resized', (done) => {
    spyOn(OverlayService, 'sync');
    loadIframeFixture(() => {
      OverlayService.sync.calls.reset();
      $(iframeWindow).trigger('resize');
      expect(OverlayService.sync).toHaveBeenCalled();
      done();
    });
  });

  it('generates an empty overlay when there are no page structure elements', (done) => {
    spyOn(PageStructureService, 'getContainers').and.returnValue([]);
    spyOn(PageStructureService, 'getEmbeddedLinks').and.returnValue([]);
    loadIframeFixture(() => {
      expect(iframe('#hippo-overlay')).toBeEmpty();
      done();
    });
  });

  it('sets the class hippo-mode-edit on the HTML element when edit mode is active', (done) => {
    spyOn(PageStructureService, 'getContainers').and.returnValue([]);
    spyOn(PageStructureService, 'getEmbeddedLinks').and.returnValue([]);
    loadIframeFixture(() => {
      OverlayService.setMode('view');
      expect(iframe('html')).not.toHaveClass('hippo-mode-edit');

      OverlayService.setMode('edit');
      expect(iframe('html')).toHaveClass('hippo-mode-edit');

      // repeat same mode
      OverlayService.setMode('edit');
      expect(iframe('html')).toHaveClass('hippo-mode-edit');

      // change mode again
      OverlayService.setMode('view');
      expect(iframe('html')).not.toHaveClass('hippo-mode-edit');
      done();
    });
  });

  it('generates overlay elements', (done) => {
    loadIframeFixture(() => {
      expect(iframe('#hippo-overlay > .hippo-overlay-element').length).toBe(6);
      expect(iframe('#hippo-overlay > .hippo-overlay-element-component').length).toBe(2);
      expect(iframe('#hippo-overlay > .hippo-overlay-element-container').length).toBe(2);
      expect(iframe('#hippo-overlay > .hippo-overlay-element-content-link').length).toBe(1);
      expect(iframe('#hippo-overlay > .hippo-overlay-element-menu-link').length).toBe(1);
      done();
    });
  });

  it('only renders labels for structure elements that have a label', (done) => {
    loadIframeFixture(() => {
      expect(iframe('#hippo-overlay > .hippo-overlay-element-component > .hippo-overlay-label').length).toBe(2);
      expect(iframe('#hippo-overlay > .hippo-overlay-element-container > .hippo-overlay-label').length).toBe(2);
      expect(iframe('#hippo-overlay > .hippo-overlay-element-link > .hippo-overlay-label').length).toBe(0);
      done();
    });
  });

  it('renders icons for links', (done) => {
    loadIframeFixture(() => {
      expect(iframe('#hippo-overlay > .hippo-overlay-element-link > svg').length).toBe(2);
      done();
    });
  });

  it('renders a title for links', (done) => {
    spyOn($translate, 'instant').and.returnValue('test-title');
    loadIframeFixture(() => {
      const links = iframe('#hippo-overlay > .hippo-overlay-element-link');
      expect(links).toHaveAttr('title', 'test-title');
      expect($translate.instant.calls.allArgs()).toEqual([['IFRAME_EDIT_MENU'], ['IFRAME_OPEN_DOCUMENT']]);
      done();
    });
  });

  it('syncs the position of overlay elements in view mode', (done) => {
    OverlayService.setMode('view');
    loadIframeFixture(() => {
      const components = iframe('#hippo-overlay > .hippo-overlay-element-component');

      const componentA = $(components[0]);
      expect(componentA).not.toBeVisible();

      const menuLink = iframe('#hippo-overlay > .hippo-overlay-element-menu-link');
      expect(menuLink).not.toBeVisible();

      const contentLink = iframe('#hippo-overlay > .hippo-overlay-element-content-link');
      expect(contentLink.css('top')).toBe(`${4 + 100}px`);
      expect(contentLink.css('left')).toBe(`${200 - 40}px`);
      expect(contentLink.css('width')).toBe('40px');
      expect(contentLink.css('height')).toBe('40px');

      const componentB = $(components[1]);
      expect(componentB).not.toBeVisible();

      const emptyContainer = $(iframe('#hippo-overlay > .hippo-overlay-element-container')[1]);
      expect(emptyContainer).not.toBeVisible();

      done();
    });
  });

  it('syncs the position of overlay elements in edit mode', (done) => {
    OverlayService.setMode('edit');
    loadIframeFixture(() => {
      const components = iframe('#hippo-overlay > .hippo-overlay-element-component');

      const componentA = $(components[0]);
      expect(componentA.css('top')).toBe('4px');
      expect(componentA.css('left')).toBe('2px');
      expect(componentA.css('width')).toBe(`${200 - 2}px`);
      expect(componentA.css('height')).toBe('100px');

      const menuLink = iframe('#hippo-overlay > .hippo-overlay-element-menu-link');
      expect(menuLink.css('top')).toBe(`${4 + 30}px`);
      expect(menuLink.css('left')).toBe(`${200 - 40}px`);
      expect(menuLink.css('width')).toBe('40px');
      expect(menuLink.css('height')).toBe('40px');

      const contentLink = iframe('#hippo-overlay > .hippo-overlay-element-content-link');
      expect(contentLink).not.toBeVisible();

      const componentB = $(components[1]);
      expect(componentB.css('top')).toBe(`${4 + 100 + 60}px`);
      expect(componentB.css('left')).toBe('2px');
      expect(componentB.css('width')).toBe(`${200 - 2}px`);
      expect(componentB.css('height')).toBe('200px');

      const emptyContainer = $(iframe('#hippo-overlay > .hippo-overlay-element-container')[1]);
      expect(emptyContainer.css('top')).toBe(`${400 + 4}px`);
      expect(emptyContainer.css('left')).toBe('0px');
      expect(emptyContainer.css('width')).toBe('200px');
      expect(emptyContainer.css('height')).toBe('40px');  // minimum height of empty container

      done();
    });
  });

  it('takes the scroll position of the iframe into account when positioning overlay elements', (done) => {
    OverlayService.setMode('view');
    loadIframeFixture(() => {
      // enlarge body so the iframe can scroll
      const body = iframe('body');
      body.width('200%');
      body.height('200%');

      iframeWindow.scrollTo(1, 2);
      OverlayService.sync();

      const contentLink = iframe('#hippo-overlay > .hippo-overlay-element-content-link');
      expect(contentLink.css('top')).toBe(`${4 + 100}px`);
      expect(contentLink.css('left')).toBe(`${200 - 40}px`);
      expect(contentLink.css('width')).toBe('40px');
      expect(contentLink.css('height')).toBe('40px');

      done();
    });
  });

<<<<<<< HEAD
  it('mousedown event on component-overlay calls attached callback with component reference', (done) => {
    const mousedownSpy = jasmine.createSpy('mousedown');
    OverlayService.attachComponentMouseDown(mousedownSpy);
=======
  function expectNoPropagatedClicks() {
    const body = iframe('body')[0];
    body.addEventListener('click', () => {
      fail('click event should not propagate to the page');
    });
  }

  it('shows the properties of a component when its overlay element is clicked', (done) => {
    spyOn(PageStructureService, 'showComponentProperties');
>>>>>>> 41f55094

    loadIframeFixture(() => {
      const component = PageStructureService.getComponentById('aaaa');
      const overlayComponentElement = iframe('#hippo-overlay > .hippo-overlay-element-component').first();

      overlayComponentElement.mousedown();
      expect(mousedownSpy).toHaveBeenCalledWith(jasmine.anything(), component);
      mousedownSpy.calls.reset();

<<<<<<< HEAD
      OverlayService.detachComponentMouseDown();
      overlayComponentElement.mousedown();
      expect(mousedownSpy).not.toHaveBeenCalled();

      done();
    });
  });

  it('mousedown event on component-overlay only calls attached callback if related component is found', (done) => {
    const mousedownSpy = jasmine.createSpy('mousedown');
    OverlayService.attachComponentMouseDown(mousedownSpy);

    spyOn(PageStructureService, 'getComponentByOverlayElement').and.returnValue(false);

    loadIframeFixture(() => {
      const overlayComponentElement = iframe('#hippo-overlay > .hippo-overlay-element-component').first();
=======
      expectNoPropagatedClicks();
      overlayElement.click();
>>>>>>> 41f55094

      overlayComponentElement.mousedown();
      expect(mousedownSpy).not.toHaveBeenCalled();

      done();
    });
  });

  it('sends an "open-content" event to the CMS to open content', (done) => {
    spyOn(CmsService, 'publish');
    OverlayService.setMode('view');
    loadIframeFixture(() => {
      const contentLink = iframe('#hippo-overlay > .hippo-overlay-element-content-link');

      expectNoPropagatedClicks();
      contentLink.click();

      expect(CmsService.publish).toHaveBeenCalledWith('open-content', 'content-in-container-vbox');

      done();
    });
  });

  it('calls the edit menu handler to edit a menu', (done) => {
    const editMenuHandler = jasmine.createSpy('editMenuHandler');

    OverlayService.onEditMenu(editMenuHandler);
    OverlayService.setMode('edit');
    loadIframeFixture(() => {
      const menuLink = iframe('#hippo-overlay > .hippo-overlay-element-menu-link');

      expectNoPropagatedClicks();
      menuLink.click();

      expect(editMenuHandler).toHaveBeenCalledWith('menu-in-component-a');

      done();
    });
  });

  it('removes overlay elements when they are no longer part of the page structure', (done) => {
    OverlayService.setMode('edit');

    loadIframeFixture(() => {
      expect(iframe('#hippo-overlay > .hippo-overlay-element').length).toBe(6);
      expect(iframe('#hippo-overlay > .hippo-overlay-element-menu-link').length).toBe(1);

      const componentMarkupWithoutMenuLink = `
        <!-- { "HST-Type": "CONTAINER_ITEM_COMPONENT", "HST-Label": "component A", "uuid": "aaaa" } -->
          <p id="markup-in-component-a">Markup in component A without menu link</p>
        <!-- { "HST-End": "true", "uuid": "aaaa" } -->      
      `;
      spyOn(RenderingService, 'fetchComponentMarkup').and.returnValue($q.when({ data: componentMarkupWithoutMenuLink }));

      PageStructureService.renderComponent('aaaa');
      $rootScope.$digest();

      expect(iframe('#hippo-overlay > .hippo-overlay-element').length).toBe(5);
      expect(iframe('#hippo-overlay > .hippo-overlay-element-menu-link').length).toBe(0);

      done();
    });
  });
});<|MERGE_RESOLUTION|>--- conflicted
+++ resolved
@@ -279,21 +279,9 @@
     });
   });
 
-<<<<<<< HEAD
   it('mousedown event on component-overlay calls attached callback with component reference', (done) => {
     const mousedownSpy = jasmine.createSpy('mousedown');
     OverlayService.attachComponentMouseDown(mousedownSpy);
-=======
-  function expectNoPropagatedClicks() {
-    const body = iframe('body')[0];
-    body.addEventListener('click', () => {
-      fail('click event should not propagate to the page');
-    });
-  }
-
-  it('shows the properties of a component when its overlay element is clicked', (done) => {
-    spyOn(PageStructureService, 'showComponentProperties');
->>>>>>> 41f55094
 
     loadIframeFixture(() => {
       const component = PageStructureService.getComponentById('aaaa');
@@ -303,7 +291,6 @@
       expect(mousedownSpy).toHaveBeenCalledWith(jasmine.anything(), component);
       mousedownSpy.calls.reset();
 
-<<<<<<< HEAD
       OverlayService.detachComponentMouseDown();
       overlayComponentElement.mousedown();
       expect(mousedownSpy).not.toHaveBeenCalled();
@@ -320,10 +307,6 @@
 
     loadIframeFixture(() => {
       const overlayComponentElement = iframe('#hippo-overlay > .hippo-overlay-element-component').first();
-=======
-      expectNoPropagatedClicks();
-      overlayElement.click();
->>>>>>> 41f55094
 
       overlayComponentElement.mousedown();
       expect(mousedownSpy).not.toHaveBeenCalled();
