/*
 * Copyright 2016 Hippo B.V. (http://www.onehippo.com)
 *
 * Licensed under the Apache License, Version 2.0 (the "License");
 * you may not use this file except in compliance with the License.
 * You may obtain a copy of the License at
 *
 *  http://www.apache.org/licenses/LICENSE-2.0
 *
 * Unless required by applicable law or agreed to in writing, software
 * distributed under the License is distributed on an "AS IS" BASIS,
 * WITHOUT WARRANTIES OR CONDITIONS OF ANY KIND, either express or implied.
 * See the License for the specific language governing permissions and
 * limitations under the License.
 */

export class ChannelService {
  constructor($log, $rootScope, $http, $state, SessionService, CatalogService, HstService, ConfigService, CmsService, SiteMapService) {
    'ngInject';

    this.$log = $log;
    this.$rootScope = $rootScope;
    this.$http = $http;
    this.$state = $state;

    this.SessionService = SessionService;
    this.CatalogService = CatalogService;
    this.HstService = HstService;
    this.ConfigService = ConfigService;
    this.CmsService = CmsService;
    this.SiteMapService = SiteMapService;

    this.channel = {};

    this.CmsService.subscribe('channel-changed-in-extjs', this._onChannelChanged, this);
  }

  _onChannelChanged() {
    this.$rootScope.$apply(() => {
      this.HstService.getChannel(this.channel.id)
        .then((channel) => {
          this._setChannel(channel);
        })
        .catch(() => {
          this.$log.error(`Cannot retrieve properties of the channel with id = "${this.channel.id}" from server`);
        });
    });
  }

  initialize() {
    this.CmsService.subscribe('load-channel', (channel) => {
      this.HstService.getChannel(channel.id).then((updatedChannel) => {
        this._load(updatedChannel).then((channelId) => {
          this.$state.go('hippo-cm.channel', { channelId }, { reload: true });
        });
      });
      // TODO: handle error.
      // If this goes wrong, the CM won't work. display a toast explaining so
      // and switch back to the channel overview.

      this._loadGlobalFeatures();
    });

    // Handle reloading of iframe by BrowserSync during development
    this.CmsService.publish('reload-channel');
  }

  _loadGlobalFeatures() {
    this.HstService.doGet(this.ConfigService.rootUuid, 'features')
      .then((response) => {
        this.crossChannelPageCopySupported = response.data.crossChannelPageCopySupported;
      });
  }

  _setChannel(channel) {
    this.channel = channel;
    this.channelPrefix = this.makeContextPrefix(channel.contextPath); // precompute to be more efficient
    this.CatalogService.load(this._getMountId());
    this.SiteMapService.load(channel.siteMapId);
    this._augmentChannelWithPrototypeInfo();
  }

  getChannel() {
    return this.channel;
  }

  _load(channel) {
    return this.SessionService
      .initialize(channel)
      .then(() => {
        this._setChannel(channel);
        return channel.id;
      });
  }

  makeContextPrefix(contextPath) {
    let path = contextPath;
    if (path === '/') {
      path = '';
    }

    if (this.channel.cmsPreviewPrefix) {
      path += `/${this.channel.cmsPreviewPrefix}`;
    }
    return path;
  }

  getPreviewPaths() {
    return this.ConfigService.contextPaths.map((path) => this.makeContextPrefix(path));
  }

  makePath(renderPathInfo) {
    let path = this.channelPrefix;

    if (renderPathInfo) {
      path += renderPathInfo;
    }

    if (path === this.channel.contextPath) {
      // The best practice for proxy pass rules is to match on <context path>/ to delegate to the site webapp.
      // The iframe url should therefore end with '/'.
      path += '/';
    }

    return path;
  }

  extractRenderPathInfo(path) {
    if (!path.startsWith(this.channelPrefix)) {
      this.$log.warn(`Current path '${path}' does not match current channel's path prefix '${this.channelPrefix}'.`);
      return path;
    }

    let renderPathInfo = path.slice(this.channelPrefix.length);

    // remove trailing slash if any, HST's siteMapItem.renderPathInfo never has a trailing slash.
    if (renderPathInfo.endsWith('/')) {
      renderPathInfo = renderPathInfo.slice(0, renderPathInfo.length - 1);
    }

    return renderPathInfo;
  }

  getId() {
    return this.channel.id;
  }

  getName() {
    return this.channel.name;
  }

  getHomePageRenderPathInfo() {
    return this.channel.mountPath ? this.channel.mountPath : '';
  }

  switchToChannel(id) {
    return this.HstService.getChannel(id)
      .then((channel) => {
        this._setChannel(channel);
        this.CmsService.publish('switch-channel', channel.id); // update breadcrumb.
      });
  }

  hasPreviewConfiguration() {
    return this.channel.previewHstConfigExists === true;
  }

  createPreviewConfiguration() {
    return this.HstService.doPost(null, this._getMountId(), 'edit')
      .then(() => {
        this.channel.previewHstConfigExists = true;
      });
  }

  getCatalog() {
    return this.CatalogService.getComponents();
  }

  recordOwnChange() {
    const user = this.ConfigService.cmsUser;

    if (this.channel.changedBySet.indexOf(user) === -1) {
      this.channel.changedBySet.push(user);
    }

    this.CmsService.publish('channel-changed-in-angular');
  }

  publishOwnChanges() {
    return this.HstService.doPost(null, this._getMountId(), 'publish')
      .then((response) => {
        this._resetOwnChange();
        return response;
      });
  }

  discardOwnChanges() {
    return this.HstService.doPost(null, this._getMountId(), 'discard')
      .then((response) => {
        this._resetOwnChange();
        return response;
      });
  }

  getSiteMapId() {
    return this.channel.siteMapId;
  }

  _augmentChannelWithPrototypeInfo() {
    this.getNewPageModel()
      .then((data) => {
        this.channel.hasPrototypes = data.prototypes && data.prototypes.length > 0;
      });
  }

  hasPrototypes() {
    return this.channel.hasPrototypes;
  }

  hasWorkspace() {
    return this.channel.workspaceExists;
  }

  getNewPageModel(mountId) {
    const params = mountId ? { mountId } : undefined;
    return this.HstService.doGetWithParams(this._getMountId(), params, 'newpagemodel')
      .then((response) => response.data);
  }

<<<<<<< HEAD
  isCrossChannelPageCopySupported() {
    return this.crossChannelPageCopySupported;
  }

  loadPageModifiableChannels() {
    const params = {
      previewConfigRequired: true,
      workspaceRequired: true,
    };
    this.HstService.doGetWithParams(this.ConfigService.rootUuid, params, 'channels')
      .then((response) => {
        this.pageModifiableChannels = response.data || [];
      });
  }

  getPageModifiableChannels() {
    return this.pageModifiableChannels;
=======
  getChannelInfoDescription() {
    const params = { locale: this.ConfigService.locale };
    return this.HstService.doGetWithParams(this.ConfigService.rootUuid, params, 'channels', this.channel.id, 'info');
  }

  saveProperties(properties) {
    return this.HstService.doPut(properties, this.ConfigService.rootUuid, 'channels', this.channel.id, 'properties');
>>>>>>> 4c6aee4e
  }

  _getMountId() {
    return this.channel.mountId;
  }

  _resetOwnChange() {
    this.channel.changedBySet.splice(this.channel.changedBySet.indexOf(this.ConfigService.cmsUser), 1);
    this.CmsService.publish('channel-changed-in-angular');
  }
}<|MERGE_RESOLUTION|>--- conflicted
+++ resolved
@@ -227,7 +227,15 @@
       .then((response) => response.data);
   }
 
-<<<<<<< HEAD
+  getChannelInfoDescription() {
+    const params = { locale: this.ConfigService.locale };
+    return this.HstService.doGetWithParams(this.ConfigService.rootUuid, params, 'channels', this.channel.id, 'info');
+  }
+
+  saveProperties(properties) {
+    return this.HstService.doPut(properties, this.ConfigService.rootUuid, 'channels', this.channel.id, 'properties');
+  }
+
   isCrossChannelPageCopySupported() {
     return this.crossChannelPageCopySupported;
   }
@@ -245,15 +253,6 @@
 
   getPageModifiableChannels() {
     return this.pageModifiableChannels;
-=======
-  getChannelInfoDescription() {
-    const params = { locale: this.ConfigService.locale };
-    return this.HstService.doGetWithParams(this.ConfigService.rootUuid, params, 'channels', this.channel.id, 'info');
-  }
-
-  saveProperties(properties) {
-    return this.HstService.doPut(properties, this.ConfigService.rootUuid, 'channels', this.channel.id, 'properties');
->>>>>>> 4c6aee4e
   }
 
   _getMountId() {
