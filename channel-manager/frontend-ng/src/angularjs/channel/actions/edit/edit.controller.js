/*
 * Copyright 2016 Hippo B.V. (http://www.onehippo.com)
 *
 * Licensed under the Apache License, Version 2.0 (the "License");
 * you may not use this file except in compliance with the License.
 * You may obtain a copy of the License at
 *
 *  http://www.apache.org/licenses/LICENSE-2.0
 *
 * Unless required by applicable law or agreed to in writing, software
 * distributed under the License is distributed on an "AS IS" BASIS,
 * WITHOUT WARRANTIES OR CONDITIONS OF ANY KIND, either express or implied.
 * See the License for the specific language governing permissions and
 * limitations under the License.
 */

export class ChannelEditCtrl {
<<<<<<< HEAD
  constructor($log, $element, $translate, FeedbackService, ChannelService, CmsService, HippoIframeService) {
=======
  constructor($element, $translate, FeedbackService, ChannelService, HippoIframeService) {
>>>>>>> 65d8a7dc
    'ngInject';

    this.ChannelService = ChannelService;
    this.CmsService = CmsService;
    this.FeedbackService = FeedbackService;
    this.HippoIframeService = HippoIframeService;

    this.feedbackParent = $element.find('.feedback-parent');

    this.subpageTitle = $translate.instant('SUBPAGE_CHANNEL_EDIT_TITLE', {
      channelName: ChannelService.getName(),
    });

    this.channelInfoDescription = {};
    ChannelService.getChannelInfoDescription()
      .then((channelInfoDescription) => {
        this.channelInfoDescription = channelInfoDescription;
      })
      .catch(() => {
        this.onError({ key: 'ERROR_CHANNEL_INFO_RETRIEVAL_FAILED' });
      });

    this.values = ChannelService.getProperties();
  }

  save() {
    this.ChannelService.setProperties(this.values);
    this.ChannelService.saveChannel()
      .then(() => {
        this.HippoIframeService.reload();
        this.ChannelService.recordOwnChange();
        this.onSuccess({ key: 'CHANNEL_PROPERTIES_SAVE_SUCCESS' });
      })
      .catch(() => {
        this._showError('ERROR_CHANNEL_PROPERTIES_SAVE_FAILED');
      });
  }

  getLabel(field) {
    return this.channelInfoDescription.i18nResources[field] || field;
  }

  getFieldGroups() {
    return this.channelInfoDescription.fieldGroups;
  }

  getUngroupedFields() {
    if (!this.channelInfoDescription.propertyDefinitions) {
      return [];
    }

    return Object.keys(this.channelInfoDescription.propertyDefinitions).sort((fieldA, fieldB) => {
      const labelA = this.getLabel(fieldA);
      const labelB = this.getLabel(fieldB);
      return labelA.localeCompare(labelB);
    });
  }

  showPicker(field) {
    const fieldValue = this.values[field];
    const pickerConfig = this._getFirstFieldAnnotation(field);
    this.CmsService.publish('show-picker', fieldValue, pickerConfig);
  }

  _showError(key, params) {
    this.FeedbackService.showError(key, params, this.feedbackParent);
  }
}<|MERGE_RESOLUTION|>--- conflicted
+++ resolved
@@ -15,15 +15,10 @@
  */
 
 export class ChannelEditCtrl {
-<<<<<<< HEAD
-  constructor($log, $element, $translate, FeedbackService, ChannelService, CmsService, HippoIframeService) {
-=======
   constructor($element, $translate, FeedbackService, ChannelService, HippoIframeService) {
->>>>>>> 65d8a7dc
     'ngInject';
 
     this.ChannelService = ChannelService;
-    this.CmsService = CmsService;
     this.FeedbackService = FeedbackService;
     this.HippoIframeService = HippoIframeService;
 
@@ -78,12 +73,6 @@
     });
   }
 
-  showPicker(field) {
-    const fieldValue = this.values[field];
-    const pickerConfig = this._getFirstFieldAnnotation(field);
-    this.CmsService.publish('show-picker', fieldValue, pickerConfig);
-  }
-
   _showError(key, params) {
     this.FeedbackService.showError(key, params, this.feedbackParent);
   }
