--- conflicted
+++ resolved
@@ -35,31 +35,20 @@
         {{choice}}
       </md-option>
     </md-select>
-<<<<<<< HEAD
     <div ng-messages="channelProperty.error">
       <div ng-message="required">{{ 'VALIDATION_REQUIRED' | translate }}</div>
     </div>
-=======
     <help-icon text="{{ channelProperty.help }}"></help-icon>
->>>>>>> 9e06b608
   </md-input-container>
 
   <md-input-container ng-switch-when="ImageSetPath" class="md-block input-container-picker {{channelProperty.qaClass}}">
     <label ng-class="{ 'md-required': channelProperty.required }">{{ channelSettings.getLabel(field) }}</label>
     <div layout="row">
-<<<<<<< HEAD
-      <input type="text"
-             name="{{channelProperty.field}}"
-             ng-required="channelProperty.required"
-             ng-model="channelProperty.value"
-             ng-hide="channelProperty.value"
-             ng-click="channelProperty.showPicker()"
-             ng-disabled="channelProperty.readOnly">
-=======
->>>>>>> 9e06b608
       <div flex>
         <input type="text"
                readonly="readonly"
+               name="{{channelProperty.field}}"
+               ng-required="channelProperty.required"
                ng-model="channelProperty.value"
                ng-hide="channelProperty.value"
                ng-click="channelProperty.showPicker()"
@@ -81,13 +70,10 @@
         <md-icon class="material-icons">search</md-icon>
       </md-button>
     </div>
-<<<<<<< HEAD
     <div ng-messages="channelProperty.error">
       <div ng-message="required">{{ 'VALIDATION_REQUIRED' | translate }}</div>
     </div>
-=======
     <help-icon text="{{ channelProperty.help }}"></help-icon>
->>>>>>> 9e06b608
   </md-input-container>
 
   <md-input-container ng-switch-when="JcrPath" class="md-block input-container-picker {{channelProperty.qaClass}}">
@@ -114,13 +100,10 @@
         <md-icon class="material-icons">search</md-icon>
       </md-button>
     </div>
-<<<<<<< HEAD
     <div ng-messages="channelProperty.error">
       <div ng-message="required">{{ 'VALIDATION_REQUIRED' | translate }}</div>
     </div>
-=======
     <help-icon text="{{ channelProperty.help }}"></help-icon>
->>>>>>> 9e06b608
   </md-input-container>
 
   <md-input-container ng-switch-default class="md-block {{channelProperty.qaClass}}" flex>
@@ -129,12 +112,9 @@
            ng-required="channelProperty.required"
            ng-model="channelProperty.value"
            ng-disabled="channelProperty.readOnly">
-<<<<<<< HEAD
     <div ng-messages="channelProperty.error">
       <div ng-message="required">{{ 'VALIDATION_REQUIRED' | translate }}</div>
     </div>
-=======
     <help-icon text="{{ channelProperty.help }}"></help-icon>
->>>>>>> 9e06b608
   </md-input-container>
 </div>