--- conflicted
+++ resolved
@@ -24,12 +24,6 @@
     this.FeedbackService = FeedbackService;
     this.HippoIframeService = HippoIframeService;
 
-<<<<<<< HEAD
-    this.subpageTitle = $translate.instant('SUBPAGE_CHANNEL_SETTINGS_TITLE', {
-      channelName: ChannelService.getName(),
-=======
-    this.feedbackParent = $element.find('.feedback-parent');
-    this.channelInfoDescription = {};
     ChannelService.reload()
       .then(() => this._initialize());
   }
@@ -37,7 +31,6 @@
   _initialize() {
     this.subpageTitle = this.$translate.instant('SUBPAGE_CHANNEL_SETTINGS_TITLE', {
       channelName: this.ChannelService.getName(),
->>>>>>> 3f47dc22
     });
 
     this.ChannelService.getChannelInfoDescription()
