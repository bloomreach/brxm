<!--
  Copyright 2016 Hippo B.V. (http://www.onehippo.com)

  Licensed under the Apache License, Version 2.0 (the "License");
  you may not use this file except in compliance with the License.
  You may obtain a copy of the License at

   http://www.apache.org/licenses/LICENSE-2.0

  Unless required by applicable law or agreed to in writing, software
  distributed under the License is distributed on an "AS IS" BASIS,
  WITHOUT WARRANTIES OR CONDITIONS OF ANY KIND, either express or implied.
  See the License for the specific language governing permissions and
  limitations under the License.
  -->

<subpage-toolbar title="{{ channelSettings.subpageTitle }}"
                 on-back="channelSettings.onDone()"
                 mode="cancel">
</subpage-toolbar>

<md-content layout-padding layout="row" layout-align="center" class="feedback-parent qa-subpage-channel-settings">
  <form name="form"
        flex="initial"
        class="qa-subpage subpage-form"
        ng-submit="form.$valid && channelSettings.save()"
        novalidate>
    <div ng-repeat="fieldGroup in channelSettings.getFieldGroups()">
      <h3 class="md-title qa-fieldgroup">{{ channelSettings.getLabel(fieldGroup.titleKey) }}</h3>

      <div ng-repeat="field in fieldGroup.value"
           channel-property="{{field}}"
           channel-property-value="channelSettings.values[field]"
           channel-properties-data="channelSettings.channelInfoDescription">
      </div>
    </div>

    <div ng-if="!channelSettings.getFieldGroups().length"
         ng-repeat="field in channelSettings.getUngroupedFields()"
         channel-property="{{field}}"
         channel-property-value="channelSettings.values[field]"
         channel-properties-data="channelSettings.channelInfoDescription">
    </div>

    <div layout="row" layout-align="end center">
      <md-button type="button"
                 class="qa-discard"
                 ng-click="channelSettings.onDone()">
        {{ 'CANCEL' | translate }}
      </md-button>
      <md-button type="submit"
<<<<<<< HEAD
                 class="qa-action md-raised md-primary"
                 ng-disabled="channelSettings.isLockedByOther()">
        {{ 'SUBPAGE_BUTTON_SAVE' | translate }}
=======
                 class="qa-action md-raised md-primary">
        {{ 'SAVE' | translate }}
>>>>>>> d50837b3
      </md-button>
    </div>
  </form>
</md-content><|MERGE_RESOLUTION|>--- conflicted
+++ resolved
@@ -49,14 +49,9 @@
         {{ 'CANCEL' | translate }}
       </md-button>
       <md-button type="submit"
-<<<<<<< HEAD
                  class="qa-action md-raised md-primary"
                  ng-disabled="channelSettings.isLockedByOther()">
-        {{ 'SUBPAGE_BUTTON_SAVE' | translate }}
-=======
-                 class="qa-action md-raised md-primary">
         {{ 'SAVE' | translate }}
->>>>>>> d50837b3
       </md-button>
     </div>
   </form>
