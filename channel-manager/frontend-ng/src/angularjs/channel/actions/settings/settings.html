--- conflicted
+++ resolved
@@ -19,11 +19,7 @@
                  mode="cancel">
 </subpage-toolbar>
 
-<<<<<<< HEAD
 <subpage-content layout="row" class="qa-channel-settings">
-=======
-<md-content layout-padding layout="row" layout-align="center" class="feedback-parent qa-subpage-channel-settings">
->>>>>>> 3f47dc22
   <form name="form"
         flex="initial"
         class="qa-subpage subpage-form"
