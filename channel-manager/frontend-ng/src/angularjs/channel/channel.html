<!--
  Copyright 2015-2016 Hippo B.V. (http://www.onehippo.com)

  Licensed under the Apache License, Version 2.0 (the "License");
  you may not use this file except in compliance with the License.
  You may obtain a copy of the License at

   http://www.apache.org/licenses/LICENSE-2.0

  Unless required by applicable law or agreed to in writing, software
  distributed under the License is distributed on an "AS IS" BASIS,
  WITHOUT WARRANTIES OR CONDITIONS OF ANY KIND, either express or implied.
  See the License for the specific language governing permissions and
  limitations under the License.
  -->

<div layout="column" flex ng-hide="channelCtrl.isSubpageOpen()">
  <md-toolbar class="hippo-toolbar qa-toolbar">
    <div class="md-toolbar-tools">
      <div flex="30" layout layout-align="start center">
        <left-side-panel-toggle disabled="channelCtrl.isControlsDisabled()"></left-side-panel-toggle>

        <channel-actions ng-if="channelCtrl.isEditMode" on-action-selected="channelCtrl.showSubpage(subpage)"></channel-actions>

        <page-actions ng-if="channelCtrl.isEditMode" on-action-selected="channelCtrl.showSubpage(subpage)"></page-actions>
      </div>

      <div flex="40" layout layout-align="center center">
        <relevance-view-as ng-show="channelCtrl.isChannelLoaded() && channelCtrl.isPageLoaded()"
          render-variant="channelCtrl.getRenderVariant()"></relevance-view-as>

        <viewport-toggle disabled="channelCtrl.isControlsDisabled()"></viewport-toggle>
      </div>

      <div flex="30" layout layout-align="end center">
        <changes-menu ng-show="channelCtrl.isChannelLoaded()"
          on-manage-changes="channelCtrl.showSubpage('manage-changes')">
        </changes-menu>

        <div class="button-toggle" layout>
          <md-button class="qa-button-view"
                     ng-class="{ 'button-active': !channelCtrl.isEditMode }"
                     ng-if="channelCtrl.isEditable()"
                     ng-disabled="channelCtrl.isControlsDisabled()"
                     ng-click="channelCtrl.disableEditMode()">
                     {{ 'TOOLBAR_SWITCH_VIEWER_MODE_VIEW' | translate }}
          </md-button>

          <md-button class="qa-button-edit"
                     ng-class="{ 'button-active': channelCtrl.isEditMode }"
                     ng-if="channelCtrl.isEditable()"
                     ng-disabled="channelCtrl.isControlsDisabled()"
                     ng-click="channelCtrl.enableEditMode()">
            {{ 'TOOLBAR_SWITCH_VIEWER_MODE_EDIT' | translate }}
          </md-button>
        </div>
      </div>
    </div>
    <md-progress-linear md-mode="indeterminate"
      ng-disabled="channelCtrl.isChannelLoaded() && channelCtrl.isPageLoaded() && !channelCtrl.isCreatingPreview">
    </md-progress-linear>
  </md-toolbar>

<<<<<<< HEAD
  <md-content layout="row" flex>
    <left-side-panel layout="row" edit-mode="channelCtrl.isEditMode"></left-side-panel>
=======
  <md-content layout="row" flex ng-class="{ 'hide-scrollbar': !channelCtrl.isSubpageOpen() }">
    <channel-sidenav edit-mode="channelCtrl.isEditMode"></channel-sidenav>
>>>>>>> f3ad9498

    <hippo-iframe
      flex
      layout="row"
      ng-show="channelCtrl.isChannelLoaded()"
      edit-mode="channelCtrl.isEditMode"
      on-edit-menu="channelCtrl.editMenu(menuUuid)">
    </hippo-iframe>

    <right-side-panel layout="row" edit-mode="channelCtrl.isEditMode"></right-side-panel>
  </md-content>
</div>

<page-edit layout="column" flex
           ng-if="channelCtrl.currentSubpage == 'page-edit'"
           on-done="channelCtrl.hideSubpage()">
</page-edit>

<page-copy layout="column" flex
           ng-if="channelCtrl.currentSubpage == 'page-copy'"
           on-done="channelCtrl.hideSubpage()">
</page-copy>

<page-move layout="column" flex
           ng-if="channelCtrl.currentSubpage == 'page-move'"
           on-done="channelCtrl.hideSubpage()">
</page-move>

<page-create layout="column" flex
          ng-if="channelCtrl.currentSubpage == 'page-create'"
          on-done="channelCtrl.hideSubpage()">
</page-create>

<channel-settings layout="column" flex
                  ng-if="channelCtrl.currentSubpage == 'channel-settings'"
                  on-done="channelCtrl.hideSubpage()"
                  on-success="channelCtrl.onSubpageSuccess(key, params)"
                  on-error="channelCtrl.onSubpageError(key, params)">
</channel-settings>

<change-management layout="column" flex
                   ng-if="channelCtrl.currentSubpage == 'manage-changes'"
                   on-done="channelCtrl.hideSubpage()">
</change-management>

<menu-editor layout="column" flex
             ng-if="channelCtrl.currentSubpage == 'menu-editor'"
             menu-uuid="{{channelCtrl.menuUuid}}"
             on-done="channelCtrl.hideSubpage()"
             on-error="channelCtrl.onSubpageError(key, params)">
</menu-editor>

<mask></mask><|MERGE_RESOLUTION|>--- conflicted
+++ resolved
@@ -61,13 +61,8 @@
     </md-progress-linear>
   </md-toolbar>
 
-<<<<<<< HEAD
-  <md-content layout="row" flex>
+  <md-content layout="row" flex ng-class="{ 'hide-scrollbar': !channelCtrl.isSubpageOpen() }">
     <left-side-panel layout="row" edit-mode="channelCtrl.isEditMode"></left-side-panel>
-=======
-  <md-content layout="row" flex ng-class="{ 'hide-scrollbar': !channelCtrl.isSubpageOpen() }">
-    <channel-sidenav edit-mode="channelCtrl.isEditMode"></channel-sidenav>
->>>>>>> f3ad9498
 
     <hippo-iframe
       flex
