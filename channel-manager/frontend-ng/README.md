--- conflicted
+++ resolved
@@ -12,15 +12,6 @@
 
 1. Build the frontend and start a Webpack dev server.
 
-<<<<<<< HEAD
-    npm start
-
-2. Start up your project with Wicket development mode enabled. Make the resource servlet forward all calls for 
-   localhost:8080/cms/angular/hippo-cm/... to the Webpack dev server.
-
-    cd <your project>
-    mvn -Pcargo.run -Dcargo.jvm.args='-Dwicket.configuration=development -Dresource.proxies=angular/hippo-cm@http://localhost:9090/cms'
-=======
         npm start
 
 2. Start up your project with Wicket development mode enabled. Make the resource servlet forward all calls for
@@ -28,7 +19,6 @@
 
         cd <your project>
         mvn -Pcargo.run -Dcargo.jvm.args='-Dwicket.configuration=development -Dresource.proxies=angular/hippo-cm@http://localhost:9090/cms'
->>>>>>> 26eb5d15
 
 # Installation
 ### Install project dependencies
@@ -77,8 +67,4 @@
 
 Build optimized application for production
 
-<<<<<<< HEAD
     gulp build
-=======
-    gulp build
->>>>>>> 26eb5d15
