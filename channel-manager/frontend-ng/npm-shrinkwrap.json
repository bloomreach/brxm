--- conflicted
+++ resolved
@@ -925,15 +925,9 @@
       "dev": true
     },
     "caniuse-db": {
-<<<<<<< HEAD
-      "version": "1.0.30000613",
-      "from": "caniuse-db@>=1.0.30000540 <2.0.0",
-      "resolved": "https://maven.onehippo.com/content/groups/npm-all/caniuse-db/-/caniuse-db-1.0.30000613.tgz",
-=======
       "version": "1.0.30000617",
       "from": "caniuse-db@>=1.0.30000540 <2.0.0",
       "resolved": "https://maven.onehippo.com/content/groups/npm-all/caniuse-db/-/caniuse-db-1.0.30000617.tgz",
->>>>>>> a03d6f34
       "dev": true
     },
     "caseless": {
@@ -993,31 +987,10 @@
       "dev": true
     },
     "clean-css": {
-<<<<<<< HEAD
-      "version": "3.4.24",
-      "from": "clean-css@>=3.4.0 <3.5.0",
-      "resolved": "https://maven.onehippo.com/content/groups/npm-all/clean-css/-/clean-css-3.4.24.tgz",
-      "dev": true,
-      "dependencies": {
-        "commander": {
-          "version": "2.8.1",
-          "from": "commander@>=2.8.0 <2.9.0",
-          "resolved": "https://maven.onehippo.com/content/groups/npm-all/commander/-/commander-2.8.1.tgz",
-          "dev": true
-        },
-        "source-map": {
-          "version": "0.4.4",
-          "from": "source-map@>=0.4.0 <0.5.0",
-          "resolved": "https://maven.onehippo.com/content/groups/npm-all/source-map/-/source-map-0.4.4.tgz",
-          "dev": true
-        }
-      }
-=======
       "version": "4.0.2",
       "from": "clean-css@>=4.0.0 <4.1.0",
       "resolved": "https://maven.onehippo.com/content/groups/npm-all/clean-css/-/clean-css-4.0.2.tgz",
       "dev": true
->>>>>>> a03d6f34
     },
     "clean-webpack-plugin": {
       "version": "0.1.14",
@@ -1734,15 +1707,9 @@
       "dev": true
     },
     "electron-to-chromium": {
-<<<<<<< HEAD
-      "version": "1.2.0",
-      "from": "electron-to-chromium@>=1.2.0 <2.0.0",
-      "resolved": "https://maven.onehippo.com/content/groups/npm-all/electron-to-chromium/-/electron-to-chromium-1.2.0.tgz",
-=======
       "version": "1.2.1",
       "from": "electron-to-chromium@>=1.2.0 <2.0.0",
       "resolved": "https://maven.onehippo.com/content/groups/npm-all/electron-to-chromium/-/electron-to-chromium-1.2.1.tgz",
->>>>>>> a03d6f34
       "dev": true
     },
     "elliptic": {
@@ -2408,15 +2375,9 @@
       "dev": true
     },
     "frontend-build": {
-<<<<<<< HEAD
-      "version": "4.2.0",
-      "from": "frontend-build@4.2.0",
-      "resolved": "https://maven.onehippo.com/content/groups/npm-all/frontend-build/-/frontend-build-4.2.0.tgz",
-=======
       "version": "4.2.1",
       "from": "frontend-build@4.2.1",
       "resolved": "https://maven.onehippo.com/content/groups/npm-all/frontend-build/-/frontend-build-4.2.1.tgz",
->>>>>>> a03d6f34
       "dev": true
     },
     "fs-access": {
@@ -3804,9 +3765,8 @@
     },
     "lodash.debounce": {
       "version": "4.0.8",
-      "from": "lodash.debounce@>=4.0.6 <5.0.0",
-      "resolved": "https://maven.onehippo.com/content/groups/npm-all/lodash.debounce/-/lodash.debounce-4.0.8.tgz",
-      "dev": true
+      "from": "lodash.debounce@4.0.8",
+      "resolved": "https://maven.onehippo.com/content/groups/npm-all/lodash.debounce/-/lodash.debounce-4.0.8.tgz"
     },
     "lodash.deburr": {
       "version": "3.2.0",
