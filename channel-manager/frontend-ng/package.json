{
  "name": "hippo-cm",
  "private": true,
  "author": "Hippo B.V.",
  "license": "Apache-2.0",
  "description": "Manage channels for Bloomreach Experience",
  "repository": {
    "type": "git",
    "url": "https://code.onehippo.org/cms-community/hippo-addon-channel-manager"
  },
  "scripts": {
    "build": "gulp build",
    "buildDev": "gulp buildDev",
    "buildDll": "gulp buildDll",
    "buildProfile": "gulp buildProfile",
    "clean": "gulp clean",
    "gulp": "gulp",
    "start": "gulp start",
    "startDist": "gulp startDist",
    "test": "gulp test",
    "testDebug": "gulp testDebug",
    "testOnce": "gulp testOnce"
  },
  "dependencies": {
    "@bloomreach/dragula": "3.7.2-br.3",
    "@uirouter/angularjs": "1.0.12",
    "@uirouter/visualizer": "5.1.3",
    "angular": "1.5.11",
    "angular-animate": "1.5.11",
    "angular-aria": "1.5.11",
    "angular-local-storage": "0.7.1",
    "angular-material": "1.1.5",
    "angular-messages": "1.5.11",
    "angular-translate": "2.17.0",
    "angular-translate-loader-static-files": "2.17.0",
    "angular-ui-tree": "2.22.6",
    "es6-shim": "0.35.3",
    "jquery": "3.2.1",
<<<<<<< HEAD
    "moment-timezone": "0.5.14",
=======
    "material-design-icons": "3.0.1",
>>>>>>> 00cabd97
    "mutation-summary": "0.1.1",
    "ng-device-detector": "4.0.3",
    "ng-focus-if": "1.0.7",
    "open-sans-fontface": "FontFaceKit/open-sans#2285c0300e6a4c8b102b98fb030fb38c26aa081c"
  },
  "devDependencies": {
    "@bloomreach/frontend-build": "7.1.2",
    "angular-mocks": "1.5.11",
    "gulp": "4.0.0",
    "gulp-hub": "4.2.0"
  }
}<|MERGE_RESOLUTION|>--- conflicted
+++ resolved
@@ -36,11 +36,8 @@
     "angular-ui-tree": "2.22.6",
     "es6-shim": "0.35.3",
     "jquery": "3.2.1",
-<<<<<<< HEAD
+    "material-design-icons": "3.0.1",
     "moment-timezone": "0.5.14",
-=======
-    "material-design-icons": "3.0.1",
->>>>>>> 00cabd97
     "mutation-summary": "0.1.1",
     "ng-device-detector": "4.0.3",
     "ng-focus-if": "1.0.7",
