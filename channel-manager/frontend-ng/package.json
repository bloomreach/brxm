--- conflicted
+++ resolved
@@ -24,25 +24,16 @@
   "dependencies": {
     "@bloomreach/dragula": "3.7.2-br.3",
     "@uirouter/angularjs": "1.0.12",
-<<<<<<< HEAD
-=======
     "@uirouter/visualizer": "5.1.3",
->>>>>>> 94a8adb9
     "angular": "1.5.11",
     "angular-animate": "1.5.11",
     "angular-aria": "1.5.11",
     "angular-local-storage": "0.7.1",
     "angular-material": "1.1.5",
     "angular-messages": "1.5.11",
-<<<<<<< HEAD
     "angular-translate": "2.17.0",
     "angular-translate-loader-static-files": "2.17.0",
     "angular-ui-tree": "2.22.6",
-=======
-    "angular-translate": "2.15.1",
-    "angular-translate-loader-static-files": "2.15.1",
-    "angular-ui-tree": "2.22.5",
->>>>>>> 94a8adb9
     "es6-shim": "0.35.3",
     "jquery": "3.2.1",
     "mutation-summary": "0.1.1",
