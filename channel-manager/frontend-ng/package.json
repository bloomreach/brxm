{
  "name": "hippo-cm",
  "private": true,
  "license": "Apache-2.0",
  "description": "Channel manager NG for Hippo B.V.",
  "scripts": {
    "gulp": "gulp",
    "build": "gulp build",
    "buildDev": "gulp buildDev",
    "buildProfile": "gulp buildProfile",
    "clean": "gulp clean",
    "start": "gulp start",
    "startDist": "gulp startDist",
    "test": "gulp test",
    "testOnce": "gulp testOnce"
  },
  "dependencies": {
    "angular": "1.5.8",
    "angular-animate": "1.5.8",
    "angular-aria": "1.5.8",
    "angular-material": "1.1.0-rc4-master-06e7e99",
    "angular-messages": "1.5.8",
    "angular-translate": "2.11.1",
    "angular-translate-loader-static-files": "2.11.1",
    "angular-ui-router": "0.3.1",
    "angular-ui-tree": "2.16.0",
    "detectie": "1.0.0",
    "dom-autoscroller": "1.3.1",
    "dragula": "3.7.1",
    "es6-shim": "0.35.1",
    "jquery": "3.1.0",
    "mutation-summary": "0.0.0",
    "ng-device-detector": "3.0.1",
    "ng-focus-if": "1.0.7",
    "open-sans-fontface": "git+https://github.com/FontFaceKit/open-sans.git#1.4.2",
    "velocity-animate": "1.2.3"
  },
  "devDependencies": {
    "angular-mocks": "1.5.8",
<<<<<<< HEAD
    "frontend-build": "4.2.0"
=======
    "frontend-build": "4.2.1"
>>>>>>> a03d6f34
  }
}<|MERGE_RESOLUTION|>--- conflicted
+++ resolved
@@ -37,10 +37,6 @@
   },
   "devDependencies": {
     "angular-mocks": "1.5.8",
-<<<<<<< HEAD
-    "frontend-build": "4.2.0"
-=======
     "frontend-build": "4.2.1"
->>>>>>> a03d6f34
   }
 }