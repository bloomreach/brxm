--- conflicted
+++ resolved
@@ -6,7 +6,6 @@
     "gulp": "gulp"
   },
   "dependencies": {
-<<<<<<< HEAD
     "angular": "1.4.8",
     "angular-animate": "1.4.8",
     "angular-aria": "1.4.8",
@@ -28,12 +27,6 @@
   },
   "devDependencies": {
     "angular-mocks": "1.4.8",
-    "frontend-build": "1.0.0"
-=======
-    "dom-autoscroller": "1.2.4"
-  },
-  "devDependencies": {
-    "frontend-build": "1.0.1"
->>>>>>> 830aaa57
+    "frontend-build": "1.0.2"
   }
 }