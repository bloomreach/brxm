{
  "name": "hippo-cm",
  "private": true,
  "license": "Apache-2.0",
  "description": "Channel manager NG for Hippo B.V.",
  "scripts": {
    "gulp": "gulp",
    "build": "gulp",
    "serve": "gulp serve",
    "serveDist": "gulp serveDist",
    "profile": "gulp webpack:profile",
    "test": "gulp test",
    "test:auto": "gulp test:auto"
  },
  "dependencies": {
    "angular": "1.5.8",
    "angular-animate": "1.5.8",
    "angular-aria": "1.5.8",
<<<<<<< HEAD
    "angular-material": "1.1.1",
=======
    "angular-material": "1.1.0-rc.5",
>>>>>>> e82e7df1
    "angular-messages": "1.5.8",
    "angular-translate": "2.11.1",
    "angular-translate-loader-static-files": "2.11.1",
    "angular-ui-router": "0.3.1",
    "angular-ui-tree": "2.16.0",
    "dom-autoscroller": "1.3.1",
    "dragula": "3.7.1",
    "es6-shim": "0.35.1",
    "jquery": "3.1.0",
    "lodash.debounce": "4.0.8",
    "mutation-summary": "0.0.0",
    "ng-device-detector": "3.0.1",
    "ng-focus-if": "1.0.7",
    "open-sans-fontface": "git+https://github.com/FontFaceKit/open-sans.git#1.4.2",
    "velocity-animate": "1.2.3"
  },
  "devDependencies": {
    "angular-mocks": "1.5.8",
<<<<<<< HEAD
    "frontend-build": "3.0.2"
=======
    "frontend-build": "/home/jdegooijer/Projects/hippoprojects/frontend-build"
>>>>>>> e82e7df1
  }
}<|MERGE_RESOLUTION|>--- conflicted
+++ resolved
@@ -16,11 +16,7 @@
     "angular": "1.5.8",
     "angular-animate": "1.5.8",
     "angular-aria": "1.5.8",
-<<<<<<< HEAD
     "angular-material": "1.1.1",
-=======
-    "angular-material": "1.1.0-rc.5",
->>>>>>> e82e7df1
     "angular-messages": "1.5.8",
     "angular-translate": "2.11.1",
     "angular-translate-loader-static-files": "2.11.1",
@@ -39,10 +35,6 @@
   },
   "devDependencies": {
     "angular-mocks": "1.5.8",
-<<<<<<< HEAD
-    "frontend-build": "3.0.2"
-=======
-    "frontend-build": "/home/jdegooijer/Projects/hippoprojects/frontend-build"
->>>>>>> e82e7df1
+    "frontend-build": "onehippo/frontend-build#feature/webpack"
   }
 }