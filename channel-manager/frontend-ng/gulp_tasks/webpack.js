const gulp = require('gulp');
const webpack = require('webpack');
const WebpackDevServer = require('webpack-dev-server');

const webpackConf = require('../conf/webpack.conf');
const webpackDistConf = require('../conf/webpack-dist.conf');
const webpackDevServerConf = require('../conf/webpack-dev-server.conf.js');

<<<<<<< HEAD
function webpackWrapper(conf) {
  conf.entry.app.unshift(`webpack-dev-server/client?http://localhost:${webpackDevServerConf.port}/`, 'webpack/hot/dev-server');
  const compiler = webpack(conf);
  const server = new WebpackDevServer(compiler, webpackDevServerConf);
  server.listen(webpackDevServerConf.port);
=======
function webpackWrapper(conf, startServer, done) {
  const compiler = webpack(conf);

  if (startServer) {
    const server = new WebpackDevServer(compiler, webpackDevServerConf);
    server.listen(webpackDevServerConf.port);
  } else {
    compiler.run(done);
  }
>>>>>>> 50416581
}

gulp.task('webpack:dev', done => {
  webpackWrapper(webpackConf, false, done);
});

gulp.task('webpack:dist', done => {
  webpackWrapper(webpackDistConf, false, done);
});

gulp.task('webpack:serve', done => {
  webpackWrapper(webpackConf, true, done);
});

gulp.task('webpack:distServe', done => {
  webpackWrapper(webpackDistConf, true, done);
});<|MERGE_RESOLUTION|>--- conflicted
+++ resolved
@@ -6,14 +6,8 @@
 const webpackDistConf = require('../conf/webpack-dist.conf');
 const webpackDevServerConf = require('../conf/webpack-dev-server.conf.js');
 
-<<<<<<< HEAD
-function webpackWrapper(conf) {
+function webpackWrapper(conf, startServer, done) {
   conf.entry.app.unshift(`webpack-dev-server/client?http://localhost:${webpackDevServerConf.port}/`, 'webpack/hot/dev-server');
-  const compiler = webpack(conf);
-  const server = new WebpackDevServer(compiler, webpackDevServerConf);
-  server.listen(webpackDevServerConf.port);
-=======
-function webpackWrapper(conf, startServer, done) {
   const compiler = webpack(conf);
 
   if (startServer) {
@@ -22,7 +16,6 @@
   } else {
     compiler.run(done);
   }
->>>>>>> 50416581
 }
 
 gulp.task('webpack:dev', done => {
