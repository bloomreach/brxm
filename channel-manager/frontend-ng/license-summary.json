{
  "@bloomreach/dragula@3.7.2-br.3": {
    "licenses": "MIT",
    "repository": "https://github.com/onehippo/dragula",
    "publisher": "Nicolas Bevacqua",
    "email": "nicolasbevacqua@gmail.com",
    "url": "http://bevacqua.io/",
    "licenseFile": "node_modules/@bloomreach/dragula/license"
  },
  "@uirouter/angularjs@1.0.12": {
    "licenses": "MIT",
    "repository": "https://github.com/angular-ui/ui-router",
    "licenseFile": "node_modules/@uirouter/angularjs/LICENSE"
  },
  "@uirouter/core@5.0.13": {
    "licenses": "MIT",
    "repository": "https://github.com/ui-router/core",
    "licenseFile": "node_modules/@uirouter/core/LICENSE"
  },
  "@uirouter/visualizer@5.1.3": {
    "licenses": "MIT",
    "repository": "https://github.com/ui-router/visualizer",
    "licenseFile": "node_modules/@uirouter/visualizer/LICENSE"
  },
  "abbrev@1.1.0": {
    "licenses": "ISC",
    "repository": "https://github.com/isaacs/abbrev-js",
    "publisher": "Isaac Z. Schlueter",
    "email": "i@izs.me",
    "licenseFile": "node_modules/fsevents/node_modules/abbrev/LICENSE"
  },
  "acorn-dynamic-import@2.0.2": {
    "licenses": "MIT",
    "repository": "https://github.com/kesne/acorn-dynamic-import",
    "publisher": "Jordan Gensler",
    "email": "jordangens@gmail.com",
    "licenseFile": "node_modules/acorn-dynamic-import/LICENSE"
  },
  "acorn@4.0.13": {
    "licenses": "MIT",
    "repository": "https://github.com/ternjs/acorn",
    "licenseFile": "node_modules/acorn-dynamic-import/node_modules/acorn/LICENSE"
  },
  "acorn@5.4.1": {
    "licenses": "MIT",
    "repository": "https://github.com/acornjs/acorn",
    "licenseFile": "node_modules/acorn/LICENSE"
  },
  "ajv-keywords@3.1.0": {
    "licenses": "MIT",
    "repository": "https://github.com/epoberezkin/ajv-keywords",
    "publisher": "Evgeny Poberezkin",
    "licenseFile": "node_modules/ajv-keywords/LICENSE"
  },
  "ajv@4.11.8": {
    "licenses": "MIT",
    "repository": "https://github.com/epoberezkin/ajv",
    "publisher": "Evgeny Poberezkin",
    "licenseFile": "node_modules/fsevents/node_modules/ajv/LICENSE"
  },
  "ajv@6.1.1": {
    "licenses": "MIT",
    "repository": "https://github.com/epoberezkin/ajv",
    "publisher": "Evgeny Poberezkin",
    "licenseFile": "node_modules/ajv/LICENSE"
  },
  "align-text@0.1.4": {
    "licenses": "MIT",
    "repository": "https://github.com/jonschlinkert/align-text",
    "publisher": "Jon Schlinkert",
    "url": "https://github.com/jonschlinkert",
    "licenseFile": "node_modules/align-text/LICENSE"
  },
  "angular-animate@1.5.11": {
    "licenses": "MIT",
    "repository": "https://github.com/angular/angular.js",
    "publisher": "Angular Core Team",
    "email": "angular-core+npm@google.com",
    "licenseFile": "node_modules/angular-animate/LICENSE.md"
  },
  "angular-aria@1.5.11": {
    "licenses": "MIT",
    "repository": "https://github.com/angular/angular.js",
    "publisher": "Angular Core Team",
    "email": "angular-core+npm@google.com",
    "licenseFile": "node_modules/angular-aria/LICENSE.md"
  },
  "angular-local-storage@0.7.1": {
    "licenses": "MIT",
    "repository": "https://github.com/grevory/angular-local-storage",
    "publisher": "grevory",
    "email": "greg@gregpike.ca",
    "licenseFile": "node_modules/angular-local-storage/LICENSE"
  },
  "angular-material@1.1.5": {
    "licenses": "MIT",
    "repository": "https://github.com/angular/material",
    "licenseFile": "node_modules/angular-material/LICENSE"
  },
  "angular-messages@1.5.11": {
    "licenses": "MIT",
    "repository": "https://github.com/angular/angular.js",
    "publisher": "Angular Core Team",
    "email": "angular-core+npm@google.com",
    "licenseFile": "node_modules/angular-messages/LICENSE.md"
  },
  "angular-translate-loader-static-files@2.17.0": {
    "licenses": "MIT",
    "repository": "https://github.com/angular-translate/bower-angular-translate-loader-static-files",
    "publisher": "Pascal Precht",
    "licenseFile": "node_modules/angular-translate-loader-static-files/README.md"
  },
  "angular-translate@2.17.0": {
    "licenses": "MIT",
    "repository": "https://github.com/angular-translate/angular-translate",
    "publisher": "Pascal Precht",
    "licenseFile": "node_modules/angular-translate/LICENSE"
  },
  "angular-ui-tree@2.22.6": {
    "licenses": "MIT",
    "repository": "https://github.com/angular-ui-tree/angular-ui-tree",
    "licenseFile": "node_modules/angular-ui-tree/LICENSE"
  },
  "angular@1.5.11": {
    "licenses": "MIT",
    "repository": "https://github.com/angular/angular.js",
    "publisher": "Angular Core Team",
    "email": "angular-core+npm@google.com",
    "licenseFile": "node_modules/angular/LICENSE.md"
  },
  "ansi-regex@2.1.1": {
    "licenses": "MIT",
    "repository": "https://github.com/chalk/ansi-regex",
    "publisher": "Sindre Sorhus",
    "email": "sindresorhus@gmail.com",
    "url": "sindresorhus.com",
    "licenseFile": "node_modules/ansi-regex/license"
  },
  "ansi-regex@3.0.0": {
    "licenses": "MIT",
    "repository": "https://github.com/chalk/ansi-regex",
    "publisher": "Sindre Sorhus",
    "email": "sindresorhus@gmail.com",
    "url": "sindresorhus.com",
    "licenseFile": "node_modules/string-width/node_modules/ansi-regex/license"
  },
  "anymatch@1.3.2": {
    "licenses": "ISC",
    "repository": "https://github.com/es128/anymatch",
    "publisher": "Elan Shanker",
    "url": "http://github.com/es128",
    "licenseFile": "node_modules/watchpack/node_modules/anymatch/LICENSE"
  },
  "aproba@1.1.1": {
    "licenses": "ISC",
    "repository": "https://github.com/iarna/aproba",
    "publisher": "Rebecca Turner",
    "email": "me@re-becca.org",
    "licenseFile": "node_modules/fsevents/node_modules/aproba/LICENSE"
  },
  "are-we-there-yet@1.1.4": {
    "licenses": "ISC",
    "repository": "https://github.com/iarna/are-we-there-yet",
    "publisher": "Rebecca Turner",
    "url": "http://re-becca.org",
    "licenseFile": "node_modules/fsevents/node_modules/are-we-there-yet/LICENSE"
  },
  "arr-diff@2.0.0": {
    "licenses": "MIT",
    "repository": "https://github.com/jonschlinkert/arr-diff",
    "publisher": "Jon Schlinkert",
    "url": "https://github.com/jonschlinkert",
    "licenseFile": "node_modules/watchpack/node_modules/arr-diff/LICENSE"
  },
  "arr-flatten@1.1.0": {
    "licenses": "MIT",
    "repository": "https://github.com/jonschlinkert/arr-flatten",
    "publisher": "Jon Schlinkert",
    "url": "https://github.com/jonschlinkert",
    "licenseFile": "node_modules/arr-flatten/LICENSE"
  },
  "array-unique@0.2.1": {
    "licenses": "MIT",
    "repository": "https://github.com/jonschlinkert/array-unique",
    "publisher": "Jon Schlinkert",
    "url": "https://github.com/jonschlinkert",
    "licenseFile": "node_modules/watchpack/node_modules/array-unique/LICENSE"
  },
  "asn1.js@4.10.1": {
    "licenses": "MIT",
    "repository": "https://github.com/indutny/asn1.js",
    "publisher": "Fedor Indutny",
    "licenseFile": "node_modules/asn1.js/README.md"
  },
  "asn1@0.2.3": {
    "licenses": "MIT",
    "repository": "https://github.com/mcavage/node-asn1",
    "publisher": "Mark Cavage",
    "email": "mcavage@gmail.com",
    "licenseFile": "node_modules/fsevents/node_modules/asn1/LICENSE"
  },
  "assert-plus@0.2.0": {
    "licenses": "MIT",
    "repository": "https://github.com/mcavage/node-assert-plus",
    "publisher": "Mark Cavage",
    "email": "mcavage@gmail.com",
    "licenseFile": "node_modules/fsevents/node_modules/assert-plus/README.md"
  },
  "assert-plus@1.0.0": {
    "licenses": "MIT",
    "repository": "https://github.com/mcavage/node-assert-plus",
    "publisher": "Mark Cavage",
    "email": "mcavage@gmail.com",
    "licenseFile": "node_modules/fsevents/node_modules/jsprim/node_modules/assert-plus/README.md"
  },
  "assert@1.4.1": {
    "licenses": "MIT",
    "repository": "https://github.com/defunctzombie/commonjs-assert",
    "licenseFile": "node_modules/assert/LICENSE"
  },
  "async-each@1.0.1": {
    "licenses": "MIT",
    "repository": "https://github.com/paulmillr/async-each",
    "publisher": "Paul Miller",
    "url": "http://paulmillr.com/",
    "licenseFile": "node_modules/async-each/README.md"
  },
  "async@2.6.0": {
    "licenses": "MIT",
    "repository": "https://github.com/caolan/async",
    "publisher": "Caolan McMahon",
    "licenseFile": "node_modules/async/LICENSE"
  },
  "asynckit@0.4.0": {
    "licenses": "MIT",
    "repository": "https://github.com/alexindigo/asynckit",
    "publisher": "Alex Indigo",
    "email": "iam@alexindigo.com",
    "licenseFile": "node_modules/fsevents/node_modules/asynckit/LICENSE"
  },
  "atoa@1.0.0": {
    "licenses": "MIT",
    "repository": "https://github.com/bevacqua/atoa",
    "publisher": "Nicolas Bevacqua",
    "email": "nicolasbevacqua@gmail.com",
    "url": "http://bevacqua.io/",
    "licenseFile": "node_modules/atoa/license"
  },
  "aws-sign2@0.6.0": {
    "licenses": "Apache-2.0",
    "repository": "https://github.com/mikeal/aws-sign",
    "publisher": "Mikeal Rogers",
    "email": "mikeal.rogers@gmail.com",
    "url": "http://www.futurealoof.com",
    "licenseFile": "node_modules/fsevents/node_modules/aws-sign2/LICENSE"
  },
  "aws4@1.6.0": {
    "licenses": "MIT",
    "repository": "https://github.com/mhart/aws4",
    "publisher": "Michael Hart",
    "email": "michael.hart.au@gmail.com",
    "url": "http://github.com/mhart",
    "licenseFile": "node_modules/fsevents/node_modules/aws4/LICENSE"
  },
  "balanced-match@0.4.2": {
    "licenses": "MIT",
    "repository": "https://github.com/juliangruber/balanced-match",
    "publisher": "Julian Gruber",
    "email": "mail@juliangruber.com",
    "url": "http://juliangruber.com",
    "licenseFile": "node_modules/fsevents/node_modules/balanced-match/LICENSE.md"
  },
  "balanced-match@1.0.0": {
    "licenses": "MIT",
    "repository": "https://github.com/juliangruber/balanced-match",
    "publisher": "Julian Gruber",
    "email": "mail@juliangruber.com",
    "url": "http://juliangruber.com",
    "licenseFile": "node_modules/balanced-match/LICENSE.md"
  },
  "base64-js@1.2.3": {
    "licenses": "MIT",
    "repository": "https://github.com/beatgammit/base64-js",
    "publisher": "T. Jameson Little",
    "email": "t.jameson.little@gmail.com",
    "licenseFile": "node_modules/base64-js/LICENSE"
  },
  "bcrypt-pbkdf@1.0.1": {
    "licenses": "BSD-3-Clause",
    "licenseFile": "node_modules/fsevents/node_modules/bcrypt-pbkdf/README.md"
  },
  "big.js@3.2.0": {
    "licenses": "MIT",
    "repository": "https://github.com/MikeMcl/big.js",
    "publisher": "Michael Mclaughlin",
    "email": "M8ch88l@gmail.com",
    "licenseFile": "node_modules/big.js/LICENCE"
  },
  "binary-extensions@1.11.0": {
    "licenses": "MIT",
    "repository": "https://github.com/sindresorhus/binary-extensions",
    "publisher": "Sindre Sorhus",
    "email": "sindresorhus@gmail.com",
    "url": "sindresorhus.com",
    "licenseFile": "node_modules/binary-extensions/license"
  },
  "block-stream@0.0.9": {
    "licenses": "ISC",
    "repository": "https://github.com/isaacs/block-stream",
    "publisher": "Isaac Z. Schlueter",
    "email": "i@izs.me",
    "url": "http://blog.izs.me/",
    "licenseFile": "node_modules/fsevents/node_modules/block-stream/LICENSE"
  },
  "bn.js@4.11.8": {
    "licenses": "MIT",
    "repository": "https://github.com/indutny/bn.js",
    "publisher": "Fedor Indutny",
    "email": "fedor@indutny.com",
    "licenseFile": "node_modules/bn.js/README.md"
  },
  "boom@2.10.1": {
    "licenses": "BSD-3-Clause",
    "repository": "https://github.com/hapijs/boom",
    "licenseFile": "node_modules/fsevents/node_modules/boom/LICENSE"
  },
  "brace-expansion@1.1.11": {
    "licenses": "MIT",
    "repository": "https://github.com/juliangruber/brace-expansion",
    "publisher": "Julian Gruber",
    "email": "mail@juliangruber.com",
    "url": "http://juliangruber.com",
    "licenseFile": "node_modules/brace-expansion/LICENSE"
  },
  "brace-expansion@1.1.7": {
    "licenses": "MIT",
    "repository": "https://github.com/juliangruber/brace-expansion",
    "publisher": "Julian Gruber",
    "email": "mail@juliangruber.com",
    "url": "http://juliangruber.com",
    "licenseFile": "node_modules/fsevents/node_modules/brace-expansion/README.md"
  },
  "braces@1.8.5": {
    "licenses": "MIT",
    "repository": "https://github.com/jonschlinkert/braces",
    "publisher": "Jon Schlinkert",
    "url": "https://github.com/jonschlinkert",
    "licenseFile": "node_modules/watchpack/node_modules/braces/LICENSE"
  },
  "brorand@1.1.0": {
    "licenses": "MIT",
    "repository": "https://github.com/indutny/brorand",
    "publisher": "Fedor Indutny",
    "email": "fedor@indutny.com",
    "licenseFile": "node_modules/brorand/README.md"
  },
  "browserify-aes@1.1.1": {
    "licenses": "MIT",
    "repository": "https://github.com/crypto-browserify/browserify-aes",
    "licenseFile": "node_modules/browserify-aes/LICENSE"
  },
  "browserify-cipher@1.0.0": {
    "licenses": "MIT",
    "repository": "https://github.com/crypto-browserify/browserify-cipher",
    "publisher": "Calvin Metcalf",
    "email": "calvin.metcalf@gmail.com",
    "licenseFile": "node_modules/browserify-cipher/readme.md"
  },
  "browserify-des@1.0.0": {
    "licenses": "MIT",
    "repository": "https://github.com/crypto-browserify/browserify-des",
    "publisher": "Calvin Metcalf",
    "email": "calvin.metcalf@gmail.com",
    "licenseFile": "node_modules/browserify-des/readme.md"
  },
  "browserify-rsa@4.0.1": {
    "licenses": "MIT",
    "repository": "https://github.com/crypto-browserify/browserify-rsa",
    "licenseFile": "node_modules/browserify-rsa/LICENSE"
  },
  "browserify-sign@4.0.4": {
    "licenses": "ISC",
    "repository": "https://github.com/crypto-browserify/browserify-sign",
    "licenseFile": "node_modules/browserify-sign/LICENSE"
  },
  "browserify-zlib@0.2.0": {
    "licenses": "MIT",
    "repository": "https://github.com/devongovett/browserify-zlib",
    "publisher": "Devon Govett",
    "email": "devongovett@gmail.com",
    "licenseFile": "node_modules/browserify-zlib/LICENSE"
  },
  "buffer-shims@1.0.0": {
    "licenses": "MIT",
    "repository": "https://github.com/calvinmetcalf/buffer-shims",
    "licenseFile": "node_modules/fsevents/node_modules/buffer-shims/license.md"
  },
  "buffer-xor@1.0.3": {
    "licenses": "MIT",
    "repository": "https://github.com/crypto-browserify/buffer-xor",
    "publisher": "Daniel Cousens",
    "licenseFile": "node_modules/buffer-xor/LICENSE"
  },
  "buffer@4.9.1": {
    "licenses": "MIT",
    "repository": "https://github.com/feross/buffer",
    "publisher": "Feross Aboukhadijeh",
    "email": "feross@feross.org",
    "url": "http://feross.org",
    "licenseFile": "node_modules/node-libs-browser/node_modules/buffer/LICENSE"
  },
  "builtin-modules@1.1.1": {
    "licenses": "MIT",
    "repository": "https://github.com/sindresorhus/builtin-modules",
    "publisher": "Sindre Sorhus",
    "email": "sindresorhus@gmail.com",
    "url": "sindresorhus.com",
    "licenseFile": "node_modules/builtin-modules/license"
  },
  "builtin-status-codes@3.0.0": {
    "licenses": "MIT",
    "repository": "https://github.com/bendrucker/builtin-status-codes",
    "publisher": "Ben Drucker",
    "email": "bvdrucker@gmail.com",
    "url": "bendrucker.me",
    "licenseFile": "node_modules/builtin-status-codes/license"
  },
  "camelcase@1.2.1": {
    "licenses": "MIT",
    "repository": "https://github.com/sindresorhus/camelcase",
    "publisher": "Sindre Sorhus",
    "email": "sindresorhus@gmail.com",
    "url": "http://sindresorhus.com",
    "licenseFile": "node_modules/webpack/node_modules/camelcase/license"
  },
  "camelcase@4.1.0": {
    "licenses": "MIT",
    "repository": "https://github.com/sindresorhus/camelcase",
    "publisher": "Sindre Sorhus",
    "email": "sindresorhus@gmail.com",
    "url": "sindresorhus.com",
    "licenseFile": "node_modules/webpack/node_modules/yargs/node_modules/camelcase/license"
  },
  "caseless@0.12.0": {
    "licenses": "Apache-2.0",
    "repository": "https://github.com/mikeal/caseless",
    "publisher": "Mikeal Rogers",
    "email": "mikeal.rogers@gmail.com",
    "licenseFile": "node_modules/fsevents/node_modules/caseless/LICENSE"
  },
  "center-align@0.1.3": {
    "licenses": "MIT",
    "repository": "https://github.com/jonschlinkert/center-align",
    "publisher": "Jon Schlinkert",
    "url": "https://github.com/jonschlinkert",
    "licenseFile": "node_modules/center-align/LICENSE"
  },
  "chokidar@1.7.0": {
    "licenses": "MIT",
    "repository": "https://github.com/paulmillr/chokidar",
    "publisher": "Paul Miller",
    "url": "http://paulmillr.com",
    "licenseFile": "node_modules/watchpack/node_modules/chokidar/README.md"
  },
  "cipher-base@1.0.4": {
    "licenses": "MIT",
    "repository": "https://github.com/crypto-browserify/cipher-base",
    "publisher": "Calvin Metcalf",
    "email": "calvin.metcalf@gmail.com",
    "licenseFile": "node_modules/cipher-base/LICENSE"
  },
  "cliui@2.1.0": {
    "licenses": "ISC",
    "repository": "https://github.com/bcoe/cliui",
    "publisher": "Ben Coe",
    "email": "ben@npmjs.com",
    "licenseFile": "node_modules/webpack/node_modules/cliui/LICENSE.txt"
  },
  "cliui@3.2.0": {
    "licenses": "ISC",
    "repository": "https://github.com/yargs/cliui",
    "publisher": "Ben Coe",
    "email": "ben@npmjs.com",
    "licenseFile": "node_modules/webpack/node_modules/yargs/node_modules/cliui/LICENSE.txt"
  },
  "co@4.6.0": {
    "licenses": "MIT",
    "repository": "https://github.com/tj/co",
    "licenseFile": "node_modules/fsevents/node_modules/co/LICENSE"
  },
  "code-point-at@1.1.0": {
    "licenses": "MIT",
    "repository": "https://github.com/sindresorhus/code-point-at",
    "publisher": "Sindre Sorhus",
    "email": "sindresorhus@gmail.com",
    "url": "sindresorhus.com",
    "licenseFile": "node_modules/code-point-at/license"
  },
  "combined-stream@1.0.5": {
    "licenses": "MIT",
    "repository": "https://github.com/felixge/node-combined-stream",
    "publisher": "Felix Geisendörfer",
    "email": "felix@debuggable.com",
    "url": "http://debuggable.com/",
    "licenseFile": "node_modules/fsevents/node_modules/combined-stream/License"
  },
  "concat-map@0.0.1": {
    "licenses": "MIT",
    "repository": "https://github.com/substack/node-concat-map",
    "publisher": "James Halliday",
    "email": "mail@substack.net",
    "url": "http://substack.net",
    "licenseFile": "node_modules/concat-map/LICENSE"
  },
  "console-browserify@1.1.0": {
    "licenses": "MIT",
    "repository": "https://github.com/Raynos/console-browserify",
    "publisher": "Raynos",
    "email": "raynos2@gmail.com",
    "licenseFile": "node_modules/console-browserify/LICENCE"
  },
  "console-control-strings@1.1.0": {
    "licenses": "ISC",
    "repository": "https://github.com/iarna/console-control-strings",
    "publisher": "Rebecca Turner",
    "email": "me@re-becca.org",
    "url": "http://re-becca.org/",
    "licenseFile": "node_modules/fsevents/node_modules/console-control-strings/LICENSE"
  },
  "constants-browserify@1.0.0": {
    "licenses": "MIT",
    "repository": "https://github.com/juliangruber/constants-browserify",
    "publisher": "Julian Gruber",
    "email": "julian@juliangruber.com",
    "url": "http://juliangruber.com",
    "licenseFile": "node_modules/constants-browserify/README.md"
  },
  "contra@1.9.4": {
    "licenses": "MIT",
    "repository": "https://github.com/bevacqua/contra",
    "publisher": "Nicolas Bevacqua",
    "email": "hello@bevacqua.io",
    "url": "http://bevacqua.io",
    "licenseFile": "node_modules/contra/LICENSE"
  },
  "core-util-is@1.0.2": {
    "licenses": "MIT",
    "repository": "https://github.com/isaacs/core-util-is",
    "publisher": "Isaac Z. Schlueter",
    "email": "i@izs.me",
    "url": "http://blog.izs.me/",
    "licenseFile": "node_modules/core-util-is/LICENSE"
  },
  "create-ecdh@4.0.0": {
    "licenses": "MIT",
    "repository": "https://github.com/crypto-browserify/createECDH",
    "publisher": "Calvin Metcalf",
    "licenseFile": "node_modules/create-ecdh/readme.md"
  },
  "create-hash@1.1.3": {
    "licenses": "MIT",
    "repository": "https://github.com/crypto-browserify/createHash",
    "licenseFile": "node_modules/create-hash/readme.md"
  },
  "create-hmac@1.1.6": {
    "licenses": "MIT",
    "repository": "https://github.com/crypto-browserify/createHmac",
    "licenseFile": "node_modules/create-hmac/README.md"
  },
  "cross-spawn@5.1.0": {
    "licenses": "MIT",
    "repository": "https://github.com/IndigoUnited/node-cross-spawn",
    "publisher": "IndigoUnited",
    "email": "hello@indigounited.com",
    "url": "http://indigounited.com",
    "licenseFile": "node_modules/cross-spawn/LICENSE"
  },
  "crossvent@1.5.4": {
    "licenses": "MIT",
    "repository": "https://github.com/bevacqua/crossvent",
    "publisher": "Nicolas Bevacqua",
    "email": "hello@bevacqua.io",
    "url": "http://bevacqua.io",
    "licenseFile": "node_modules/crossvent/LICENSE"
  },
  "cryptiles@2.0.5": {
    "licenses": "BSD-3-Clause",
    "repository": "https://github.com/hapijs/cryptiles",
    "licenseFile": "node_modules/fsevents/node_modules/cryptiles/LICENSE"
  },
  "crypto-browserify@3.12.0": {
    "licenses": "MIT",
    "repository": "https://github.com/crypto-browserify/crypto-browserify",
    "publisher": "Dominic Tarr",
    "email": "dominic.tarr@gmail.com",
    "url": "dominictarr.com",
    "licenseFile": "node_modules/crypto-browserify/LICENSE"
  },
  "custom-event@1.0.0": {
    "licenses": "MIT",
    "repository": "https://github.com/webmodules/custom-event",
    "publisher": "Nathan Rajlich",
    "email": "nathan@tootallnate.net",
    "url": "http://n8.io/",
    "licenseFile": "node_modules/custom-event/README.md"
  },
  "d3-color@1.0.3": {
    "licenses": "BSD-3-Clause",
    "repository": "https://github.com/d3/d3-color",
    "publisher": "Mike Bostock",
    "url": "http://bost.ocks.org/mike",
    "licenseFile": "node_modules/d3-color/LICENSE"
  },
  "d3-hierarchy@1.1.5": {
    "licenses": "BSD-3-Clause",
    "repository": "https://github.com/d3/d3-hierarchy",
    "publisher": "Mike Bostock",
    "url": "http://bost.ocks.org/mike",
    "licenseFile": "node_modules/d3-hierarchy/LICENSE"
  },
  "d3-interpolate@1.1.6": {
    "licenses": "BSD-3-Clause",
    "repository": "https://github.com/d3/d3-interpolate",
    "publisher": "Mike Bostock",
    "url": "http://bost.ocks.org/mike",
    "licenseFile": "node_modules/d3-interpolate/LICENSE"
  },
  "d@1.0.0": {
    "licenses": "MIT",
    "repository": "https://github.com/medikoo/d",
    "publisher": "Mariusz Nowak",
    "email": "medyk@medikoo.com",
    "url": "http://www.medikoo.com/",
    "licenseFile": "node_modules/d/LICENSE"
  },
  "dashdash@1.14.1": {
    "licenses": "MIT",
    "repository": "https://github.com/trentm/node-dashdash",
    "publisher": "Trent Mick",
    "email": "trentm@gmail.com",
    "url": "http://trentm.com",
    "licenseFile": "node_modules/fsevents/node_modules/dashdash/LICENSE.txt"
  },
  "date-now@0.1.4": {
    "licenses": "MIT",
    "repository": "https://github.com/Colingo/date-now",
    "publisher": "Raynos",
    "email": "raynos2@gmail.com",
    "licenseFile": "node_modules/date-now/LICENCE"
  },
  "debug@2.6.8": {
    "licenses": "MIT",
    "repository": "https://github.com/visionmedia/debug",
    "publisher": "TJ Holowaychuk",
    "email": "tj@vision-media.ca",
    "licenseFile": "node_modules/fsevents/node_modules/debug/LICENSE"
  },
  "decamelize@1.2.0": {
    "licenses": "MIT",
    "repository": "https://github.com/sindresorhus/decamelize",
    "publisher": "Sindre Sorhus",
    "email": "sindresorhus@gmail.com",
    "url": "sindresorhus.com",
    "licenseFile": "node_modules/decamelize/license"
  },
  "deep-extend@0.4.2": {
    "licenses": "MIT",
    "repository": "https://github.com/unclechu/node-deep-extend",
    "publisher": "Viacheslav Lotsmanov",
    "email": "lotsmanov89@gmail.com",
    "licenseFile": "node_modules/fsevents/node_modules/deep-extend/LICENSE"
  },
  "delayed-stream@1.0.0": {
    "licenses": "MIT",
    "repository": "https://github.com/felixge/node-delayed-stream",
    "publisher": "Felix Geisendörfer",
    "email": "felix@debuggable.com",
    "url": "http://debuggable.com/",
    "licenseFile": "node_modules/fsevents/node_modules/delayed-stream/License"
  },
  "delegates@1.0.0": {
    "licenses": "MIT",
    "repository": "https://github.com/visionmedia/node-delegates",
    "licenseFile": "node_modules/fsevents/node_modules/delegates/License"
  },
  "des.js@1.0.0": {
    "licenses": "MIT",
    "repository": "https://github.com/indutny/des.js",
    "publisher": "Fedor Indutny",
    "email": "fedor@indutny.com",
    "licenseFile": "node_modules/des.js/README.md"
  },
  "detect-libc@1.0.2": {
    "licenses": "Apache-2.0",
    "repository": "https://github.com/lovell/detect-libc",
    "publisher": "Lovell Fuller",
    "email": "npm@lovell.info",
    "licenseFile": "node_modules/fsevents/node_modules/detect-libc/LICENSE"
  },
  "diffie-hellman@5.0.2": {
    "licenses": "MIT",
    "repository": "https://github.com/crypto-browserify/diffie-hellman",
    "publisher": "Calvin Metcalf",
    "licenseFile": "node_modules/diffie-hellman/readme.md"
  },
  "domain-browser@1.1.7": {
    "licenses": "MIT",
    "repository": "https://github.com/bevry/domain-browser",
    "publisher": "2013+ Bevry Pty Ltd",
    "email": "us@bevry.me",
    "url": "http://bevry.me",
    "licenseFile": "node_modules/domain-browser/LICENSE.md"
  },
  "ecc-jsbn@0.1.1": {
    "licenses": "MIT",
    "repository": "https://github.com/quartzjer/ecc-jsbn",
    "publisher": "Jeremie Miller",
    "email": "jeremie@jabber.org",
    "url": "http://jeremie.com/",
    "licenseFile": "node_modules/fsevents/node_modules/ecc-jsbn/LICENSE"
  },
  "elliptic@6.4.0": {
    "licenses": "MIT",
    "repository": "https://github.com/indutny/elliptic",
    "publisher": "Fedor Indutny",
    "email": "fedor@indutny.com",
    "licenseFile": "node_modules/elliptic/README.md"
  },
  "emojis-list@2.1.0": {
    "licenses": "MIT",
    "repository": "https://github.com/kikobeats/emojis-list",
    "publisher": "Kiko Beats",
    "email": "josefrancisco.verdu@gmail.com",
    "url": "https://github.com/Kikobeats",
    "licenseFile": "node_modules/emojis-list/LICENSE.md"
  },
  "enhanced-resolve@3.4.1": {
    "licenses": "MIT",
    "repository": "https://github.com/webpack/enhanced-resolve",
    "publisher": "Tobias Koppers @sokra",
    "licenseFile": "node_modules/webpack/node_modules/enhanced-resolve/README.md"
  },
  "errno@0.1.7": {
    "licenses": "MIT",
    "repository": "https://github.com/rvagg/node-errno",
    "licenseFile": "node_modules/errno/README.md"
  },
  "error-ex@1.3.1": {
    "licenses": "MIT",
    "repository": "https://github.com/qix-/node-error-ex",
    "licenseFile": "node_modules/error-ex/LICENSE"
  },
  "es5-ext@0.10.39": {
    "licenses": "MIT",
    "repository": "https://github.com/medikoo/es5-ext",
    "publisher": "Mariusz Nowak",
    "email": "medyk@medikoo.com",
    "url": "http://www.medikoo.com/",
    "licenseFile": "node_modules/es5-ext/LICENSE"
  },
  "es6-iterator@2.0.3": {
    "licenses": "MIT",
    "repository": "https://github.com/medikoo/es6-iterator",
    "publisher": "Mariusz Nowak",
    "email": "medyk@medikoo.com",
    "url": "http://www.medikoo.com/",
    "licenseFile": "node_modules/es6-iterator/LICENSE"
  },
  "es6-map@0.1.5": {
    "licenses": "MIT",
    "repository": "https://github.com/medikoo/es6-map",
    "publisher": "Mariusz Nowak",
    "email": "medyk@medikoo.com",
    "url": "http://www.medikoo.com/",
    "licenseFile": "node_modules/es6-map/LICENSE"
  },
  "es6-set@0.1.5": {
    "licenses": "MIT",
    "repository": "https://github.com/medikoo/es6-set",
    "publisher": "Mariusz Nowak",
    "email": "medyk@medikoo.com",
    "url": "http://www.medikoo.com/",
    "licenseFile": "node_modules/es6-set/LICENSE"
  },
  "es6-shim@0.35.3": {
    "licenses": "MIT",
    "repository": "https://github.com/paulmillr/es6-shim",
    "publisher": "Paul Miller",
    "url": "http://paulmillr.com",
    "licenseFile": "node_modules/es6-shim/LICENSE"
  },
  "es6-symbol@3.1.1": {
    "licenses": "MIT",
    "repository": "https://github.com/medikoo/es6-symbol",
    "publisher": "Mariusz Nowak",
    "email": "medyk@medikoo.com",
    "url": "http://www.medikoo.com/",
    "licenseFile": "node_modules/es6-symbol/LICENSE"
  },
<<<<<<< HEAD
  "moment-timezone@0.5.14": {
    "licenses": "MIT",
    "repository": "https://github.com/moment/moment-timezone",
    "publisher": "Tim Wood",
    "email": "washwithcare@gmail.com",
    "url": "http://timwoodcreates.com/",
    "licenseFile": "node_modules/moment-timezone/LICENSE"
  },
  "moment@2.21.0": {
    "licenses": "MIT",
    "repository": "https://github.com/moment/moment",
    "publisher": "Iskren Ivov Chernev",
    "email": "iskren.chernev@gmail.com",
    "url": "https://github.com/ichernev",
    "licenseFile": "node_modules/moment/LICENSE"
  },
  "mutation-summary@0.1.1": {
    "licenses": "Apache 2.0",
    "repository": "https://github.com/rafaelw/mutation-summary",
    "licenseFile": "node_modules/mutation-summary/COPYING"
=======
  "es6-weak-map@2.0.2": {
    "licenses": "MIT",
    "repository": "https://github.com/medikoo/es6-weak-map",
    "publisher": "Mariusz Nowak",
    "email": "medyk@medikoo.com",
    "url": "http://www.medikoo.com/",
    "licenseFile": "node_modules/es6-weak-map/LICENSE"
>>>>>>> 00cabd97
  },
  "escope@3.6.0": {
    "licenses": "BSD-2-Clause",
    "repository": "https://github.com/estools/escope",
    "licenseFile": "node_modules/escope/LICENSE.BSD"
  },
  "esrecurse@4.2.0": {
    "licenses": "BSD-2-Clause",
    "repository": "https://github.com/estools/esrecurse",
    "licenseFile": "node_modules/esrecurse/README.md"
  },
  "estraverse@4.2.0": {
    "licenses": "BSD-2-Clause",
    "repository": "https://github.com/estools/estraverse",
    "licenseFile": "node_modules/estraverse/LICENSE.BSD"
  },
  "event-emitter@0.3.5": {
    "licenses": "MIT",
    "repository": "https://github.com/medikoo/event-emitter",
    "publisher": "Mariusz Nowak",
    "email": "medyk@medikoo.com",
    "url": "http://www.medikoo.com/",
    "licenseFile": "node_modules/event-emitter/LICENSE"
  },
  "events@1.1.1": {
    "licenses": "MIT",
    "repository": "https://github.com/Gozala/events",
    "publisher": "Irakli Gozalishvili",
    "email": "rfobic@gmail.com",
    "url": "http://jeditoolkit.com",
    "licenseFile": "node_modules/events/LICENSE"
  },
  "evp_bytestokey@1.0.3": {
    "licenses": "MIT",
    "repository": "https://github.com/crypto-browserify/EVP_BytesToKey",
    "publisher": "Calvin Metcalf",
    "email": "calvin.metcalf@gmail.com",
    "licenseFile": "node_modules/evp_bytestokey/LICENSE"
  },
  "execa@0.7.0": {
    "licenses": "MIT",
    "repository": "https://github.com/sindresorhus/execa",
    "publisher": "Sindre Sorhus",
    "email": "sindresorhus@gmail.com",
    "url": "sindresorhus.com",
    "licenseFile": "node_modules/execa/license"
  },
  "expand-brackets@0.1.5": {
    "licenses": "MIT",
    "repository": "https://github.com/jonschlinkert/expand-brackets",
    "publisher": "Jon Schlinkert",
    "url": "https://github.com/jonschlinkert",
    "licenseFile": "node_modules/watchpack/node_modules/expand-brackets/LICENSE"
  },
  "expand-range@1.8.2": {
    "licenses": "MIT",
    "repository": "https://github.com/jonschlinkert/expand-range",
    "publisher": "Jon Schlinkert",
    "url": "https://github.com/jonschlinkert",
    "licenseFile": "node_modules/expand-range/LICENSE"
  },
  "extend@3.0.1": {
    "licenses": "MIT",
    "repository": "https://github.com/justmoon/node-extend",
    "publisher": "Stefan Thomas",
    "email": "justmoon@members.fsf.org",
    "url": "http://www.justmoon.net",
    "licenseFile": "node_modules/fsevents/node_modules/extend/LICENSE"
  },
  "extglob@0.3.2": {
    "licenses": "MIT",
    "repository": "https://github.com/jonschlinkert/extglob",
    "publisher": "Jon Schlinkert",
    "url": "https://github.com/jonschlinkert",
    "licenseFile": "node_modules/watchpack/node_modules/extglob/LICENSE"
  },
  "extsprintf@1.0.2": {
    "licenses": "MIT*",
    "repository": "https://github.com/davepacheco/node-extsprintf",
    "licenseFile": "node_modules/fsevents/node_modules/extsprintf/LICENSE"
  },
  "fast-deep-equal@1.0.0": {
    "licenses": "MIT",
    "repository": "https://github.com/epoberezkin/fast-deep-equal",
    "publisher": "Evgeny Poberezkin",
    "licenseFile": "node_modules/fast-deep-equal/LICENSE"
  },
  "fast-json-stable-stringify@2.0.0": {
    "licenses": "MIT",
    "repository": "https://github.com/epoberezkin/fast-json-stable-stringify",
    "publisher": "James Halliday",
    "email": "mail@substack.net",
    "url": "http://substack.net",
    "licenseFile": "node_modules/fast-json-stable-stringify/LICENSE"
  },
  "file-loader@1.1.9": {
    "licenses": "MIT",
    "repository": "https://github.com/webpack/file-loader",
    "publisher": "Tobias Koppers @sokra",
    "licenseFile": "node_modules/file-loader/LICENSE"
  },
  "filename-regex@2.0.1": {
    "licenses": "MIT",
    "repository": "https://github.com/regexhq/filename-regex",
    "publisher": "Jon Schlinkert",
    "url": "https://github.com/jonschlinkert",
    "licenseFile": "node_modules/filename-regex/LICENSE"
  },
  "fill-range@2.2.3": {
    "licenses": "MIT",
    "repository": "https://github.com/jonschlinkert/fill-range",
    "publisher": "Jon Schlinkert",
    "url": "https://github.com/jonschlinkert",
    "licenseFile": "node_modules/expand-range/node_modules/fill-range/LICENSE"
  },
  "find-up@2.1.0": {
    "licenses": "MIT",
    "repository": "https://github.com/sindresorhus/find-up",
    "publisher": "Sindre Sorhus",
    "email": "sindresorhus@gmail.com",
    "url": "sindresorhus.com",
    "licenseFile": "node_modules/find-up/license"
  },
  "for-in@1.0.2": {
    "licenses": "MIT",
    "repository": "https://github.com/jonschlinkert/for-in",
    "publisher": "Jon Schlinkert",
    "url": "https://github.com/jonschlinkert",
    "licenseFile": "node_modules/for-in/LICENSE"
  },
  "for-own@0.1.5": {
    "licenses": "MIT",
    "repository": "https://github.com/jonschlinkert/for-own",
    "publisher": "Jon Schlinkert",
    "url": "https://github.com/jonschlinkert",
    "licenseFile": "node_modules/for-own/LICENSE"
  },
  "forever-agent@0.6.1": {
    "licenses": "Apache-2.0",
    "repository": "https://github.com/mikeal/forever-agent",
    "publisher": "Mikeal Rogers",
    "email": "mikeal.rogers@gmail.com",
    "url": "http://www.futurealoof.com",
    "licenseFile": "node_modules/fsevents/node_modules/forever-agent/LICENSE"
  },
  "form-data@2.1.4": {
    "licenses": "MIT",
    "repository": "https://github.com/form-data/form-data",
    "publisher": "Felix Geisendörfer",
    "email": "felix@debuggable.com",
    "url": "http://debuggable.com/",
    "licenseFile": "node_modules/fsevents/node_modules/form-data/License"
  },
  "fs.realpath@1.0.0": {
    "licenses": "ISC",
    "repository": "https://github.com/isaacs/fs.realpath",
    "publisher": "Isaac Z. Schlueter",
    "email": "i@izs.me",
    "url": "http://blog.izs.me/",
    "licenseFile": "node_modules/fsevents/node_modules/fs.realpath/LICENSE"
  },
  "fsevents@1.1.3": {
    "licenses": "MIT",
    "repository": "https://github.com/strongloop/fsevents",
    "publisher": "Philipp Dunkel",
    "email": "pip@pipobscure.com",
    "licenseFile": "node_modules/fsevents/LICENSE"
  },
  "fstream-ignore@1.0.5": {
    "licenses": "ISC",
    "repository": "https://github.com/isaacs/fstream-ignore",
    "publisher": "Isaac Z. Schlueter",
    "email": "i@izs.me",
    "url": "http://blog.izs.me/",
    "licenseFile": "node_modules/fsevents/node_modules/fstream-ignore/LICENSE"
  },
  "fstream@1.0.11": {
    "licenses": "ISC",
    "repository": "https://github.com/npm/fstream",
    "publisher": "Isaac Z. Schlueter",
    "email": "i@izs.me",
    "url": "http://blog.izs.me/",
    "licenseFile": "node_modules/fsevents/node_modules/fstream/LICENSE"
  },
  "gauge@2.7.4": {
    "licenses": "ISC",
    "repository": "https://github.com/iarna/gauge",
    "publisher": "Rebecca Turner",
    "email": "me@re-becca.org",
    "licenseFile": "node_modules/fsevents/node_modules/gauge/LICENSE"
  },
  "get-caller-file@1.0.2": {
    "licenses": "ISC",
    "repository": "https://github.com/stefanpenner/get-caller-file",
    "publisher": "Stefan Penner",
    "licenseFile": "node_modules/get-caller-file/README.md"
  },
  "get-stream@3.0.0": {
    "licenses": "MIT",
    "repository": "https://github.com/sindresorhus/get-stream",
    "publisher": "Sindre Sorhus",
    "email": "sindresorhus@gmail.com",
    "url": "sindresorhus.com",
    "licenseFile": "node_modules/get-stream/license"
  },
  "getpass@0.1.7": {
    "licenses": "MIT",
    "repository": "https://github.com/arekinath/node-getpass",
    "publisher": "Alex Wilson",
    "email": "alex.wilson@joyent.com",
    "licenseFile": "node_modules/fsevents/node_modules/getpass/LICENSE"
  },
  "glob-base@0.3.0": {
    "licenses": "MIT",
    "repository": "https://github.com/jonschlinkert/glob-base",
    "publisher": "Jon Schlinkert",
    "url": "https://github.com/jonschlinkert",
    "licenseFile": "node_modules/glob-base/LICENSE"
  },
  "glob-parent@2.0.0": {
    "licenses": "ISC",
    "repository": "https://github.com/es128/glob-parent",
    "publisher": "Elan Shanker",
    "licenseFile": "node_modules/glob-parent/LICENSE"
  },
  "glob@7.1.2": {
    "licenses": "ISC",
    "repository": "https://github.com/isaacs/node-glob",
    "publisher": "Isaac Z. Schlueter",
    "email": "i@izs.me",
    "url": "http://blog.izs.me/",
    "licenseFile": "node_modules/fsevents/node_modules/glob/LICENSE"
  },
  "graceful-fs@4.1.11": {
    "licenses": "ISC",
    "repository": "https://github.com/isaacs/node-graceful-fs",
    "licenseFile": "node_modules/graceful-fs/LICENSE"
  },
  "har-schema@1.0.5": {
    "licenses": "ISC",
    "repository": "https://github.com/ahmadnassri/har-schema",
    "publisher": "Ahmad Nassri",
    "email": "ahmad@ahmadnassri.com",
    "url": "https://www.ahmadnassri.com/",
    "licenseFile": "node_modules/fsevents/node_modules/har-schema/LICENSE"
  },
  "har-validator@4.2.1": {
    "licenses": "ISC",
    "repository": "https://github.com/ahmadnassri/har-validator",
    "publisher": "Ahmad Nassri",
    "email": "ahmad@ahmadnassri.com",
    "url": "https://www.ahmadnassri.com/",
    "licenseFile": "node_modules/fsevents/node_modules/har-validator/LICENSE"
  },
  "has-flag@2.0.0": {
    "licenses": "MIT",
    "repository": "https://github.com/sindresorhus/has-flag",
    "publisher": "Sindre Sorhus",
    "email": "sindresorhus@gmail.com",
    "url": "sindresorhus.com",
    "licenseFile": "node_modules/webpack/node_modules/has-flag/license"
  },
  "has-unicode@2.0.1": {
    "licenses": "ISC",
    "repository": "https://github.com/iarna/has-unicode",
    "publisher": "Rebecca Turner",
    "email": "me@re-becca.org",
    "licenseFile": "node_modules/fsevents/node_modules/has-unicode/LICENSE"
  },
  "hash-base@2.0.2": {
    "licenses": "MIT",
    "repository": "https://github.com/crypto-browserify/hash-base",
    "publisher": "Kirill Fomichev",
    "email": "fanatid@ya.ru",
    "url": "https://github.com/fanatid",
    "licenseFile": "node_modules/hash-base/README.md"
  },
  "hash-base@3.0.4": {
    "licenses": "MIT",
    "repository": "https://github.com/crypto-browserify/hash-base",
    "publisher": "Kirill Fomichev",
    "email": "fanatid@ya.ru",
    "url": "https://github.com/fanatid",
    "licenseFile": "node_modules/md5.js/node_modules/hash-base/LICENSE"
  },
  "hash.js@1.1.3": {
    "licenses": "MIT",
    "repository": "https://github.com/indutny/hash.js",
    "publisher": "Fedor Indutny",
    "email": "fedor@indutny.com",
    "licenseFile": "node_modules/hash.js/README.md"
  },
  "hawk@3.1.3": {
    "licenses": "BSD-3-Clause",
    "repository": "https://github.com/hueniverse/hawk",
    "publisher": "Eran Hammer",
    "email": "eran@hammer.io",
    "url": "http://hueniverse.com",
    "licenseFile": "node_modules/fsevents/node_modules/hawk/LICENSE"
  },
  "hmac-drbg@1.0.1": {
    "licenses": "MIT",
    "repository": "https://github.com/indutny/hmac-drbg",
    "publisher": "Fedor Indutny",
    "email": "fedor@indutny.com",
    "licenseFile": "node_modules/hmac-drbg/README.md"
  },
  "hoek@2.16.3": {
    "licenses": "BSD-3-Clause",
    "repository": "https://github.com/hapijs/hoek",
    "licenseFile": "node_modules/fsevents/node_modules/hoek/LICENSE"
  },
  "hosted-git-info@2.5.0": {
    "licenses": "ISC",
    "repository": "https://github.com/npm/hosted-git-info",
    "publisher": "Rebecca Turner",
    "email": "me@re-becca.org",
    "url": "http://re-becca.org",
    "licenseFile": "node_modules/hosted-git-info/LICENSE"
  },
  "http-signature@1.1.1": {
    "licenses": "MIT",
    "repository": "https://github.com/joyent/node-http-signature",
    "publisher": "Joyent, Inc",
    "licenseFile": "node_modules/fsevents/node_modules/http-signature/LICENSE"
  },
  "https-browserify@1.0.0": {
    "licenses": "MIT",
    "repository": "https://github.com/substack/https-browserify",
    "publisher": "James Halliday",
    "email": "mail@substack.net",
    "url": "http://substack.net",
    "licenseFile": "node_modules/https-browserify/LICENSE"
  },
  "ieee754@1.1.8": {
    "licenses": "BSD-3-Clause",
    "repository": "https://github.com/feross/ieee754",
    "publisher": "Feross Aboukhadijeh",
    "email": "feross@feross.org",
    "url": "http://feross.org",
    "licenseFile": "node_modules/ieee754/LICENSE"
  },
  "indexof@0.0.1": {
    "licenses": "MIT*",
    "licenseFile": "node_modules/indexof/Readme.md"
  },
  "inflight@1.0.6": {
    "licenses": "ISC",
    "repository": "https://github.com/npm/inflight",
    "publisher": "Isaac Z. Schlueter",
    "email": "i@izs.me",
    "url": "http://blog.izs.me/",
    "licenseFile": "node_modules/fsevents/node_modules/inflight/LICENSE"
  },
  "inherits@2.0.1": {
    "licenses": "ISC",
    "repository": "https://github.com/isaacs/inherits",
    "licenseFile": "node_modules/util/node_modules/inherits/LICENSE"
  },
  "inherits@2.0.3": {
    "licenses": "ISC",
    "repository": "https://github.com/isaacs/inherits",
    "licenseFile": "node_modules/inherits/LICENSE"
  },
  "ini@1.3.4": {
    "licenses": "ISC",
    "repository": "https://github.com/isaacs/ini",
    "publisher": "Isaac Z. Schlueter",
    "email": "i@izs.me",
    "url": "http://blog.izs.me/",
    "licenseFile": "node_modules/fsevents/node_modules/ini/LICENSE"
  },
  "interpret@1.1.0": {
    "licenses": "MIT",
    "repository": "https://github.com/tkellen/node-interpret",
    "publisher": "Tyler Kellen",
    "url": "http://goingslowly.com/",
    "licenseFile": "node_modules/interpret/LICENSE"
  },
  "invert-kv@1.0.0": {
    "licenses": "MIT",
    "repository": "https://github.com/sindresorhus/invert-kv",
    "publisher": "Sindre Sorhus",
    "email": "sindresorhus@gmail.com",
    "url": "http://sindresorhus.com",
    "licenseFile": "node_modules/invert-kv/readme.md"
  },
  "is-arrayish@0.2.1": {
    "licenses": "MIT",
    "repository": "https://github.com/qix-/node-is-arrayish",
    "publisher": "Qix",
    "url": "http://github.com/qix-",
    "licenseFile": "node_modules/is-arrayish/LICENSE"
  },
  "is-binary-path@1.0.1": {
    "licenses": "MIT",
    "repository": "https://github.com/sindresorhus/is-binary-path",
    "publisher": "Sindre Sorhus",
    "email": "sindresorhus@gmail.com",
    "url": "sindresorhus.com",
    "licenseFile": "node_modules/is-binary-path/license"
  },
  "is-buffer@1.1.6": {
    "licenses": "MIT",
    "repository": "https://github.com/feross/is-buffer",
    "publisher": "Feross Aboukhadijeh",
    "email": "feross@feross.org",
    "url": "http://feross.org/",
    "licenseFile": "node_modules/is-buffer/LICENSE"
  },
  "is-builtin-module@1.0.0": {
    "licenses": "MIT",
    "repository": "https://github.com/sindresorhus/is-builtin-module",
    "publisher": "Sindre Sorhus",
    "email": "sindresorhus@gmail.com",
    "url": "sindresorhus.com",
    "licenseFile": "node_modules/is-builtin-module/license"
  },
  "is-dotfile@1.0.3": {
    "licenses": "MIT",
    "repository": "https://github.com/jonschlinkert/is-dotfile",
    "publisher": "Jon Schlinkert",
    "url": "https://github.com/jonschlinkert",
    "licenseFile": "node_modules/is-dotfile/LICENSE"
  },
  "is-equal-shallow@0.1.3": {
    "licenses": "MIT",
    "repository": "https://github.com/jonschlinkert/is-equal-shallow",
    "publisher": "Jon Schlinkert",
    "url": "https://github.com/jonschlinkert",
    "licenseFile": "node_modules/is-equal-shallow/LICENSE"
  },
  "is-extendable@0.1.1": {
    "licenses": "MIT",
    "repository": "https://github.com/jonschlinkert/is-extendable",
    "publisher": "Jon Schlinkert",
    "url": "https://github.com/jonschlinkert",
    "licenseFile": "node_modules/is-extendable/LICENSE"
  },
  "is-extglob@1.0.0": {
    "licenses": "MIT",
    "repository": "https://github.com/jonschlinkert/is-extglob",
    "publisher": "Jon Schlinkert",
    "url": "https://github.com/jonschlinkert",
    "licenseFile": "node_modules/is-extglob/LICENSE"
  },
  "is-fullwidth-code-point@1.0.0": {
    "licenses": "MIT",
    "repository": "https://github.com/sindresorhus/is-fullwidth-code-point",
    "publisher": "Sindre Sorhus",
    "email": "sindresorhus@gmail.com",
    "url": "sindresorhus.com",
    "licenseFile": "node_modules/wrap-ansi/node_modules/is-fullwidth-code-point/license"
  },
  "is-fullwidth-code-point@2.0.0": {
    "licenses": "MIT",
    "repository": "https://github.com/sindresorhus/is-fullwidth-code-point",
    "publisher": "Sindre Sorhus",
    "email": "sindresorhus@gmail.com",
    "url": "sindresorhus.com",
    "licenseFile": "node_modules/is-fullwidth-code-point/license"
  },
  "is-glob@2.0.1": {
    "licenses": "MIT",
    "repository": "https://github.com/jonschlinkert/is-glob",
    "publisher": "Jon Schlinkert",
    "url": "https://github.com/jonschlinkert",
    "licenseFile": "node_modules/is-glob/LICENSE"
  },
  "is-number@2.1.0": {
    "licenses": "MIT",
    "repository": "https://github.com/jonschlinkert/is-number",
    "publisher": "Jon Schlinkert",
    "url": "https://github.com/jonschlinkert",
    "licenseFile": "node_modules/expand-range/node_modules/is-number/LICENSE"
  },
  "is-number@3.0.0": {
    "licenses": "MIT",
    "repository": "https://github.com/jonschlinkert/is-number",
    "publisher": "Jon Schlinkert",
    "url": "https://github.com/jonschlinkert",
    "licenseFile": "node_modules/is-number/LICENSE"
  },
  "is-posix-bracket@0.1.1": {
    "licenses": "MIT",
    "repository": "https://github.com/jonschlinkert/is-posix-bracket",
    "publisher": "Jon Schlinkert",
    "url": "https://github.com/jonschlinkert",
    "licenseFile": "node_modules/is-posix-bracket/LICENSE"
  },
  "is-primitive@2.0.0": {
    "licenses": "MIT",
    "repository": "https://github.com/jonschlinkert/is-primitive",
    "publisher": "Jon Schlinkert",
    "url": "https://github.com/jonschlinkert",
    "licenseFile": "node_modules/is-primitive/LICENSE"
  },
  "is-stream@1.1.0": {
    "licenses": "MIT",
    "repository": "https://github.com/sindresorhus/is-stream",
    "publisher": "Sindre Sorhus",
    "email": "sindresorhus@gmail.com",
    "url": "sindresorhus.com",
    "licenseFile": "node_modules/is-stream/license"
  },
  "is-typedarray@1.0.0": {
    "licenses": "MIT",
    "repository": "https://github.com/hughsk/is-typedarray",
    "publisher": "Hugh Kennedy",
    "email": "hughskennedy@gmail.com",
    "url": "http://hughsk.io/",
    "licenseFile": "node_modules/fsevents/node_modules/is-typedarray/LICENSE.md"
  },
  "isarray@1.0.0": {
    "licenses": "MIT",
    "repository": "https://github.com/juliangruber/isarray",
    "publisher": "Julian Gruber",
    "email": "mail@juliangruber.com",
    "url": "http://juliangruber.com",
    "licenseFile": "node_modules/isarray/README.md"
  },
  "isexe@2.0.0": {
    "licenses": "ISC",
    "repository": "https://github.com/isaacs/isexe",
    "publisher": "Isaac Z. Schlueter",
    "email": "i@izs.me",
    "url": "http://blog.izs.me/",
    "licenseFile": "node_modules/isexe/LICENSE"
  },
  "isobject@2.1.0": {
    "licenses": "MIT",
    "repository": "https://github.com/jonschlinkert/isobject",
    "publisher": "Jon Schlinkert",
    "url": "https://github.com/jonschlinkert",
    "licenseFile": "node_modules/expand-range/node_modules/isobject/LICENSE"
  },
  "isstream@0.1.2": {
    "licenses": "MIT",
    "repository": "https://github.com/rvagg/isstream",
    "publisher": "Rod Vagg",
    "email": "rod@vagg.org",
    "licenseFile": "node_modules/fsevents/node_modules/isstream/LICENSE.md"
  },
  "jodid25519@1.0.2": {
    "licenses": "MIT",
    "repository": "https://github.com/meganz/jodid25519",
    "publisher": "Michele Bini, Ron Garret, Guy K. Kloss",
    "licenseFile": "node_modules/fsevents/node_modules/jodid25519/LICENSE"
  },
  "jquery@3.2.1": {
    "licenses": "MIT",
    "repository": "https://github.com/jquery/jquery",
    "publisher": "JS Foundation and other contributors",
    "url": "https://github.com/jquery/jquery/blob/3.2.1/AUTHORS.txt",
    "licenseFile": "node_modules/jquery/LICENSE.txt"
  },
  "jsbn@0.1.1": {
    "licenses": "MIT",
    "repository": "https://github.com/andyperlitch/jsbn",
    "publisher": "Tom Wu",
    "licenseFile": "node_modules/fsevents/node_modules/jsbn/LICENSE"
  },
  "json-loader@0.5.7": {
    "licenses": "MIT",
    "repository": "https://github.com/webpack/json-loader",
    "publisher": "Tobias Koppers @sokra",
    "licenseFile": "node_modules/json-loader/LICENSE"
  },
  "json-schema-traverse@0.3.1": {
    "licenses": "MIT",
    "repository": "https://github.com/epoberezkin/json-schema-traverse",
    "publisher": "Evgeny Poberezkin",
    "licenseFile": "node_modules/json-schema-traverse/LICENSE"
  },
  "json-schema@0.2.3": {
    "licenses": [
      "AFLv2.1",
      "BSD"
    ],
    "repository": "https://github.com/kriszyp/json-schema",
    "publisher": "Kris Zyp",
    "licenseFile": "node_modules/fsevents/node_modules/json-schema/README.md"
  },
  "json-stable-stringify@1.0.1": {
    "licenses": "MIT",
    "repository": "https://github.com/substack/json-stable-stringify",
    "publisher": "James Halliday",
    "email": "mail@substack.net",
    "url": "http://substack.net",
    "licenseFile": "node_modules/fsevents/node_modules/json-stable-stringify/LICENSE"
  },
  "json-stringify-safe@5.0.1": {
    "licenses": "ISC",
    "repository": "https://github.com/isaacs/json-stringify-safe",
    "publisher": "Isaac Z. Schlueter",
    "email": "i@izs.me",
    "url": "http://blog.izs.me",
    "licenseFile": "node_modules/fsevents/node_modules/json-stringify-safe/LICENSE"
  },
  "json5@0.5.1": {
    "licenses": "MIT",
    "repository": "https://github.com/aseemk/json5",
    "publisher": "Aseem Kishore",
    "email": "aseem.kishore@gmail.com",
    "licenseFile": "node_modules/json5/LICENSE.md"
  },
  "jsonify@0.0.0": {
    "licenses": "Public Domain",
    "repository": "https://github.com/substack/jsonify",
    "publisher": "Douglas Crockford",
    "url": "http://crockford.com/",
    "licenseFile": "node_modules/fsevents/node_modules/jsonify/README.markdown"
  },
  "jsprim@1.4.0": {
    "licenses": "MIT",
    "repository": "https://github.com/joyent/node-jsprim",
    "licenseFile": "node_modules/fsevents/node_modules/jsprim/LICENSE"
  },
  "kind-of@3.2.2": {
    "licenses": "MIT",
    "repository": "https://github.com/jonschlinkert/kind-of",
    "publisher": "Jon Schlinkert",
    "url": "https://github.com/jonschlinkert",
    "licenseFile": "node_modules/align-text/node_modules/kind-of/LICENSE"
  },
  "kind-of@4.0.0": {
    "licenses": "MIT",
    "repository": "https://github.com/jonschlinkert/kind-of",
    "publisher": "Jon Schlinkert",
    "url": "https://github.com/jonschlinkert",
    "licenseFile": "node_modules/randomatic/node_modules/kind-of/LICENSE"
  },
  "lazy-cache@1.0.4": {
    "licenses": "MIT",
    "repository": "https://github.com/jonschlinkert/lazy-cache",
    "publisher": "Jon Schlinkert",
    "url": "https://github.com/jonschlinkert",
    "licenseFile": "node_modules/center-align/node_modules/lazy-cache/LICENSE"
  },
  "lcid@1.0.0": {
    "licenses": "MIT",
    "repository": "https://github.com/sindresorhus/lcid",
    "publisher": "Sindre Sorhus",
    "email": "sindresorhus@gmail.com",
    "url": "sindresorhus.com",
    "licenseFile": "node_modules/lcid/license"
  },
  "load-json-file@2.0.0": {
    "licenses": "MIT",
    "repository": "https://github.com/sindresorhus/load-json-file",
    "publisher": "Sindre Sorhus",
    "email": "sindresorhus@gmail.com",
    "url": "sindresorhus.com",
    "licenseFile": "node_modules/webpack/node_modules/load-json-file/license"
  },
  "loader-runner@2.3.0": {
    "licenses": "MIT",
    "repository": "https://github.com/webpack/loader-runner",
    "publisher": "Tobias Koppers @sokra",
    "licenseFile": "node_modules/loader-runner/README.md"
  },
  "loader-utils@1.1.0": {
    "licenses": "MIT",
    "repository": "https://github.com/webpack/loader-utils",
    "publisher": "Tobias Koppers @sokra",
    "licenseFile": "node_modules/loader-utils/LICENSE"
  },
  "locate-path@2.0.0": {
    "licenses": "MIT",
    "repository": "https://github.com/sindresorhus/locate-path",
    "publisher": "Sindre Sorhus",
    "email": "sindresorhus@gmail.com",
    "url": "sindresorhus.com",
    "licenseFile": "node_modules/locate-path/license"
  },
  "lodash@4.17.5": {
    "licenses": "MIT",
    "repository": "https://github.com/lodash/lodash",
    "publisher": "John-David Dalton",
    "email": "john.david.dalton@gmail.com",
    "url": "http://allyoucanleet.com/",
    "licenseFile": "node_modules/lodash/LICENSE"
  },
  "longest@1.0.1": {
    "licenses": "MIT",
    "repository": "https://github.com/jonschlinkert/longest",
    "publisher": "Jon Schlinkert",
    "url": "https://github.com/jonschlinkert",
    "licenseFile": "node_modules/longest/LICENSE"
  },
  "lru-cache@4.1.1": {
    "licenses": "ISC",
    "repository": "https://github.com/isaacs/node-lru-cache",
    "publisher": "Isaac Z. Schlueter",
    "email": "i@izs.me",
    "licenseFile": "node_modules/lru-cache/LICENSE"
  },
  "material-design-icons@3.0.1": {
    "licenses": "Apache-2.0",
    "repository": "https://github.com/google/material-design-icons",
    "publisher": "Material Design Authors",
    "licenseFile": "node_modules/material-design-icons/LICENSE"
  },
  "md5.js@1.3.4": {
    "licenses": "MIT",
    "repository": "https://github.com/crypto-browserify/md5.js",
    "publisher": "Kirill Fomichev",
    "email": "fanatid@ya.ru",
    "url": "https://github.com/fanatid",
    "licenseFile": "node_modules/md5.js/LICENSE"
  },
  "mem@1.1.0": {
    "licenses": "MIT",
    "repository": "https://github.com/sindresorhus/mem",
    "publisher": "Sindre Sorhus",
    "email": "sindresorhus@gmail.com",
    "url": "sindresorhus.com",
    "licenseFile": "node_modules/mem/license"
  },
  "memory-fs@0.4.1": {
    "licenses": "MIT",
    "repository": "https://github.com/webpack/memory-fs",
    "publisher": "Tobias Koppers @sokra",
    "licenseFile": "node_modules/memory-fs/README.md"
  },
  "micromatch@2.3.11": {
    "licenses": "MIT",
    "repository": "https://github.com/jonschlinkert/micromatch",
    "publisher": "Jon Schlinkert",
    "url": "https://github.com/jonschlinkert",
    "licenseFile": "node_modules/watchpack/node_modules/micromatch/LICENSE"
  },
  "miller-rabin@4.0.1": {
    "licenses": "MIT",
    "repository": "https://github.com/indutny/miller-rabin",
    "publisher": "Fedor Indutny",
    "email": "fedor@indutny.com",
    "licenseFile": "node_modules/miller-rabin/README.md"
  },
  "mime-db@1.27.0": {
    "licenses": "MIT",
    "repository": "https://github.com/jshttp/mime-db",
    "licenseFile": "node_modules/fsevents/node_modules/mime-db/LICENSE"
  },
  "mime-types@2.1.15": {
    "licenses": "MIT",
    "repository": "https://github.com/jshttp/mime-types",
    "licenseFile": "node_modules/fsevents/node_modules/mime-types/LICENSE"
  },
  "mimic-fn@1.2.0": {
    "licenses": "MIT",
    "repository": "https://github.com/sindresorhus/mimic-fn",
    "publisher": "Sindre Sorhus",
    "email": "sindresorhus@gmail.com",
    "url": "sindresorhus.com",
    "licenseFile": "node_modules/mimic-fn/license"
  },
  "minimalistic-assert@1.0.0": {
    "licenses": "ISC",
    "repository": "https://github.com/calvinmetcalf/minimalistic-assert",
    "licenseFile": "node_modules/minimalistic-assert/readme.md"
  },
  "minimalistic-crypto-utils@1.0.1": {
    "licenses": "MIT",
    "repository": "https://github.com/indutny/minimalistic-crypto-utils",
    "publisher": "Fedor Indutny",
    "email": "fedor@indutny.com",
    "licenseFile": "node_modules/minimalistic-crypto-utils/README.md"
  },
  "minimatch@3.0.4": {
    "licenses": "ISC",
    "repository": "https://github.com/isaacs/minimatch",
    "publisher": "Isaac Z. Schlueter",
    "email": "i@izs.me",
    "url": "http://blog.izs.me",
    "licenseFile": "node_modules/minimatch/LICENSE"
  },
  "minimist@0.0.8": {
    "licenses": "MIT",
    "repository": "https://github.com/substack/minimist",
    "publisher": "James Halliday",
    "email": "mail@substack.net",
    "url": "http://substack.net",
    "licenseFile": "node_modules/mkdirp/node_modules/minimist/LICENSE"
  },
  "minimist@1.2.0": {
    "licenses": "MIT",
    "repository": "https://github.com/substack/minimist",
    "publisher": "James Halliday",
    "email": "mail@substack.net",
    "url": "http://substack.net",
    "licenseFile": "node_modules/fsevents/node_modules/rc/node_modules/minimist/LICENSE"
  },
  "mkdirp@0.5.1": {
    "licenses": "MIT",
    "repository": "https://github.com/substack/node-mkdirp",
    "publisher": "James Halliday",
    "email": "mail@substack.net",
    "url": "http://substack.net",
    "licenseFile": "node_modules/mkdirp/LICENSE"
  },
  "ms@2.0.0": {
    "licenses": "MIT",
    "repository": "https://github.com/zeit/ms",
    "licenseFile": "node_modules/fsevents/node_modules/ms/license.md"
  },
  "mutation-summary@0.1.1": {
    "licenses": "Apache*",
    "repository": "https://github.com/rafaelw/mutation-summary",
    "licenseFile": "node_modules/mutation-summary/COPYING"
  },
  "nan@2.8.0": {
    "licenses": "MIT",
    "repository": "https://github.com/nodejs/nan",
    "licenseFile": "node_modules/nan/LICENSE.md"
  },
  "ng-device-detector@4.0.3": {
    "licenses": "MIT",
    "repository": "https://github.com/srfrnk/ng-device-detector",
    "publisher": "srfrnk",
    "licenseFile": "node_modules/ng-device-detector/license.txt"
  },
  "ng-focus-if@1.0.7": {
    "licenses": "MIT",
    "repository": "https://github.com/hiebj/ng-focus-if",
    "publisher": "Jonathan Hieb",
    "licenseFile": "node_modules/ng-focus-if/LICENSE"
  },
  "node-libs-browser@2.1.0": {
    "licenses": "MIT",
    "repository": "https://github.com/webpack/node-libs-browser",
    "publisher": "Tobias Koppers @sokra",
    "licenseFile": "node_modules/node-libs-browser/LICENSE"
  },
  "node-pre-gyp@0.6.39": {
    "licenses": "BSD-3-Clause",
    "repository": "https://github.com/mapbox/node-pre-gyp",
    "publisher": "Dane Springmeyer",
    "email": "dane@mapbox.com",
    "licenseFile": "node_modules/fsevents/node_modules/node-pre-gyp/LICENSE"
  },
  "nopt@4.0.1": {
    "licenses": "ISC",
    "repository": "https://github.com/npm/nopt",
    "publisher": "Isaac Z. Schlueter",
    "email": "i@izs.me",
    "url": "http://blog.izs.me/",
    "licenseFile": "node_modules/fsevents/node_modules/nopt/LICENSE"
  },
  "normalize-package-data@2.4.0": {
    "licenses": "BSD-2-Clause",
    "repository": "https://github.com/npm/normalize-package-data",
    "publisher": "Meryn Stol",
    "email": "merynstol@gmail.com",
    "licenseFile": "node_modules/normalize-package-data/LICENSE"
  },
  "normalize-path@2.1.1": {
    "licenses": "MIT",
    "repository": "https://github.com/jonschlinkert/normalize-path",
    "publisher": "Jon Schlinkert",
    "url": "https://github.com/jonschlinkert",
    "licenseFile": "node_modules/normalize-path/LICENSE"
  },
  "npm-run-path@2.0.2": {
    "licenses": "MIT",
    "repository": "https://github.com/sindresorhus/npm-run-path",
    "publisher": "Sindre Sorhus",
    "email": "sindresorhus@gmail.com",
    "url": "sindresorhus.com",
    "licenseFile": "node_modules/npm-run-path/license"
  },
  "npmlog@4.1.0": {
    "licenses": "ISC",
    "repository": "https://github.com/npm/npmlog",
    "publisher": "Isaac Z. Schlueter",
    "email": "i@izs.me",
    "url": "http://blog.izs.me/",
    "licenseFile": "node_modules/fsevents/node_modules/npmlog/LICENSE"
  },
  "number-is-nan@1.0.1": {
    "licenses": "MIT",
    "repository": "https://github.com/sindresorhus/number-is-nan",
    "publisher": "Sindre Sorhus",
    "email": "sindresorhus@gmail.com",
    "url": "sindresorhus.com",
    "licenseFile": "node_modules/number-is-nan/license"
  },
  "oauth-sign@0.8.2": {
    "licenses": "Apache-2.0",
    "repository": "https://github.com/mikeal/oauth-sign",
    "publisher": "Mikeal Rogers",
    "email": "mikeal.rogers@gmail.com",
    "url": "http://www.futurealoof.com",
    "licenseFile": "node_modules/fsevents/node_modules/oauth-sign/LICENSE"
  },
  "object-assign@4.1.1": {
    "licenses": "MIT",
    "repository": "https://github.com/sindresorhus/object-assign",
    "publisher": "Sindre Sorhus",
    "email": "sindresorhus@gmail.com",
    "url": "sindresorhus.com",
    "licenseFile": "node_modules/object-assign/license"
  },
  "object.omit@2.0.1": {
    "licenses": "MIT",
    "repository": "https://github.com/jonschlinkert/object.omit",
    "publisher": "Jon Schlinkert",
    "url": "https://github.com/jonschlinkert",
    "licenseFile": "node_modules/object.omit/LICENSE"
  },
  "once@1.4.0": {
    "licenses": "ISC",
    "repository": "https://github.com/isaacs/once",
    "publisher": "Isaac Z. Schlueter",
    "email": "i@izs.me",
    "url": "http://blog.izs.me/",
    "licenseFile": "node_modules/fsevents/node_modules/once/LICENSE"
  },
  "open-sans-fontface@1.4.2": {
    "licenses": "Apache*",
    "repository": "https://github.com/FontFaceKit/open-sans",
    "licenseFile": "node_modules/open-sans-fontface/README.md"
  },
  "os-browserify@0.3.0": {
    "licenses": "MIT",
    "repository": "https://github.com/CoderPuppy/os-browserify",
    "publisher": "CoderPuppy",
    "email": "coderpup@gmail.com",
    "licenseFile": "node_modules/os-browserify/LICENSE"
  },
  "os-homedir@1.0.2": {
    "licenses": "MIT",
    "repository": "https://github.com/sindresorhus/os-homedir",
    "publisher": "Sindre Sorhus",
    "email": "sindresorhus@gmail.com",
    "url": "sindresorhus.com",
    "licenseFile": "node_modules/fsevents/node_modules/os-homedir/license"
  },
  "os-locale@2.1.0": {
    "licenses": "MIT",
    "repository": "https://github.com/sindresorhus/os-locale",
    "publisher": "Sindre Sorhus",
    "email": "sindresorhus@gmail.com",
    "url": "sindresorhus.com",
    "licenseFile": "node_modules/webpack/node_modules/os-locale/license"
  },
  "os-tmpdir@1.0.2": {
    "licenses": "MIT",
    "repository": "https://github.com/sindresorhus/os-tmpdir",
    "publisher": "Sindre Sorhus",
    "email": "sindresorhus@gmail.com",
    "url": "sindresorhus.com",
    "licenseFile": "node_modules/fsevents/node_modules/os-tmpdir/license"
  },
  "osenv@0.1.4": {
    "licenses": "ISC",
    "repository": "https://github.com/npm/osenv",
    "publisher": "Isaac Z. Schlueter",
    "email": "i@izs.me",
    "url": "http://blog.izs.me/",
    "licenseFile": "node_modules/fsevents/node_modules/osenv/LICENSE"
  },
  "p-finally@1.0.0": {
    "licenses": "MIT",
    "repository": "https://github.com/sindresorhus/p-finally",
    "publisher": "Sindre Sorhus",
    "email": "sindresorhus@gmail.com",
    "url": "sindresorhus.com",
    "licenseFile": "node_modules/p-finally/license"
  },
  "p-limit@1.2.0": {
    "licenses": "MIT",
    "repository": "https://github.com/sindresorhus/p-limit",
    "publisher": "Sindre Sorhus",
    "email": "sindresorhus@gmail.com",
    "url": "sindresorhus.com",
    "licenseFile": "node_modules/p-limit/license"
  },
  "p-locate@2.0.0": {
    "licenses": "MIT",
    "repository": "https://github.com/sindresorhus/p-locate",
    "publisher": "Sindre Sorhus",
    "email": "sindresorhus@gmail.com",
    "url": "sindresorhus.com",
    "licenseFile": "node_modules/p-locate/license"
  },
  "p-try@1.0.0": {
    "licenses": "MIT",
    "repository": "https://github.com/sindresorhus/p-try",
    "publisher": "Sindre Sorhus",
    "email": "sindresorhus@gmail.com",
    "url": "sindresorhus.com",
    "licenseFile": "node_modules/p-try/license"
  },
  "pako@1.0.6": {
    "licenses": "(MIT AND Zlib)",
    "repository": "https://github.com/nodeca/pako",
    "licenseFile": "node_modules/pako/LICENSE"
  },
  "parse-asn1@5.1.0": {
    "licenses": "ISC",
    "repository": "https://github.com/crypto-browserify/parse-asn1",
    "licenseFile": "node_modules/parse-asn1/README.md"
  },
  "parse-glob@3.0.4": {
    "licenses": "MIT",
    "repository": "https://github.com/jonschlinkert/parse-glob",
    "publisher": "Jon Schlinkert",
    "url": "https://github.com/jonschlinkert",
    "licenseFile": "node_modules/parse-glob/LICENSE"
  },
  "parse-json@2.2.0": {
    "licenses": "MIT",
    "repository": "https://github.com/sindresorhus/parse-json",
    "publisher": "Sindre Sorhus",
    "email": "sindresorhus@gmail.com",
    "url": "sindresorhus.com",
    "licenseFile": "node_modules/parse-json/license"
  },
  "path-browserify@0.0.0": {
    "licenses": "MIT",
    "repository": "https://github.com/substack/path-browserify",
    "publisher": "James Halliday",
    "email": "mail@substack.net",
    "url": "http://substack.net",
    "licenseFile": "node_modules/path-browserify/LICENSE"
  },
  "path-exists@3.0.0": {
    "licenses": "MIT",
    "repository": "https://github.com/sindresorhus/path-exists",
    "publisher": "Sindre Sorhus",
    "email": "sindresorhus@gmail.com",
    "url": "sindresorhus.com",
    "licenseFile": "node_modules/path-exists/license"
  },
  "path-is-absolute@1.0.1": {
    "licenses": "MIT",
    "repository": "https://github.com/sindresorhus/path-is-absolute",
    "publisher": "Sindre Sorhus",
    "email": "sindresorhus@gmail.com",
    "url": "sindresorhus.com",
    "licenseFile": "node_modules/path-is-absolute/license"
  },
  "path-key@2.0.1": {
    "licenses": "MIT",
    "repository": "https://github.com/sindresorhus/path-key",
    "publisher": "Sindre Sorhus",
    "email": "sindresorhus@gmail.com",
    "url": "sindresorhus.com",
    "licenseFile": "node_modules/path-key/license"
  },
  "path-type@2.0.0": {
    "licenses": "MIT",
    "repository": "https://github.com/sindresorhus/path-type",
    "publisher": "Sindre Sorhus",
    "email": "sindresorhus@gmail.com",
    "url": "sindresorhus.com",
    "licenseFile": "node_modules/webpack/node_modules/path-type/license"
  },
  "pbkdf2@3.0.14": {
    "licenses": "MIT",
    "repository": "https://github.com/crypto-browserify/pbkdf2",
    "publisher": "Daniel Cousens",
    "licenseFile": "node_modules/pbkdf2/LICENSE"
  },
  "performance-now@0.2.0": {
    "licenses": "MIT",
    "repository": "https://github.com/meryn/performance-now",
    "publisher": "Meryn Stol",
    "email": "merynstol@gmail.com",
    "licenseFile": "node_modules/fsevents/node_modules/performance-now/license.txt"
  },
  "pify@2.3.0": {
    "licenses": "MIT",
    "repository": "https://github.com/sindresorhus/pify",
    "publisher": "Sindre Sorhus",
    "email": "sindresorhus@gmail.com",
    "url": "sindresorhus.com",
    "licenseFile": "node_modules/webpack/node_modules/pify/license"
  },
  "preact@8.2.7": {
    "licenses": "MIT",
    "repository": "https://github.com/developit/preact",
    "publisher": "Jason Miller",
    "email": "jason@developit.ca",
    "licenseFile": "node_modules/preact/LICENSE"
  },
  "preserve@0.2.0": {
    "licenses": "MIT",
    "repository": "https://github.com/jonschlinkert/preserve",
    "publisher": "Jon Schlinkert",
    "url": "https://github.com/jonschlinkert",
    "licenseFile": "node_modules/preserve/LICENSE"
  },
  "process-nextick-args@1.0.7": {
    "licenses": "MIT",
    "repository": "https://github.com/calvinmetcalf/process-nextick-args",
    "licenseFile": "node_modules/fsevents/node_modules/process-nextick-args/license.md"
  },
  "process-nextick-args@2.0.0": {
    "licenses": "MIT",
    "repository": "https://github.com/calvinmetcalf/process-nextick-args",
    "licenseFile": "node_modules/process-nextick-args/license.md"
  },
  "process@0.11.10": {
    "licenses": "MIT",
    "repository": "https://github.com/shtylman/node-process",
    "publisher": "Roman Shtylman",
    "email": "shtylman@gmail.com",
    "licenseFile": "node_modules/process/LICENSE"
  },
  "prr@1.0.1": {
    "licenses": "MIT",
    "repository": "https://github.com/rvagg/prr",
    "publisher": "Rod Vagg",
    "email": "rod@vagg.org",
    "url": "https://github.com/rvagg",
    "licenseFile": "node_modules/prr/LICENSE.md"
  },
  "pseudomap@1.0.2": {
    "licenses": "ISC",
    "repository": "https://github.com/isaacs/pseudomap",
    "publisher": "Isaac Z. Schlueter",
    "email": "i@izs.me",
    "url": "http://blog.izs.me/",
    "licenseFile": "node_modules/pseudomap/LICENSE"
  },
  "public-encrypt@4.0.0": {
    "licenses": "MIT",
    "repository": "https://github.com/crypto-browserify/publicEncrypt",
    "licenseFile": "node_modules/public-encrypt/readme.md"
  },
  "punycode@1.3.2": {
    "licenses": "MIT",
    "repository": "https://github.com/bestiejs/punycode.js",
    "publisher": "Mathias Bynens",
    "url": "https://mathiasbynens.be/",
    "licenseFile": "node_modules/url/node_modules/punycode/README.md"
  },
  "punycode@1.4.1": {
    "licenses": "MIT",
    "repository": "https://github.com/bestiejs/punycode.js",
    "publisher": "Mathias Bynens",
    "url": "https://mathiasbynens.be/",
    "licenseFile": "node_modules/punycode/README.md"
  },
  "qs@6.4.0": {
    "licenses": "BSD-3-Clause",
    "repository": "https://github.com/ljharb/qs",
    "licenseFile": "node_modules/fsevents/node_modules/qs/LICENSE"
  },
  "querystring-es3@0.2.1": {
    "licenses": "MIT",
    "repository": "https://github.com/mike-spainhower/querystring",
    "publisher": "Irakli Gozalishvili",
    "email": "rfobic@gmail.com",
    "licenseFile": "node_modules/querystring-es3/License.md"
  },
  "querystring@0.2.0": {
    "licenses": "MIT",
    "repository": "https://github.com/Gozala/querystring",
    "publisher": "Irakli Gozalishvili",
    "email": "rfobic@gmail.com",
    "licenseFile": "node_modules/querystring/License.md"
  },
  "randomatic@1.1.7": {
    "licenses": "MIT",
    "repository": "https://github.com/jonschlinkert/randomatic",
    "publisher": "Jon Schlinkert",
    "url": "https://github.com/jonschlinkert",
    "licenseFile": "node_modules/randomatic/LICENSE"
  },
  "randombytes@2.0.6": {
    "licenses": "MIT",
    "repository": "https://github.com/crypto-browserify/randombytes",
    "licenseFile": "node_modules/randombytes/LICENSE"
  },
  "randomfill@1.0.4": {
    "licenses": "MIT",
    "repository": "https://github.com/crypto-browserify/randomfill",
    "licenseFile": "node_modules/randomfill/LICENSE"
  },
  "rc@1.2.1": {
    "licenses": "(BSD-2-Clause OR MIT OR Apache-2.0)",
    "repository": "https://github.com/dominictarr/rc",
    "publisher": "Dominic Tarr",
    "email": "dominic.tarr@gmail.com",
    "url": "dominictarr.com",
    "licenseFile": "node_modules/fsevents/node_modules/rc/LICENSE.APACHE2"
  },
  "re-tree@0.0.2": {
    "licenses": "MIT",
    "repository": "https://github.com/srfrnk/re-tree",
    "publisher": "srfrnk",
    "licenseFile": "node_modules/re-tree/license.txt"
  },
  "read-pkg-up@2.0.0": {
    "licenses": "MIT",
    "repository": "https://github.com/sindresorhus/read-pkg-up",
    "publisher": "Sindre Sorhus",
    "email": "sindresorhus@gmail.com",
    "url": "sindresorhus.com",
    "licenseFile": "node_modules/webpack/node_modules/read-pkg-up/license"
  },
  "read-pkg@2.0.0": {
    "licenses": "MIT",
    "repository": "https://github.com/sindresorhus/read-pkg",
    "publisher": "Sindre Sorhus",
    "email": "sindresorhus@gmail.com",
    "url": "sindresorhus.com",
    "licenseFile": "node_modules/webpack/node_modules/read-pkg/license"
  },
  "readable-stream@2.2.9": {
    "licenses": "MIT",
    "repository": "https://github.com/nodejs/readable-stream",
    "licenseFile": "node_modules/fsevents/node_modules/readable-stream/LICENSE"
  },
  "readable-stream@2.3.4": {
    "licenses": "MIT",
    "repository": "https://github.com/nodejs/readable-stream",
    "licenseFile": "node_modules/readable-stream/LICENSE"
  },
  "readdirp@2.1.0": {
    "licenses": "MIT",
    "repository": "https://github.com/thlorenz/readdirp",
    "publisher": "Thorsten Lorenz",
    "email": "thlorenz@gmx.de",
    "url": "thlorenz.com",
    "licenseFile": "node_modules/readdirp/LICENSE"
  },
  "regex-cache@0.4.4": {
    "licenses": "MIT",
    "repository": "https://github.com/jonschlinkert/regex-cache",
    "publisher": "Jon Schlinkert",
    "url": "https://github.com/jonschlinkert",
    "licenseFile": "node_modules/regex-cache/LICENSE"
  },
  "remove-trailing-separator@1.1.0": {
    "licenses": "ISC",
    "repository": "https://github.com/darsain/remove-trailing-separator",
    "publisher": "darsain",
    "licenseFile": "node_modules/remove-trailing-separator/license"
  },
  "repeat-element@1.1.2": {
    "licenses": "MIT",
    "repository": "https://github.com/jonschlinkert/repeat-element",
    "publisher": "Jon Schlinkert",
    "url": "https://github.com/jonschlinkert",
    "licenseFile": "node_modules/repeat-element/LICENSE"
  },
  "repeat-string@1.6.1": {
    "licenses": "MIT",
    "repository": "https://github.com/jonschlinkert/repeat-string",
    "publisher": "Jon Schlinkert",
    "url": "http://github.com/jonschlinkert",
    "licenseFile": "node_modules/repeat-string/LICENSE"
  },
  "request@2.81.0": {
    "licenses": "Apache-2.0",
    "repository": "https://github.com/request/request",
    "publisher": "Mikeal Rogers",
    "email": "mikeal.rogers@gmail.com",
    "licenseFile": "node_modules/fsevents/node_modules/request/LICENSE"
  },
  "require-directory@2.1.1": {
    "licenses": "MIT",
    "repository": "https://github.com/troygoode/node-require-directory",
    "publisher": "Troy Goode",
    "email": "troygoode@gmail.com",
    "url": "http://github.com/troygoode/",
    "licenseFile": "node_modules/require-directory/LICENSE"
  },
  "require-main-filename@1.0.1": {
    "licenses": "ISC",
    "repository": "https://github.com/yargs/require-main-filename",
    "publisher": "Ben Coe",
    "email": "ben@npmjs.com",
    "licenseFile": "node_modules/require-main-filename/LICENSE.txt"
  },
  "right-align@0.1.3": {
    "licenses": "MIT",
    "repository": "https://github.com/jonschlinkert/right-align",
    "publisher": "Jon Schlinkert",
    "url": "https://github.com/jonschlinkert",
    "licenseFile": "node_modules/right-align/LICENSE"
  },
  "rimraf@2.6.1": {
    "licenses": "ISC",
    "repository": "https://github.com/isaacs/rimraf",
    "publisher": "Isaac Z. Schlueter",
    "email": "i@izs.me",
    "url": "http://blog.izs.me/",
    "licenseFile": "node_modules/fsevents/node_modules/rimraf/LICENSE"
  },
  "ripemd160@2.0.1": {
    "licenses": "MIT",
    "repository": "https://github.com/crypto-browserify/ripemd160",
    "licenseFile": "node_modules/ripemd160/LICENSE.md"
  },
  "safe-buffer@5.0.1": {
    "licenses": "MIT",
    "repository": "https://github.com/feross/safe-buffer",
    "publisher": "Feross Aboukhadijeh",
    "email": "feross@feross.org",
    "url": "http://feross.org",
    "licenseFile": "node_modules/fsevents/node_modules/safe-buffer/LICENSE"
  },
  "safe-buffer@5.1.1": {
    "licenses": "MIT",
    "repository": "https://github.com/feross/safe-buffer",
    "publisher": "Feross Aboukhadijeh",
    "email": "feross@feross.org",
    "url": "http://feross.org",
    "licenseFile": "node_modules/safe-buffer/LICENSE"
  },
  "schema-utils@0.4.5": {
    "licenses": "MIT",
    "repository": "https://github.com/webpack-contrib/schema-utils",
    "publisher": "Webpack Contrib",
    "url": "https://github.com/webpack-contrib",
    "licenseFile": "node_modules/schema-utils/LICENSE"
  },
  "semver@5.3.0": {
    "licenses": "ISC",
    "repository": "https://github.com/npm/node-semver",
    "licenseFile": "node_modules/fsevents/node_modules/semver/LICENSE"
  },
  "semver@5.5.0": {
    "licenses": "ISC",
    "repository": "https://github.com/npm/node-semver",
    "licenseFile": "node_modules/semver/LICENSE"
  },
  "set-blocking@2.0.0": {
    "licenses": "ISC",
    "repository": "https://github.com/yargs/set-blocking",
    "publisher": "Ben Coe",
    "email": "ben@npmjs.com",
    "licenseFile": "node_modules/set-blocking/LICENSE.txt"
  },
  "set-immediate-shim@1.0.1": {
    "licenses": "MIT",
    "repository": "https://github.com/sindresorhus/set-immediate-shim",
    "publisher": "Sindre Sorhus",
    "email": "sindresorhus@gmail.com",
    "url": "sindresorhus.com",
    "licenseFile": "node_modules/set-immediate-shim/readme.md"
  },
  "setimmediate@1.0.5": {
    "licenses": "MIT",
    "repository": "https://github.com/YuzuJS/setImmediate",
    "publisher": "YuzuJS",
    "licenseFile": "node_modules/setimmediate/LICENSE.txt"
  },
  "sha.js@2.4.10": {
    "licenses": "MIT",
    "repository": "https://github.com/crypto-browserify/sha.js",
    "publisher": "Dominic Tarr",
    "email": "dominic.tarr@gmail.com",
    "url": "dominictarr.com",
    "licenseFile": "node_modules/sha.js/LICENSE"
  },
  "shebang-command@1.2.0": {
    "licenses": "MIT",
    "repository": "https://github.com/kevva/shebang-command",
    "publisher": "Kevin Martensson",
    "email": "kevinmartensson@gmail.com",
    "url": "github.com/kevva",
    "licenseFile": "node_modules/shebang-command/license"
  },
  "shebang-regex@1.0.0": {
    "licenses": "MIT",
    "repository": "https://github.com/sindresorhus/shebang-regex",
    "publisher": "Sindre Sorhus",
    "email": "sindresorhus@gmail.com",
    "url": "sindresorhus.com",
    "licenseFile": "node_modules/shebang-regex/license"
  },
  "signal-exit@3.0.2": {
    "licenses": "ISC",
    "repository": "https://github.com/tapjs/signal-exit",
    "publisher": "Ben Coe",
    "email": "ben@npmjs.com",
    "licenseFile": "node_modules/signal-exit/LICENSE.txt"
  },
  "sntp@1.0.9": {
    "licenses": "BSD",
    "repository": "https://github.com/hueniverse/sntp",
    "publisher": "Eran Hammer",
    "email": "eran@hammer.io",
    "url": "http://hueniverse.com",
    "licenseFile": "node_modules/fsevents/node_modules/sntp/LICENSE"
  },
  "source-list-map@2.0.0": {
    "licenses": "MIT",
    "repository": "https://github.com/webpack/source-list-map",
    "publisher": "Tobias Koppers @sokra",
    "licenseFile": "node_modules/source-list-map/README.md"
  },
  "source-map@0.5.7": {
    "licenses": "BSD-3-Clause",
    "repository": "https://github.com/mozilla/source-map",
    "publisher": "Nick Fitzgerald",
    "email": "nfitzgerald@mozilla.com",
    "licenseFile": "node_modules/webpack/node_modules/source-map/LICENSE"
  },
  "source-map@0.6.1": {
    "licenses": "BSD-3-Clause",
    "repository": "https://github.com/mozilla/source-map",
    "publisher": "Nick Fitzgerald",
    "email": "nfitzgerald@mozilla.com",
    "licenseFile": "node_modules/source-map/LICENSE"
  },
  "spdx-correct@1.0.2": {
    "licenses": "Apache-2.0",
    "repository": "https://github.com/kemitchell/spdx-correct.js",
    "publisher": "Kyle E. Mitchell",
    "email": "kyle@kemitchell.com",
    "url": "https://kemitchell.com",
    "licenseFile": "node_modules/spdx-correct/LICENSE"
  },
  "spdx-expression-parse@1.0.4": {
    "licenses": "(MIT AND CC-BY-3.0)",
    "repository": "https://github.com/kemitchell/spdx-expression-parse.js",
    "publisher": "Kyle E. Mitchell",
    "email": "kyle@kemitchell.com",
    "url": "http://kemitchell.com",
    "licenseFile": "node_modules/spdx-expression-parse/LICENSE"
  },
  "spdx-license-ids@1.2.2": {
    "licenses": "Unlicense",
    "repository": "https://github.com/shinnn/spdx-license-ids",
    "publisher": "Shinnosuke Watanabe",
    "url": "https://github.com/shinnn",
    "licenseFile": "node_modules/spdx-license-ids/LICENSE"
  },
  "sshpk@1.13.0": {
    "licenses": "MIT",
    "repository": "https://github.com/arekinath/node-sshpk",
    "publisher": "Joyent, Inc",
    "licenseFile": "node_modules/fsevents/node_modules/sshpk/LICENSE"
  },
  "stream-browserify@2.0.1": {
    "licenses": "MIT",
    "repository": "https://github.com/substack/stream-browserify",
    "publisher": "James Halliday",
    "email": "mail@substack.net",
    "url": "http://substack.net",
    "licenseFile": "node_modules/stream-browserify/LICENSE"
  },
  "stream-http@2.8.0": {
    "licenses": "MIT",
    "repository": "https://github.com/jhiesey/stream-http",
    "publisher": "John Hiesey",
    "licenseFile": "node_modules/stream-http/LICENSE"
  },
  "string-width@1.0.2": {
    "licenses": "MIT",
    "repository": "https://github.com/sindresorhus/string-width",
    "publisher": "Sindre Sorhus",
    "email": "sindresorhus@gmail.com",
    "url": "sindresorhus.com",
    "licenseFile": "node_modules/wrap-ansi/node_modules/string-width/license"
  },
  "string-width@2.1.1": {
    "licenses": "MIT",
    "repository": "https://github.com/sindresorhus/string-width",
    "publisher": "Sindre Sorhus",
    "email": "sindresorhus@gmail.com",
    "url": "sindresorhus.com",
    "licenseFile": "node_modules/string-width/license"
  },
  "string_decoder@1.0.1": {
    "licenses": "MIT",
    "repository": "https://github.com/rvagg/string_decoder",
    "licenseFile": "node_modules/fsevents/node_modules/string_decoder/LICENSE"
  },
  "string_decoder@1.0.3": {
    "licenses": "MIT",
    "repository": "https://github.com/rvagg/string_decoder",
    "licenseFile": "node_modules/string_decoder/LICENSE"
  },
  "stringstream@0.0.5": {
    "licenses": "MIT",
    "repository": "https://github.com/mhart/StringStream",
    "publisher": "Michael Hart",
    "email": "michael.hart.au@gmail.com",
    "url": "http://github.com/mhart",
    "licenseFile": "node_modules/fsevents/node_modules/stringstream/LICENSE.txt"
  },
  "strip-ansi@3.0.1": {
    "licenses": "MIT",
    "repository": "https://github.com/chalk/strip-ansi",
    "publisher": "Sindre Sorhus",
    "email": "sindresorhus@gmail.com",
    "url": "sindresorhus.com",
    "licenseFile": "node_modules/strip-ansi/license"
  },
  "strip-ansi@4.0.0": {
    "licenses": "MIT",
    "repository": "https://github.com/chalk/strip-ansi",
    "publisher": "Sindre Sorhus",
    "email": "sindresorhus@gmail.com",
    "url": "sindresorhus.com",
    "licenseFile": "node_modules/string-width/node_modules/strip-ansi/license"
  },
  "strip-bom@3.0.0": {
    "licenses": "MIT",
    "repository": "https://github.com/sindresorhus/strip-bom",
    "publisher": "Sindre Sorhus",
    "email": "sindresorhus@gmail.com",
    "url": "sindresorhus.com",
    "licenseFile": "node_modules/webpack/node_modules/strip-bom/license"
  },
  "strip-eof@1.0.0": {
    "licenses": "MIT",
    "repository": "https://github.com/sindresorhus/strip-eof",
    "publisher": "Sindre Sorhus",
    "email": "sindresorhus@gmail.com",
    "url": "sindresorhus.com",
    "licenseFile": "node_modules/strip-eof/license"
  },
  "strip-json-comments@2.0.1": {
    "licenses": "MIT",
    "repository": "https://github.com/sindresorhus/strip-json-comments",
    "publisher": "Sindre Sorhus",
    "email": "sindresorhus@gmail.com",
    "url": "sindresorhus.com",
    "licenseFile": "node_modules/fsevents/node_modules/strip-json-comments/license"
  },
  "supports-color@4.5.0": {
    "licenses": "MIT",
    "repository": "https://github.com/chalk/supports-color",
    "publisher": "Sindre Sorhus",
    "email": "sindresorhus@gmail.com",
    "url": "sindresorhus.com",
    "licenseFile": "node_modules/webpack/node_modules/supports-color/license"
  },
  "tapable@0.2.8": {
    "licenses": "MIT",
    "repository": "https://github.com/webpack/tapable",
    "publisher": "Tobias Koppers @sokra",
    "licenseFile": "node_modules/tapable/README.md"
  },
  "tar-pack@3.4.0": {
    "licenses": "BSD-2-Clause",
    "repository": "https://github.com/ForbesLindesay/tar-pack",
    "licenseFile": "node_modules/fsevents/node_modules/tar-pack/LICENSE"
  },
  "tar@2.2.1": {
    "licenses": "ISC",
    "repository": "https://github.com/isaacs/node-tar",
    "publisher": "Isaac Z. Schlueter",
    "email": "i@izs.me",
    "url": "http://blog.izs.me/",
    "licenseFile": "node_modules/fsevents/node_modules/tar/LICENSE"
  },
  "ticky@1.0.1": {
    "licenses": "MIT",
    "repository": "https://github.com/bevacqua/ticky",
    "publisher": "Nicolas Bevacqua",
    "email": "nicolasbevacqua@gmail.com",
    "url": "http://bevacqua.io/",
    "licenseFile": "node_modules/ticky/license"
  },
  "timers-browserify@2.0.6": {
    "licenses": "MIT",
    "repository": "https://github.com/jryans/timers-browserify",
    "publisher": "J. Ryan Stinnett",
    "email": "jryans@gmail.com",
    "url": "http://convolv.es/",
    "licenseFile": "node_modules/node-libs-browser/node_modules/timers-browserify/LICENSE.md"
  },
  "to-arraybuffer@1.0.1": {
    "licenses": "MIT",
    "repository": "https://github.com/jhiesey/to-arraybuffer",
    "publisher": "John Hiesey",
    "licenseFile": "node_modules/to-arraybuffer/LICENSE"
  },
  "tough-cookie@2.3.2": {
    "licenses": "BSD-3-Clause",
    "repository": "https://github.com/salesforce/tough-cookie",
    "publisher": "Jeremy Stashewsky",
    "email": "jstashewsky@salesforce.com",
    "licenseFile": "node_modules/fsevents/node_modules/tough-cookie/LICENSE"
  },
  "tty-browserify@0.0.0": {
    "licenses": "MIT",
    "repository": "https://github.com/substack/tty-browserify",
    "publisher": "James Halliday",
    "email": "mail@substack.net",
    "url": "http://substack.net",
    "licenseFile": "node_modules/node-libs-browser/node_modules/tty-browserify/LICENSE"
  },
  "tunnel-agent@0.6.0": {
    "licenses": "Apache-2.0",
    "repository": "https://github.com/mikeal/tunnel-agent",
    "publisher": "Mikeal Rogers",
    "email": "mikeal.rogers@gmail.com",
    "url": "http://www.futurealoof.com",
    "licenseFile": "node_modules/fsevents/node_modules/tunnel-agent/LICENSE"
  },
  "tweetnacl@0.14.5": {
    "licenses": "Unlicense",
    "repository": "https://github.com/dchest/tweetnacl-js",
    "publisher": "TweetNaCl-js contributors",
    "licenseFile": "node_modules/fsevents/node_modules/tweetnacl/LICENSE"
  },
  "uglify-js@2.8.29": {
    "licenses": "BSD-2-Clause",
    "repository": "https://github.com/mishoo/UglifyJS2",
    "publisher": "Mihai Bazon",
    "email": "mihai.bazon@gmail.com",
    "url": "http://lisperator.net/",
    "licenseFile": "node_modules/webpack/node_modules/uglify-js/LICENSE"
  },
  "uglify-to-browserify@1.0.2": {
    "licenses": "MIT",
    "repository": "https://github.com/ForbesLindesay/uglify-to-browserify",
    "publisher": "ForbesLindesay",
    "licenseFile": "node_modules/uglify-to-browserify/LICENSE"
  },
  "uglifyjs-webpack-plugin@0.4.6": {
    "licenses": "MIT",
    "repository": "https://github.com/webpack-contrib/uglifyjs-webpack-plugin",
    "licenseFile": "node_modules/webpack/node_modules/uglifyjs-webpack-plugin/LICENSE"
  },
  "uid-number@0.0.6": {
    "licenses": "ISC",
    "repository": "https://github.com/isaacs/uid-number",
    "publisher": "Isaac Z. Schlueter",
    "email": "i@izs.me",
    "url": "http://blog.izs.me/",
    "licenseFile": "node_modules/fsevents/node_modules/uid-number/LICENSE"
  },
  "url@0.11.0": {
    "licenses": "MIT",
    "repository": "https://github.com/defunctzombie/node-url",
    "licenseFile": "node_modules/url/LICENSE"
  },
  "util-deprecate@1.0.2": {
    "licenses": "MIT",
    "repository": "https://github.com/TooTallNate/util-deprecate",
    "publisher": "Nathan Rajlich",
    "email": "nathan@tootallnate.net",
    "url": "http://n8.io/",
    "licenseFile": "node_modules/util-deprecate/LICENSE"
  },
  "util@0.10.3": {
    "licenses": "MIT",
    "repository": "https://github.com/defunctzombie/node-util",
    "publisher": "Joyent",
    "url": "http://www.joyent.com",
    "licenseFile": "node_modules/util/LICENSE"
  },
  "uuid@3.0.1": {
    "licenses": "MIT",
    "repository": "https://github.com/kelektiv/node-uuid",
    "licenseFile": "node_modules/fsevents/node_modules/uuid/LICENSE.md"
  },
  "validate-npm-package-license@3.0.1": {
    "licenses": "Apache-2.0",
    "repository": "https://github.com/kemitchell/validate-npm-package-license.js",
    "publisher": "Kyle E. Mitchell",
    "email": "kyle@kemitchell.com",
    "url": "https://kemitchell.com",
    "licenseFile": "node_modules/validate-npm-package-license/LICENSE"
  },
  "verror@1.3.6": {
    "licenses": "MIT*",
    "repository": "https://github.com/davepacheco/node-verror",
    "licenseFile": "node_modules/fsevents/node_modules/verror/LICENSE"
  },
  "vm-browserify@0.0.4": {
    "licenses": "MIT",
    "repository": "https://github.com/substack/vm-browserify",
    "publisher": "James Halliday",
    "email": "mail@substack.net",
    "url": "http://substack.net",
    "licenseFile": "node_modules/vm-browserify/LICENSE"
  },
  "watchpack@1.4.0": {
    "licenses": "MIT",
    "repository": "https://github.com/webpack/watchpack",
    "publisher": "Tobias Koppers @sokra",
    "licenseFile": "node_modules/watchpack/LICENSE"
  },
  "webpack-sources@1.1.0": {
    "licenses": "MIT",
    "repository": "https://github.com/webpack/webpack-sources",
    "publisher": "Tobias Koppers @sokra",
    "licenseFile": "node_modules/webpack-sources/LICENSE"
  },
  "webpack@3.11.0": {
    "licenses": "MIT",
    "repository": "https://github.com/webpack/webpack",
    "publisher": "Tobias Koppers @sokra",
    "licenseFile": "node_modules/webpack/LICENSE"
  },
  "which-module@2.0.0": {
    "licenses": "ISC",
    "repository": "https://github.com/nexdrew/which-module",
    "publisher": "nexdrew",
    "licenseFile": "node_modules/webpack/node_modules/which-module/LICENSE"
  },
  "which@1.3.0": {
    "licenses": "ISC",
    "repository": "https://github.com/isaacs/node-which",
    "publisher": "Isaac Z. Schlueter",
    "email": "i@izs.me",
    "url": "http://blog.izs.me",
    "licenseFile": "node_modules/which/LICENSE"
  },
  "wide-align@1.1.2": {
    "licenses": "ISC",
    "repository": "https://github.com/iarna/wide-align",
    "publisher": "Rebecca Turner",
    "email": "me@re-becca.org",
    "url": "http://re-becca.org/",
    "licenseFile": "node_modules/fsevents/node_modules/wide-align/LICENSE"
  },
  "window-size@0.1.0": {
    "licenses": "MIT",
    "repository": "https://github.com/jonschlinkert/window-size",
    "publisher": "Jon Schlinkert",
    "url": "https://github.com/jonschlinkert",
    "licenseFile": "node_modules/window-size/README.md"
  },
  "wordwrap@0.0.2": {
    "licenses": "MIT*",
    "repository": "https://github.com/substack/node-wordwrap",
    "publisher": "James Halliday",
    "email": "mail@substack.net",
    "url": "http://substack.net",
    "licenseFile": "node_modules/webpack/node_modules/wordwrap/README.markdown"
  },
  "wrap-ansi@2.1.0": {
    "licenses": "MIT",
    "repository": "https://github.com/chalk/wrap-ansi",
    "publisher": "Sindre Sorhus",
    "email": "sindresorhus@gmail.com",
    "url": "sindresorhus.com",
    "licenseFile": "node_modules/wrap-ansi/license"
  },
  "wrappy@1.0.2": {
    "licenses": "ISC",
    "repository": "https://github.com/npm/wrappy",
    "publisher": "Isaac Z. Schlueter",
    "email": "i@izs.me",
    "url": "http://blog.izs.me/",
    "licenseFile": "node_modules/fsevents/node_modules/wrappy/LICENSE"
  },
  "xtend@4.0.1": {
    "licenses": "MIT",
    "repository": "https://github.com/Raynos/xtend",
    "publisher": "Raynos",
    "email": "raynos2@gmail.com",
    "licenseFile": "node_modules/xtend/LICENCE"
  },
  "y18n@3.2.1": {
    "licenses": "ISC",
    "repository": "https://github.com/yargs/y18n",
    "publisher": "Ben Coe",
    "email": "ben@npmjs.com",
    "licenseFile": "node_modules/webpack/node_modules/y18n/LICENSE"
  },
  "yallist@2.1.2": {
    "licenses": "ISC",
    "repository": "https://github.com/isaacs/yallist",
    "publisher": "Isaac Z. Schlueter",
    "email": "i@izs.me",
    "url": "http://blog.izs.me/",
    "licenseFile": "node_modules/yallist/LICENSE"
  },
  "yargs-parser@7.0.0": {
    "licenses": "ISC",
    "repository": "https://github.com/yargs/yargs-parser",
    "publisher": "Ben Coe",
    "email": "ben@npmjs.com",
    "licenseFile": "node_modules/webpack/node_modules/yargs-parser/LICENSE.txt"
  },
  "yargs@3.10.0": {
    "licenses": "MIT",
    "repository": "https://github.com/bcoe/yargs",
    "publisher": "Alex Ford",
    "email": "Alex.Ford@CodeTunnel.com",
    "url": "http://CodeTunnel.com",
    "licenseFile": "node_modules/webpack/node_modules/uglify-js/node_modules/yargs/LICENSE"
  },
  "yargs@8.0.2": {
    "licenses": "MIT",
    "repository": "https://github.com/yargs/yargs",
    "licenseFile": "node_modules/webpack/node_modules/yargs/LICENSE"
  }
}<|MERGE_RESOLUTION|>--- conflicted
+++ resolved
@@ -797,28 +797,6 @@
     "url": "http://www.medikoo.com/",
     "licenseFile": "node_modules/es6-symbol/LICENSE"
   },
-<<<<<<< HEAD
-  "moment-timezone@0.5.14": {
-    "licenses": "MIT",
-    "repository": "https://github.com/moment/moment-timezone",
-    "publisher": "Tim Wood",
-    "email": "washwithcare@gmail.com",
-    "url": "http://timwoodcreates.com/",
-    "licenseFile": "node_modules/moment-timezone/LICENSE"
-  },
-  "moment@2.21.0": {
-    "licenses": "MIT",
-    "repository": "https://github.com/moment/moment",
-    "publisher": "Iskren Ivov Chernev",
-    "email": "iskren.chernev@gmail.com",
-    "url": "https://github.com/ichernev",
-    "licenseFile": "node_modules/moment/LICENSE"
-  },
-  "mutation-summary@0.1.1": {
-    "licenses": "Apache 2.0",
-    "repository": "https://github.com/rafaelw/mutation-summary",
-    "licenseFile": "node_modules/mutation-summary/COPYING"
-=======
   "es6-weak-map@2.0.2": {
     "licenses": "MIT",
     "repository": "https://github.com/medikoo/es6-weak-map",
@@ -826,7 +804,6 @@
     "email": "medyk@medikoo.com",
     "url": "http://www.medikoo.com/",
     "licenseFile": "node_modules/es6-weak-map/LICENSE"
->>>>>>> 00cabd97
   },
   "escope@3.6.0": {
     "licenses": "BSD-2-Clause",
@@ -1633,6 +1610,22 @@
     "repository": "https://github.com/zeit/ms",
     "licenseFile": "node_modules/fsevents/node_modules/ms/license.md"
   },
+  "moment-timezone@0.5.14": {
+    "licenses": "MIT",
+    "repository": "https://github.com/moment/moment-timezone",
+    "publisher": "Tim Wood",
+    "email": "washwithcare@gmail.com",
+    "url": "http://timwoodcreates.com/",
+    "licenseFile": "node_modules/moment-timezone/LICENSE"
+  },
+  "moment@2.21.0": {
+    "licenses": "MIT",
+    "repository": "https://github.com/moment/moment",
+    "publisher": "Iskren Ivov Chernev",
+    "email": "iskren.chernev@gmail.com",
+    "url": "https://github.com/ichernev",
+    "licenseFile": "node_modules/moment/LICENSE"
+  },
   "mutation-summary@0.1.1": {
     "licenses": "Apache*",
     "repository": "https://github.com/rafaelw/mutation-summary",
