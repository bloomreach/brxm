<?xml version="1.0" encoding="UTF-8"?>
<!--
  Copyright 2011-2013 Hippo B.V. (http://www.onehippo.com)

  Licensed under the Apache License, Version 2.0 (the "License");
  you may not use this file except in compliance with the License.
  You may obtain a copy of the License at

   http://www.apache.org/licenses/LICENSE-2.0

  Unless required by applicable law or agreed to in writing, software
  distributed under the License is distributed on an "AS IS" BASIS,
  WITHOUT WARRANTIES OR CONDITIONS OF ANY KIND, either express or implied.
  See the License for the specific language governing permissions and
  limitations under the License.
  -->
<project xmlns="http://maven.apache.org/POM/4.0.0" xmlns:xsi="http://www.w3.org/2001/XMLSchema-instance" xsi:schemaLocation="http://maven.apache.org/POM/4.0.0 http://maven.apache.org/xsd/maven-4.0.0.xsd">
  <parent>
    <artifactId>hippo-addon-channel-manager</artifactId>
    <groupId>org.onehippo.cms7</groupId>
<<<<<<< HEAD
    <version>3.1.0-menueditor-improvements-SNAPSHOT</version>
=======
    <version>3.2.0-SNAPSHOT</version>
>>>>>>> 1b153e12
  </parent>
  <modelVersion>4.0.0</modelVersion>

  <artifactId>hippo-addon-channel-manager-test</artifactId>
  <packaging>war</packaging>
  <name>Addon Channel Manager Integration Test</name>

  <dependencies>

    <dependency>
      <groupId>commons-lang</groupId>
      <artifactId>commons-lang</artifactId>
      <version>2.6</version>
    </dependency>
    <dependency>
      <groupId>net.sourceforge.htmlunit</groupId>
      <artifactId>htmlunit</artifactId>
      <version>2.14</version>
    </dependency>
    <dependency>
      <groupId>org.mortbay.jetty</groupId>
      <artifactId>jetty</artifactId>
      <version>6.1.22</version>
    </dependency>
    <dependency>
      <groupId>xml-apis</groupId>
      <artifactId>xml-apis</artifactId>
      <version>1.4.01</version>
    </dependency>

    <dependency>
      <groupId>junit</groupId>
      <artifactId>junit</artifactId>
    </dependency>

    <dependency>
      <groupId>org.onehippo.cms7</groupId>
      <artifactId>hippo-repository-testutils</artifactId>
      <version>${hippo.repository.version}</version>
      <scope>test</scope>
    </dependency>

    <dependency>
      <groupId>org.onehippo.cms7</groupId>
      <artifactId>hippo-cms-jquery</artifactId>
      <version>${hippo.cms.version}</version>
    </dependency>

    <dependency>
      <artifactId>hippo-addon-channel-manager-frontend</artifactId>
      <groupId>org.onehippo.cms7</groupId>
      <version>${project.version}</version>
    </dependency>

    <dependency>
      <groupId>org.onehippo.cms7</groupId>
      <artifactId>hippo-cms-api</artifactId>
      <version>${hippo.cms.version}</version>
      <scope>provided</scope>
    </dependency>

    <dependency>
      <groupId>org.wicketstuff</groupId>
      <artifactId>wicket-extjs</artifactId>
      <version>0.23</version>
      <scope>test</scope>
    </dependency>

    <dependency>
      <groupId>com.google.code.gson</groupId>
      <artifactId>gson</artifactId>
      <version>1.7.1</version>
    </dependency>

  </dependencies>

  <build>

    <defaultGoal>package</defaultGoal>
    <resources>
      <resource>
        <filtering>false</filtering>
        <directory>${basedir}/src/main/resources</directory>
        <includes>
          <include>**/*.xml</include>
        </includes>
      </resource>
    </resources>
    <testResources>
      <testResource>
        <filtering>false</filtering>
        <directory>${basedir}/src/test/java</directory>
        <includes>
          <include>**/*.html</include>
          <include>**/*.js</include>
        </includes>
      </testResource>
      <testResource>
        <filtering>false</filtering>
        <directory>${basedir}/src/test/resources</directory>
        <includes>
          <include>**/*</include>
        </includes>
      </testResource>
    </testResources>
    <plugins>
      <plugin>
        <groupId>org.apache.maven.plugins</groupId>
        <artifactId>maven-deploy-plugin</artifactId>
        <configuration>
          <!-- don't deploy/release this module -->
          <skip>true</skip>
        </configuration>
      </plugin>
      <plugin>
        <groupId>org.apache.maven.plugins</groupId>
        <artifactId>maven-war-plugin</artifactId>
      </plugin>
      <plugin>
        <groupId>org.mortbay.jetty</groupId>
        <artifactId>maven-jetty-plugin</artifactId>
        <version>6.1.26</version>
        <configuration>
          <connectors>
            <connector implementation="org.mortbay.jetty.nio.SelectChannelConnector">
              <port>8088</port>
              <maxIdleTime>60000</maxIdleTime>
            </connector>
          </connectors>
          <!-- webDefaultXml>src/main/resources/webdefault.xml</webDefaultXml -->
        </configuration>
      </plugin>
      <plugin>
        <groupId>org.apache.maven.plugins</groupId>
        <artifactId>maven-surefire-plugin</artifactId>
        <configuration>
          <skip>true</skip>
          <forkMode>always</forkMode>
          <workingDirectory>${project.build.directory}/${project.artifactId}-${project.version}</workingDirectory>
        </configuration>
        <executions>
          <execution>
            <phase>integration-test</phase>
            <goals>
              <goal>test</goal>
            </goals>
            <configuration>
              <forkMode>never</forkMode>
              <skip>false</skip>
            </configuration>
          </execution>
        </executions>
      </plugin>
    </plugins>
  </build>


</project><|MERGE_RESOLUTION|>--- conflicted
+++ resolved
@@ -18,11 +18,7 @@
   <parent>
     <artifactId>hippo-addon-channel-manager</artifactId>
     <groupId>org.onehippo.cms7</groupId>
-<<<<<<< HEAD
-    <version>3.1.0-menueditor-improvements-SNAPSHOT</version>
-=======
-    <version>3.2.0-SNAPSHOT</version>
->>>>>>> 1b153e12
+    <version>3.2.0-menueditor-improvements-SNAPSHOT</version>
   </parent>
   <modelVersion>4.0.0</modelVersion>
 
