--- conflicted
+++ resolved
@@ -25,11 +25,7 @@
 
 
   <artifactId>hippo-addon-channel-manager</artifactId>
-<<<<<<< HEAD
   <version>4.0.0-cmng-psp1-SNAPSHOT</version>
-=======
-  <version>4.0.0-SNAPSHOT</version>
->>>>>>> 995e9c26
   <packaging>pom</packaging>
   <inceptionYear>2011</inceptionYear>
 
@@ -39,15 +35,6 @@
     <!-- use root project name for all project modules NOTICE files, should be the same as in the root NOTICE file -->
     <notice.project.name>Hippo Addon Channel Manager</notice.project.name>
 
-<<<<<<< HEAD
-    <hippo.repository.version>3.2.0-SNAPSHOT</hippo.repository.version>
-    <hippo.cms.version>3.2.0-SNAPSHOT</hippo.cms.version>
-    <hippo.hst.version>3.2.0-SNAPSHOT</hippo.hst.version>
-    <hippo.commons.version>2.2.0-SNAPSHOT</hippo.commons.version>
-    <hippo.addon-hst-configuration-editor.version>2.2.0-SNAPSHOT</hippo.addon-hst-configuration-editor.version>
-    <hippo.frontend.plugins.version>2.2.0-SNAPSHOT</hippo.frontend.plugins.version>
-    <hippo.frontend.theme.version>3.0.0-cmng-psp1-SNAPSHOT</hippo.frontend.theme.version>
-=======
     <hippo.repository.version>4.0.0-SNAPSHOT</hippo.repository.version>
     <hippo.cms.version>4.0.0-SNAPSHOT</hippo.cms.version>
     <hippo.hst.version>4.0.0-SNAPSHOT</hippo.hst.version>
@@ -55,7 +42,6 @@
     <hippo.addon-hst-configuration-editor.version>3.0.0-SNAPSHOT</hippo.addon-hst-configuration-editor.version>
     <hippo.frontend.plugins.version>3.0.0-SNAPSHOT</hippo.frontend.plugins.version>
     <hippo.frontend.theme.version>3.0.0-SNAPSHOT</hippo.frontend.theme.version>
->>>>>>> 995e9c26
 
     <commons-lang.version>2.6</commons-lang.version>
     <lib.json.version>20090211</lib.json.version>
@@ -219,22 +205,6 @@
                 <exclude>frontend/src/main/resources/org/onehippo/cms7/channelmanager/templatecomposer/plugins/vtabs/*</exclude>
                 <exclude>frontend/src/main/resources/org/onehippo/cms7/channelmanager/templatecomposer/deviceskins/devices/device-skins.txt</exclude>
 
-<<<<<<< HEAD
-                <!-- ignore frontend dependencies pulled in by npm -->
-                <exclude>**/node_modules/**/*</exclude>
-                <exclude>**/bower_components/**/*</exclude>
-                <exclude>**/coverage/**/*</exclude>
-
-                <!-- files without license header -->
-                <exclude>frontend/.npmrc</exclude>
-                <exclude>frontend/.bowerrc</exclude>
-                <exclude>frontend/.jshintrc</exclude>
-                <exclude>angularjs-api/.npmrc</exclude>
-                <exclude>angularjs-api/.bowerrc</exclude>
-                <exclude>angularjs-api/.jshintrc</exclude>
-                <exclude>angularjs-api/.csslintrc</exclude>
-                <exclude>**/*.md</exclude>
-=======
                 <exclude>frontend/.*</exclude>
                 <exclude>frontend/*.md</exclude>
                 <exclude>frontend/dist/**/*</exclude>
@@ -243,6 +213,14 @@
                 <exclude>frontend/bower_components/**/*</exclude>
                 <exclude>frontend/DIST_LICENSE</exclude>
 
+                <exclude>frontend-ng/.*</exclude>
+                <exclude>frontend-ng/*.md</exclude>
+                <exclude>frontend-ng/dist/**/*</exclude>
+                <exclude>frontend-ng/tmp/**/*</exclude>
+                <exclude>frontend-ng/node_modules/**/*</exclude>
+                <exclude>frontend-ng/bower_components/**/*</exclude>
+                <exclude>frontend-ng/DIST_LICENSE</exclude>
+
                 <exclude>angularjs-api/.*</exclude>
                 <exclude>angularjs-api/*.md</exclude>
                 <exclude>angularjs-api/dist/**/*</exclude>
@@ -250,7 +228,6 @@
                 <exclude>angularjs-api/node_modules/**/*</exclude>
                 <exclude>angularjs-api/bower_components/**/*</exclude>
                 <exclude>angularjs-api/DIST_LICENSE</exclude>
->>>>>>> 995e9c26
 
                 <!-- repository content XML -->
                 <exclude>repository/src/main/resources/**/*.xml</exclude>
