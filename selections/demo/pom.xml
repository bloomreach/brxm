--- conflicted
+++ resolved
@@ -20,11 +20,7 @@
   <parent>
     <groupId>org.onehippo.cms7</groupId>
     <artifactId>hippo-cms7-release</artifactId>
-<<<<<<< HEAD
     <version>13.0.0-SNAPSHOT</version>
-=======
-    <version>12.5.0-SNAPSHOT</version>
->>>>>>> ed801cce
   </parent>
 
   <name>Hippo Plugin Selections Demo Project</name>
@@ -32,7 +28,7 @@
   <artifactId>hippo-plugin-selections-demo</artifactId>
   <version>5.3.0-SNAPSHOT</version>
   <packaging>pom</packaging>
-  
+
   <properties>
     <taglibs.version>1.2.5</taglibs.version>
     <commons.lang.version>2.6</commons.lang.version>
@@ -53,7 +49,7 @@
       </releases>
     </repository>
   </repositories>
-  
+
   <dependencyManagement>
     <dependencies>
 
@@ -192,7 +188,7 @@
         </plugins>
       </build>
     </profile>
-    
+
   </profiles>
 
 </project>