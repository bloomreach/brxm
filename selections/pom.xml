--- conflicted
+++ resolved
@@ -20,21 +20,13 @@
   <parent>
     <groupId>org.onehippo.cms7</groupId>
     <artifactId>hippo-cms7-project</artifactId>
-<<<<<<< HEAD
     <version>30-SNAPSHOT</version>
-=======
-    <version>29.5</version>
->>>>>>> ed801cce
   </parent>
 
   <name>Hippo Plugin Selections</name>
   <description>Hippo Plugin Selections</description>
   <artifactId>hippo-plugin-selections</artifactId>
-<<<<<<< HEAD
   <version>13.0.0-SNAPSHOT</version>
-=======
-  <version>5.6.0-SNAPSHOT</version>
->>>>>>> ed801cce
   <packaging>pom</packaging>
 
   <inceptionYear>2009</inceptionYear>
@@ -50,15 +42,9 @@
     <!-- use root project name for all project modules NOTICE files, should be the same as in the root NOTICE file -->
     <notice.project.name>Hippo Plugins Selection</notice.project.name>
 
-<<<<<<< HEAD
     <hippo.cms.version>13.0.0-SNAPSHOT</hippo.cms.version>
     <hippo.repository.version>13.0.0-SNAPSHOT</hippo.repository.version>
     <hippo.hst.version>13.0.0-SNAPSHOT</hippo.hst.version>
-=======
-    <hippo.cms.version>5.6.0-SNAPSHOT</hippo.cms.version>
-    <hippo.repository.version>5.6.0-SNAPSHOT</hippo.repository.version>
-    <hippo.hst.version>5.6.0-SNAPSHOT</hippo.hst.version>
->>>>>>> ed801cce
 
     <junit.version>4.8.2</junit.version>
   </properties>
@@ -76,7 +62,7 @@
       </releases>
     </repository>
   </repositories>
-  
+
   <issueManagement>
     <system>Jira Hippo Plugins</system>
     <url>https://issues.onehippo.com/browse/HIPPLUG/component/10996</url>
