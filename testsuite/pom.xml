--- conflicted
+++ resolved
@@ -20,22 +20,14 @@
   <parent>
     <groupId>org.onehippo.cms7</groupId>
     <artifactId>hippo-cms7-release</artifactId>
-<<<<<<< HEAD
-    <version>14.4.0-cm-extjs-removal-SNAPSHOT</version>
-=======
     <version>14.5.0-SNAPSHOT</version>
->>>>>>> dd0195b7
     <relativePath>../release/pom.xml</relativePath>
   </parent>
 
   <artifactId>hippo-testsuite</artifactId>
   <name>Hippo Test Suite</name>
   <description>Hippo Test Suite</description>
-<<<<<<< HEAD
-  <version>14.4.0-cm-extjs-removal-SNAPSHOT</version>
-=======
   <version>14.5.0-SNAPSHOT</version>
->>>>>>> dd0195b7
   <packaging>pom</packaging>
 
   <inceptionYear>2009</inceptionYear>
