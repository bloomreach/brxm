--- conflicted
+++ resolved
@@ -27,8 +27,7 @@
  * Disable TSLint for imports that start with an uppercase letter
  * @see https://github.com/Microsoft/tslint-microsoft-contrib/issues/387
  */
-<<<<<<< HEAD
-import Emittery = require('emittery'); // tslint:disable-line:import-name
+import Emittery from 'emittery'; // tslint:disable-line:import-name
 import {
   ChannelScope,
   ChannelScopeEvents,
@@ -46,11 +45,6 @@
   UiScope,
 } from './api';
 import { Parent, ParentConnection, ParentMethod } from './parent';
-=======
-import Emittery from 'emittery'; // tslint:disable-line:import-name
-import { ChannelScope, ChannelScopeEvents, Emitter, EventHandler, PageScope, PageScopeEvents, UiScope } from './api';
-import { ParentConnection } from './parent';
->>>>>>> ff7d2b55
 
 const SCOPE_CHANNEL = 'channel';
 const SCOPE_PAGE = `${SCOPE_CHANNEL}.page`;
