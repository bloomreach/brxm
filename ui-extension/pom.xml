--- conflicted
+++ resolved
@@ -21,22 +21,14 @@
   <parent>
     <groupId>org.onehippo.cms7</groupId>
     <artifactId>hippo-cms7-project</artifactId>
-<<<<<<< HEAD
-    <version>15.3.0-SNAPSHOT</version>
-=======
     <version>15.2.2-SNAPSHOT</version>
->>>>>>> e5213432
     <relativePath>../project/pom.xml</relativePath>
   </parent>
 
   <groupId>org.onehippo</groupId>
   <artifactId>ui-extension</artifactId>
   <name>Bloomreach Open UI SDK</name>
-<<<<<<< HEAD
-  <version>15.3.0-SNAPSHOT</version>
-=======
   <version>15.2.2-SNAPSHOT</version>
->>>>>>> e5213432
 
   <inceptionYear>2018</inceptionYear>
 
