<?xml version="1.0" encoding="UTF-8"?>
<!--
  Copyright 2018-2019 Hippo B.V. (http://www.onehippo.com)

  Licensed under the Apache License, Version 2.0 (the "License");
  you may not use this file except in compliance with the License.
  You may obtain a copy of the License at

   http://www.apache.org/licenses/LICENSE-2.0

  Unless required by applicable law or agreed to in writing, software
  distributed under the License is distributed on an "AS IS" BASIS,
  WITHOUT WARRANTIES OR CONDITIONS OF ANY KIND, either express or implied.
  See the License for the specific language governing permissions and
  limitations under the License.
  -->

<project xmlns="http://maven.apache.org/POM/4.0.0" xmlns:xsi="http://www.w3.org/2001/XMLSchema-instance" xsi:schemaLocation="http://maven.apache.org/POM/4.0.0 http://maven.apache.org/xsd/maven-4.0.0.xsd">
  <modelVersion>4.0.0</modelVersion>

  <parent>
    <groupId>org.onehippo.cms7</groupId>
    <artifactId>hippo-cms7-project</artifactId>
<<<<<<< HEAD
    <version>31.0.0-SNAPSHOT</version>
=======
    <version>30.4.0</version>
>>>>>>> 683803fe
  </parent>

  <groupId>org.onehippo</groupId>
  <artifactId>ui-extension</artifactId>
<<<<<<< HEAD
  <name>BloomReach Open UI SDK</name>
  <version>14.0.0-SNAPSHOT</version>
=======
  <name>Bloomreach Open UI SDK</name>
  <version>13.4.1-SNAPSHOT</version>
>>>>>>> 683803fe

  <inceptionYear>2018</inceptionYear>

  <scm>
    <connection>scm:git:https://code.onehippo.org/cms-community-dev/bloomreach-ui-extension.git</connection>
    <developerConnection>scm:git:git@code.onehippo.org:cms-community-dev/bloomreach-ui-extension.git</developerConnection>
    <url>https://code.onehippo.org/cms-community-dev/bloomreach-ui-extension</url>
  </scm>

  <build>
    <defaultGoal>validate</defaultGoal>
    <plugins>
      <plugin>
        <groupId>com.github.eirslett</groupId>
        <artifactId>frontend-maven-plugin</artifactId>
        <executions>
          <execution>
            <id>install node and npm</id>
            <goals>
              <goal>install-node-and-npm</goal>
            </goals>
            <configuration>
              <nodeVersion>${nodejs.version}</nodeVersion>
              <npmVersion>${npm.version}</npmVersion>
            </configuration>
          </execution>
          <execution>
            <id>npm ci</id>
            <goals>
              <goal>npm</goal>
            </goals>
            <configuration>
              <arguments>ci</arguments>
            </configuration>
          </execution>
          <execution>
            <id>npm run lint</id>
            <goals>
              <goal>npm</goal>
            </goals>
            <configuration>
              <arguments>run lint</arguments>
            </configuration>
          </execution>
          <execution>
            <id>npm run build</id>
            <goals>
              <goal>npm</goal>
            </goals>
            <configuration>
              <arguments>run build</arguments>
            </configuration>
          </execution>
          <execution>
            <id>npm test</id>
            <phase>test</phase>
            <goals>
              <goal>npm</goal>
            </goals>
            <configuration>
              <arguments>test</arguments>
            </configuration>
          </execution>
        </executions>
      </plugin>
      <plugin>
        <artifactId>maven-resources-plugin</artifactId>
        <executions>
          <execution>
            <id>copy-package-json-to-target</id>
            <phase>prepare-package</phase>
            <goals>
              <goal>copy-resources</goal>
            </goals>
            <configuration>
              <outputDirectory>${basedir}/target/classes</outputDirectory>
              <resources>
                <resource>
                  <directory>${basedir}</directory>
                  <includes>
                    <include>package.json</include>
                  </includes>
                  <filtering>false</filtering>
                </resource>
              </resources>
            </configuration>
          </execution>
          <execution>
            <id>copy-dist-to-target</id>
            <phase>prepare-package</phase>
            <goals>
              <goal>copy-resources</goal>
            </goals>
            <configuration>
              <outputDirectory>${basedir}/target/classes/dist</outputDirectory>
              <resources>
                <resource>
                  <directory>dist</directory>
                  <filtering>false</filtering>
                </resource>
              </resources>
            </configuration>
          </execution>
        </executions>
      </plugin>
      <plugin>
        <artifactId>maven-clean-plugin</artifactId>
        <executions>
          <execution>
            <id>npm-clean</id>
          </execution>
        </executions>
        <configuration>
          <filesets>
            <fileset>
              <directory>coverage</directory>
            </fileset>
            <fileset>
              <directory>dist</directory>
            </fileset>
            <fileset>
              <directory>docs</directory>
            </fileset>
            <fileset>
              <directory>node</directory>
            </fileset>
            <fileset>
              <directory>node_modules</directory>
            </fileset>
          </filesets>
        </configuration>
      </plugin>
    </plugins>
  </build>

  <profiles>
    <profile>
      <id>pedantic</id>
      <build>
        <plugins>
          <plugin>
            <groupId>org.apache.rat</groupId>
            <artifactId>apache-rat-plugin</artifactId>
            <inherited>false</inherited>
            <configuration>
              <excludes combine.children="append">
                <exclude>DEVELOPER.md</exclude>

                <!-- 3rd-party licenses -->
                <exclude>.*</exclude>
                <exclude>src/docs/*.md</exclude>

                <!-- Generated or pulled-in files which are not cleaned up -->
                <exclude>**/ADDITIONAL-LICENSES.yml</exclude>
              </excludes>
            </configuration>
          </plugin>
        </plugins>
      </build>
    </profile>
  </profiles>
</project><|MERGE_RESOLUTION|>--- conflicted
+++ resolved
@@ -21,22 +21,13 @@
   <parent>
     <groupId>org.onehippo.cms7</groupId>
     <artifactId>hippo-cms7-project</artifactId>
-<<<<<<< HEAD
     <version>31.0.0-SNAPSHOT</version>
-=======
-    <version>30.4.0</version>
->>>>>>> 683803fe
   </parent>
 
   <groupId>org.onehippo</groupId>
   <artifactId>ui-extension</artifactId>
-<<<<<<< HEAD
-  <name>BloomReach Open UI SDK</name>
+  <name>Bloomreach Open UI SDK</name>
   <version>14.0.0-SNAPSHOT</version>
-=======
-  <name>Bloomreach Open UI SDK</name>
-  <version>13.4.1-SNAPSHOT</version>
->>>>>>> 683803fe
 
   <inceptionYear>2018</inceptionYear>
 
