{
  "name": "@bloomreach/ui-extension",
<<<<<<< HEAD
  "version": "15.1.2",
=======
  "version": "15.2.0",
>>>>>>> 7f15c387
  "description": "Bloomreach Open UI SDK",
  "keywords": [
    "bloomreach",
    "sdk",
    "openui"
  ],
  "author": "Bloomreach B.V.",
  "license": "Apache-2.0",
  "repository": {
    "type": "git",
    "url": "https://code.onehippo.org/cms-community/bloomreach-ui-extension"
  },
  "browser": "dist/ui-extension.js",
  "module": "dist/ui-extension.mjs",
  "es2015": "dist/ui-extension.es6.mjs",
  "types": "dist/ui-extension.d.ts",
  "files": [
    "dist/"
  ],
  "engines": {
    "node": "14",
    "npm": "7"
  },
  "scripts": {
    "build": "rollup -c rollup.config.js",
    "bump": "$npm_execpath version --no-git-tag-version --allow-same-version",
    "docs": "typedoc && minicat src/docs/typedoc.css >> docs/assets/css/main.css",
    "lint": "tslint --project .",
    "test": "jest",
    "release": "$npm_execpath publish"
  },
  "jest": {
    "testEnvironment": "jsdom",
    "coverageDirectory": "./coverage",
    "collectCoverage": true,
    "collectCoverageFrom": [
      "src/**/*.ts"
    ],
    "moduleFileExtensions": [
      "ts",
      "js"
    ],
    "transform": {
      "^.+\\.ts$": "ts-jest"
    },
    "globals": {
      "ts-jest": {
        "tsConfig": "tsconfig.json"
      }
    },
    "testMatch": [
      "**/?(*.)spec.ts"
    ]
  },
  "devDependencies": {
    "@babel/core": "^7.9",
    "@babel/plugin-proposal-class-properties": "^7.8",
    "@babel/plugin-proposal-object-rest-spread": "^7.9",
    "@babel/plugin-transform-object-assign": "^7.8",
    "@babel/polyfill": "^7.8",
    "@babel/preset-env": "^7.9",
    "@types/jest": "^25.2",
    "@types/node": "^13.13",
    "babel-loader": "^8.1",
    "babel-plugin-transform-async-to-promises": "^0.8",
    "jest": "^25.5",
    "js-beautify": "^1.11",
    "minicat": "^1.0",
    "rollup": "^2.7",
    "rollup-plugin-babel": "^4.4",
    "rollup-plugin-commonjs": "^10.1",
    "rollup-plugin-dts": "^1.4.0",
    "rollup-plugin-node-resolve": "^5.2",
    "rollup-plugin-terser": "^5.3",
    "rollup-plugin-typescript2": "^0.27",
    "ts-jest": "^25.4",
    "ts-loader": "^7.0",
    "tslint": "^6.1",
    "tslint-config-airbnb": "^5.11",
    "tslint-loader": "^3.5",
    "typedoc": "^0.17",
    "typescript": "^3.8"
  },
  "dependencies": {
    "emittery": "^0.6",
    "penpal": "^4.1"
  }
}<|MERGE_RESOLUTION|>--- conflicted
+++ resolved
@@ -1,10 +1,6 @@
 {
   "name": "@bloomreach/ui-extension",
-<<<<<<< HEAD
-  "version": "15.1.2",
-=======
   "version": "15.2.0",
->>>>>>> 7f15c387
   "description": "Bloomreach Open UI SDK",
   "keywords": [
     "bloomreach",
