--- conflicted
+++ resolved
@@ -20,11 +20,7 @@
   <parent>
     <groupId>org.onehippo.cms7</groupId>
     <artifactId>hippo-cms7-project</artifactId>
-<<<<<<< HEAD
-    <version>15.2.1-SNAPSHOT</version>
-=======
     <version>15.3.0-SNAPSHOT</version>
->>>>>>> a5dbc1f1
     <relativePath>../project/pom.xml</relativePath>
   </parent>
 
@@ -34,11 +30,7 @@
   </description>
   <groupId>org.onehippo.cms7</groupId>
   <artifactId>hippo-plugin-content-tagging</artifactId>
-<<<<<<< HEAD
-  <version>15.2.1-SNAPSHOT</version>
-=======
   <version>15.3.0-SNAPSHOT</version>
->>>>>>> a5dbc1f1
 
   <inceptionYear>2008</inceptionYear>
 
