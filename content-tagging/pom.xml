<?xml version="1.0" encoding="UTF-8"?>
<!--
  Copyright 2008-2018 Hippo B.V. (http://www.onehippo.com)

  Licensed under the Apache License, Version 2.0 (the  "License");
  you may not use this file except in compliance with the License.
  You may obtain a copy of the License at

  http://www.apache.org/licenses/LICENSE-2.0

  Unless required by applicable law or agreed to in writing, software
  distributed under the License is distributed on an "AS IS"
  BASIS, WITHOUT WARRANTIES OR CONDITIONS OF ANY KIND, either express or implied.
  See the License for the specific language governing permissions and
  limitations under the License.
-->
<project xmlns="http://maven.apache.org/POM/4.0.0" xmlns:xsi="http://www.w3.org/2001/XMLSchema-instance" xsi:schemaLocation="http://maven.apache.org/POM/4.0.0 http://maven.apache.org/maven-v4_0_0.xsd">
  <modelVersion>4.0.0</modelVersion>

  <parent>
    <groupId>org.onehippo.cms7</groupId>
    <artifactId>hippo-cms7-project</artifactId>
<<<<<<< HEAD
    <version>14.4.0-cm-extjs-removal-SNAPSHOT</version>
=======
    <version>14.5.0-SNAPSHOT</version>
>>>>>>> dd0195b7
    <relativePath>../project/pom.xml</relativePath>
  </parent>

  <name>Hippo Plugin Content Tagging</name>
  <description>Hippo Plugin to assign tags to a document with auto suggestions. Includes a tagcloud that can added to
    the document browser.
  </description>
  <groupId>org.onehippo.cms7</groupId>
  <artifactId>hippo-plugin-content-tagging</artifactId>
<<<<<<< HEAD
  <version>14.4.0-cm-extjs-removal-SNAPSHOT</version>
=======
  <version>14.5.0-SNAPSHOT</version>
>>>>>>> dd0195b7

  <inceptionYear>2008</inceptionYear>

  <properties>
    <hippo.repository.version>${hippo.release.version}</hippo.repository.version>
    <hippo.cms.version>${hippo.release.version}</hippo.cms.version>
    <hippo.hst.version>${hippo.release.version}</hippo.hst.version>

    <json-lib.version>2.4</json-lib.version>
    <junit.version>4.13.1</junit.version>
  </properties>

  <repositories>
    <repository>
      <id>hippo</id>
      <name>Hippo Maven 2</name>
      <url>https://maven.onehippo.com/maven2/</url>
      <snapshots>
        <enabled>false</enabled>
      </snapshots>
      <releases>
        <updatePolicy>never</updatePolicy>
      </releases>
    </repository>
  </repositories>
  
  <issueManagement>
    <system>Jira Hippo Plugins</system>
    <url>https://issues.onehippo.com/browse/HIPPLUG/component/12140</url>
  </issueManagement>

  <dependencies>

    <!--[WARNING]    net.sf.json-lib:json-lib:jar:jdk15:2.2.2:provided-->

    <dependency>
      <groupId>net.sf.json-lib</groupId>
      <artifactId>json-lib</artifactId>
      <classifier>jdk15</classifier>
      <version>${json-lib.version}</version>
      <scope>provided</scope>
    </dependency>

    <dependency>
      <groupId>org.onehippo.cms7</groupId>
      <artifactId>hippo-cms-engine</artifactId>
      <version>${hippo.cms.version}</version>
      <scope>provided</scope>
    </dependency>
    <dependency>
      <groupId>org.onehippo.cms7</groupId>
      <artifactId>hippo-repository-api</artifactId>
      <version>${hippo.repository.version}</version>
      <scope>provided</scope>
    </dependency>
    <dependency>
      <groupId>org.onehippo.cms7</groupId>
      <artifactId>hippo-cms-api</artifactId>
      <version>${hippo.cms.version}</version>
      <scope>provided</scope>
    </dependency>
   <!-- test -->
    <dependency>
      <groupId>org.onehippo.cms7</groupId>
      <artifactId>hippo-repository-engine</artifactId>
      <version>${hippo.repository.version}</version>
      <scope>test</scope>
    </dependency>
    <dependency>
      <groupId>org.onehippo.cms7</groupId>
      <artifactId>hippo-repository-config</artifactId>
      <version>${hippo.repository.version}</version>
      <scope>test</scope>
    </dependency>
    <dependency>
      <groupId>org.onehippo.cms7</groupId>
      <artifactId>hippo-repository-testutils</artifactId>
      <version>${hippo.repository.version}</version>
      <scope>test</scope>
    </dependency>
    <dependency>
      <groupId>org.onehippo.cms7</groupId>
      <artifactId>hippo-cms-config</artifactId>
      <version>${hippo.cms.version}</version>
      <scope>test</scope>
    </dependency>
    <dependency>
      <groupId>org.onehippo.cms7</groupId>
      <artifactId>hippo-cms-test</artifactId>
      <version>${hippo.cms.version}</version>
      <scope>test</scope>
    </dependency>
    <dependency>
      <groupId>org.onehippo.cms7.hst</groupId>
      <artifactId>hst-api</artifactId>
      <version>${hippo.hst.version}</version>
      <scope>test</scope>
    </dependency>
    <dependency>
      <groupId>junit</groupId>
      <artifactId>junit</artifactId>
      <version>${junit.version}</version>
      <scope>test</scope>
    </dependency>
  </dependencies>

  <build>
    <defaultGoal>package</defaultGoal>
    <resources>
      <resource>
        <filtering>false</filtering>
        <directory>${basedir}/src/main/java</directory>
        <includes>
          <include>**/*.html</include>
          <include>**/*.css</include>
          <include>**/*.png</include>
          <include>**/*.gif</include>
          <include>**/*.js</include>
          <include>**/*.properties</include>
        </includes>
      </resource>
      <resource>
        <filtering>false</filtering>
        <directory>${basedir}/src/main/resources</directory>
        <includes>
          <include>**/*.cnd</include>
          <include>**/*.yaml</include>
          <include>**/*.xml</include>
          <include>**/*.json</include>
        </includes>
      </resource>
    </resources>
  </build>

  <profiles>
    <profile>
      <id>pedantic</id>
      <build>
        <plugins>
          <plugin>
            <groupId>org.apache.rat</groupId>
            <artifactId>apache-rat-plugin</artifactId>
            <inherited>false</inherited>
            <configuration>
              <excludes combine.children="append">
                <!-- repository content XML -->
                <exclude>src/main/resources/*.xml</exclude>
              </excludes>
            </configuration>
          </plugin>
        </plugins>
      </build>
    </profile>
  </profiles>

</project><|MERGE_RESOLUTION|>--- conflicted
+++ resolved
@@ -20,11 +20,7 @@
   <parent>
     <groupId>org.onehippo.cms7</groupId>
     <artifactId>hippo-cms7-project</artifactId>
-<<<<<<< HEAD
-    <version>14.4.0-cm-extjs-removal-SNAPSHOT</version>
-=======
     <version>14.5.0-SNAPSHOT</version>
->>>>>>> dd0195b7
     <relativePath>../project/pom.xml</relativePath>
   </parent>
 
@@ -34,11 +30,7 @@
   </description>
   <groupId>org.onehippo.cms7</groupId>
   <artifactId>hippo-plugin-content-tagging</artifactId>
-<<<<<<< HEAD
-  <version>14.4.0-cm-extjs-removal-SNAPSHOT</version>
-=======
   <version>14.5.0-SNAPSHOT</version>
->>>>>>> dd0195b7
 
   <inceptionYear>2008</inceptionYear>
 
