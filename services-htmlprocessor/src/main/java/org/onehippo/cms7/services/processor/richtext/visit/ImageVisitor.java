/*
 *  Copyright 2017 Hippo B.V. (http://www.onehippo.com)
 *
 *  Licensed under the Apache License, Version 2.0 (the "License");
 *  you may not use this file except in compliance with the License.
 *  You may obtain a copy of the License at
 *
 *       http://www.apache.org/licenses/LICENSE-2.0
 *
 *  Unless required by applicable law or agreed to in writing, software
 *  distributed under the License is distributed on an "AS IS" BASIS,
 *  WITHOUT WARRANTIES OR CONDITIONS OF ANY KIND, either express or implied.
 *  See the License for the specific language governing permissions and
 *  limitations under the License.
 */
package org.onehippo.cms7.services.processor.richtext.visit;

import javax.jcr.Node;
import javax.jcr.RepositoryException;

import org.apache.commons.lang.StringUtils;
import org.onehippo.cms7.services.processor.html.model.Model;
import org.onehippo.cms7.services.processor.html.util.FacetUtil;
import org.onehippo.cms7.services.processor.html.util.LinkUtil;
import org.onehippo.cms7.services.processor.html.visit.FacetVisitor;
import org.onehippo.cms7.services.processor.html.visit.Tag;
import org.onehippo.cms7.services.processor.richtext.URLProvider;

import static org.onehippo.cms7.services.processor.html.util.JcrUtil.PATH_SEPARATOR;
import static org.onehippo.cms7.services.processor.richtext.image.RichTextImage.DOCUMENT_PATH_PLACEHOLDER;

public class ImageVisitor extends FacetVisitor {

<<<<<<< HEAD
    private static final String TAG_IMG = "img";
    private static final String ATTRIBUTE_SRC = "src";
    private static final String ATTRIBUTE_DATA_UUID = "data-uuid";
    private static final String ATTRIBUTE_DATA_TYPE = "data-type";
=======
    public static final String TAG_IMG = "img";
    public static final String ATTRIBUTE_SRC = "src";
    public static final String ATTRIBUTE_DATA_TYPE = "data-type";

    private static final String IMAGE_DOCUMENT = "{_document}";
    private static final String IMAGE_SEPARATOR = "/";
>>>>>>> c92d91f1

    private final URLProvider imageURLProvider;

    public ImageVisitor(final Model<Node> nodeModel, final URLProvider imageURLProvider) {
        super(nodeModel);
        this.imageURLProvider = imageURLProvider;
    }

    @Override
    public void onRead(final Tag parent, final Tag tag) throws RepositoryException {
        if (tag != null && StringUtils.equalsIgnoreCase(TAG_IMG, tag.getName())) {
            convertImageForRetrieval(tag);
        }
    }

    @Override
    public void onWrite(final Tag parent, final Tag tag) throws RepositoryException {
        super.onWrite(parent, tag);
        if (tag != null && StringUtils.equalsIgnoreCase(TAG_IMG, tag.getName())) {
            convertImageForStorage(tag);
        }
    }

    private void convertImageForRetrieval(final Tag tag) {
        final String src = tag.getAttribute(ATTRIBUTE_SRC);

        if (StringUtils.isEmpty(src) || LinkUtil.isExternalLink(src)) {
            return;
        }

        final String[] parts = src.split(PATH_SEPARATOR);
        final Node node = getNode();
        final String name = parts.length >= 1 ? parts[0] : null;
        final String uuid = FacetUtil.getChildDocBaseOrNull(node, name);

        if (uuid != null) {
            tag.addAttribute(ATTRIBUTE_SRC, imageURLProvider.getURL(src));
            tag.addAttribute(ATTRIBUTE_DATA_UUID, uuid);

            final String type = parts.length >= 3 ? parts[2] : null;
            if (type != null) {
                tag.addAttribute(ATTRIBUTE_DATA_TYPE, type);
            }
        }
    }

    private void convertImageForStorage(final Tag tag) throws RepositoryException {
        if (!tag.hasAttribute(ATTRIBUTE_SRC) || StringUtils.isEmpty(tag.getAttribute(ATTRIBUTE_SRC))) {
            return;
        }

        final String uuid = tag.getAttribute(ATTRIBUTE_DATA_UUID);
        tag.removeAttribute(ATTRIBUTE_DATA_UUID);
        final String type = tag.getAttribute(ATTRIBUTE_DATA_TYPE);
        tag.removeAttribute(ATTRIBUTE_DATA_TYPE);

        if (uuid == null) {
            return;
        }

        final String name = findOrCreateFacetNode(uuid);
        if (name == null) {
            return;
        }

        String src = name;
        if (type != null) {
            src += PATH_SEPARATOR + DOCUMENT_PATH_PLACEHOLDER + PATH_SEPARATOR + type;
        }
        tag.addAttribute(ATTRIBUTE_SRC, src);
    }
}<|MERGE_RESOLUTION|>--- conflicted
+++ resolved
@@ -31,19 +31,9 @@
 
 public class ImageVisitor extends FacetVisitor {
 
-<<<<<<< HEAD
-    private static final String TAG_IMG = "img";
-    private static final String ATTRIBUTE_SRC = "src";
-    private static final String ATTRIBUTE_DATA_UUID = "data-uuid";
-    private static final String ATTRIBUTE_DATA_TYPE = "data-type";
-=======
     public static final String TAG_IMG = "img";
     public static final String ATTRIBUTE_SRC = "src";
     public static final String ATTRIBUTE_DATA_TYPE = "data-type";
-
-    private static final String IMAGE_DOCUMENT = "{_document}";
-    private static final String IMAGE_SEPARATOR = "/";
->>>>>>> c92d91f1
 
     private final URLProvider imageURLProvider;
 
