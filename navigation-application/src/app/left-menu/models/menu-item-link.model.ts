/*
 * (C) Copyright 2019 Bloomreach. All rights reserved. (https://www.bloomreach.com)
 */

export class MenuItemLink {
<<<<<<< HEAD
  public appId: string;
  public appPath: string;
=======
  iframe: HTMLIFrameElement;
  appPath: string;
>>>>>>> 19ad6b43

  constructor(
    public id: string,
    public caption: string,
  ) {}
}<|MERGE_RESOLUTION|>--- conflicted
+++ resolved
@@ -3,16 +3,8 @@
  */
 
 export class MenuItemLink {
-<<<<<<< HEAD
-  public appId: string;
-  public appPath: string;
-=======
-  iframe: HTMLIFrameElement;
+  appId: string;
   appPath: string;
->>>>>>> 19ad6b43
 
-  constructor(
-    public id: string,
-    public caption: string,
-  ) {}
+  constructor(id: string, caption: string) {}
 }