/*
 * (C) Copyright 2019 Bloomreach. All rights reserved. (https://www.bloomreach.com)
 */

import { Component, Input } from '@angular/core';

import { MenuItemLink } from '../../models';
import { CommunicationsService } from '../../../communication/services';

@Component({
  selector: 'brna-menu-item-link',
  templateUrl: 'menu-item-link.component.html',
})
export class MenuItemLinkComponent {
  @Input()
  config: MenuItemLink;

  constructor(private communicationsService: CommunicationsService) {}

  onClick(e: MouseEvent): void {
    e.preventDefault();

<<<<<<< HEAD
    this.communicationsService.navigate(this.config.appId, this.config.appPath);
=======
    alert(`Should navigate to: ${this.config.appPath}`);
>>>>>>> 19ad6b43
  }
}<|MERGE_RESOLUTION|>--- conflicted
+++ resolved
@@ -4,8 +4,8 @@
 
 import { Component, Input } from '@angular/core';
 
+import { CommunicationsService } from '../../../communication/services';
 import { MenuItemLink } from '../../models';
-import { CommunicationsService } from '../../../communication/services';
 
 @Component({
   selector: 'brna-menu-item-link',
@@ -20,10 +20,6 @@
   onClick(e: MouseEvent): void {
     e.preventDefault();
 
-<<<<<<< HEAD
     this.communicationsService.navigate(this.config.appId, this.config.appPath);
-=======
-    alert(`Should navigate to: ${this.config.appPath}`);
->>>>>>> 19ad6b43
   }
 }