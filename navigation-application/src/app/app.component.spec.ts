--- conflicted
+++ resolved
@@ -1,15 +1,11 @@
-<<<<<<< HEAD
-import { ComponentFixture, TestBed } from '@angular/core/testing';
-=======
-import { async, TestBed } from '@angular/core/testing';
->>>>>>> 19ad6b43
+import { async, ComponentFixture, TestBed } from '@angular/core/testing';
 import { RouterTestingModule } from '@angular/router/testing';
 
+import { AppRoutingModule } from './app-routing.module';
 import { AppComponent } from './app.component';
-import { AppRoutingModule } from './app-routing.module';
-import { LeftMenuModule } from './left-menu';
 import { ClientApplicationsManagerModule } from './client-applications-manager';
 import { CommunicationModule } from './communication';
+import { LeftMenuModule } from './left-menu';
 import { NavigationConfigurationService } from './services';
 
 describe('AppComponent', () => {
@@ -20,23 +16,13 @@
     fixture = TestBed.configureTestingModule({
       imports: [
         RouterTestingModule,
-<<<<<<< HEAD
         AppRoutingModule,
         LeftMenuModule,
         ClientApplicationsManagerModule,
         CommunicationModule,
       ],
-      declarations: [
-        AppComponent,
-      ],
-      providers: [
-        NavigationConfigurationService,
-=======
-      ],
-      declarations: [
-        AppComponent,
->>>>>>> 19ad6b43
-      ],
+      declarations: [AppComponent],
+      providers: [NavigationConfigurationService],
     }).createComponent(AppComponent);
 
     fixture = TestBed.createComponent(AppComponent);
