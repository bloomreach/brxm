--- conflicted
+++ resolved
@@ -138,9 +138,6 @@
    * Called to let the child app initiate their logout process.
    */
   logout?: () => void;
-<<<<<<< HEAD
-  navigate?: (location: NavLocation, flags?: NavigateFlags) => void;
-=======
   /**
    * Is a command which tells the application to navigate to the specified location. If a user triggers a navigation
    * (for example by clicking a button) but the url is absolutely the same it doesn’t lead to any transitions.
@@ -149,7 +146,7 @@
    * @param location the NavLocation to navigate to
    * @param flags TODO document
    */
-  navigate?: (location: NavLocation, flags?: { [key: string]: string | number | boolean }) => void;
+  navigate?: (location: NavLocation, flags?: NavigateFlags) => void;
   /**
    * Sets the accountId (merchantId) and siteId (siteGroupId) to work with. Site selection is intentionally separated
    * from navigation since it represents an additional dimension in the navigation process to cover brSM needs.
@@ -164,7 +161,6 @@
    *
    * @param siteId the selected SiteId
    */
->>>>>>> 9c74710b
   updateSelectedSite?: (siteId?: SiteId) => void;
 }
 
