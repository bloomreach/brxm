--- conflicted
+++ resolved
@@ -206,7 +206,6 @@
       navItem,
     }));
 
-<<<<<<< HEAD
     const homeMenuItem = this.menuStateService.homeMenuItem;
     const homeUrl = homeMenuItem ?
       this.convertAppUrlToBrowserUrl(homeMenuItem.navItem.appIframeUrl, homeMenuItem.navItem.appPath) :
@@ -215,17 +214,6 @@
     const defaultRoute: Route = {
       path: '**',
       redirectTo: homeUrl,
-=======
-      return {
-        path: this.convertAppUrlToBrowserUrl(navItem.appIframeUrl, navItem.appPath),
-        navItem,
-      };
-    });
-
-    const defaultRoute: Route = {
-      path: '**',
-      redirectTo: routes.length ? routes[0].path : '',
->>>>>>> f779d3a0
     };
 
     return routes.concat([defaultRoute]);
