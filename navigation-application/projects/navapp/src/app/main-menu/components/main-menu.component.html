--- conflicted
+++ resolved
@@ -22,7 +22,7 @@
       class="qa-busy-indicator">
     </mat-progress-bar>
   </div>
-  <div #topElements class="top-elements" [ngClass]="transitionClass$.value">
+  <div class="top-elements" [ngClass]="transitionClass$.value">
     <div #arrowUp
          class="arrow arrow-up"
          [class.arrow-visible]="moveUpEnabled()">
@@ -43,28 +43,15 @@
       <brna-top-level-menu-item *ngFor="let item of menuItems"
                                 [caption]="item.caption"
                                 [icon]="item.icon"
-                                [activeIcon]="item.icon  + '.active'"
+                                [highlightedIcon]="item.icon  + '.highlighted'"
                                 [collapsed]="collapsed"
                                 [pressed]="item === drawerMenuItem"
-                                [active]="isMenuItemActive(item)"
+                                [highlighted]="isMenuItemHighlighted(item)"
+                                [disabled]="isMenuItemDisabled(item) | async"
                                 [ngClass]="getQaClass(item)"
-                                (click)="onMenuItemClick($event, item)">
+                                (menuItemClick)="onMenuItemClick(item)">
       </brna-top-level-menu-item>
     </div>
-<<<<<<< HEAD
-    <brna-top-level-menu-item *ngFor="let item of menuItems;"
-                              [caption]="item.caption"
-                              [icon]="item.icon"
-                              [highlightedIcon]="item.icon  + '.highlighted'"
-                              [collapsed]="collapsed"
-                              [pressed]="item === drawerMenuItem"
-                              [highlighted]="isMenuItemHighlighted(item)"
-                              [ngClass]="getQaClass(item)"
-                              [disabled]="isMenuItemDisabled(item) | async"
-                              (menuItemClick)="onMenuItemClick(item)">
-    </brna-top-level-menu-item>
-=======
->>>>>>> 37bde5d3
   </div>
 
   <div #bottomElements class="bottom-elements">
