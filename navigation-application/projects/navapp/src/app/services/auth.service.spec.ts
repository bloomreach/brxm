--- conflicted
+++ resolved
@@ -193,7 +193,6 @@
       expect(mainLoaderServiceMock.show).toHaveBeenCalled();
     });
 
-<<<<<<< HEAD
     it('should show the busy indicator', () => {
       expect(busyIndicatorServiceMock.show).toHaveBeenCalled();
     });
@@ -227,14 +226,9 @@
       }));
 
       it('should redirect to the login location', () => {
-        expect(locationMock.prepareExternalUrl).toHaveBeenCalledWith('/base/path/?loginmessage=test-logout-message');
+        expect(locationMock.prepareExternalUrl).toHaveBeenCalledWith('/login/path/?loginmessage=test-logout-message');
         expect(documentMock.location.replace).toHaveBeenCalledWith('https://some-domain.com/base/path');
       });
     });
-=======
-      expect(locationMock.prepareExternalUrl).toHaveBeenCalledWith('/login/path/?loginmessage=test-logout-message');
-      expect(documentMock.location.replace).toHaveBeenCalledWith('https://some-domain.com/base/path');
-    }));
->>>>>>> 2d2c428c
   });
 });