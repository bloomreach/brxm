/*
 * Copyright 2019-2020 BloomReach. All rights reserved. (https://www.bloomreach.com/)
 *
 * Licensed under the Apache License, Version 2.0 (the "License");
 * you may not use this file except in compliance with the License.
 * You may obtain a copy of the License at
 *
 *  http://www.apache.org/licenses/LICENSE-2.0
 *
 * Unless required by applicable law or agreed to in writing, software
 * distributed under the License is distributed on an "AS IS" BASIS,
 * WITHOUT WARRANTIES OR CONDITIONS OF ANY KIND, either express or implied.
 * See the License for the specific language governing permissions and
 * limitations under the License.
 */

import { Location, PopStateEvent } from '@angular/common';
import { async, fakeAsync, TestBed, tick } from '@angular/core/testing';
import { NavigationTrigger, NavLocation } from '@bloomreach/navapp-communication';
import { TranslateService } from '@ngx-translate/core';
import { NGXLogger } from 'ngx-logger';
import { of, Subject } from 'rxjs';

import { ClientAppMock } from '../client-app/models/client-app.mock';
import { ClientAppService } from '../client-app/services/client-app.service';
import { InternalError } from '../error-handling/models/internal-error';
import { NotFoundError } from '../error-handling/models/not-found-error';
import { ErrorHandlingService } from '../error-handling/services/error-handling.service';
import { MenuStateService } from '../main-menu/services/menu-state.service';
import { AppSettings } from '../models/dto/app-settings.dto';
import { AppSettingsMock } from '../models/dto/app-settings.mock';
import { NavItemMock } from '../models/nav-item.mock';
import { NavItem } from '../models/nav-item.model';
import { BreadcrumbsService } from '../top-panel/services/breadcrumbs.service';

import { APP_SETTINGS } from './app-settings';
import { BusyIndicatorService } from './busy-indicator.service';
import { ConnectionService } from './connection.service';
import { NavigationService } from './navigation.service';
import { UrlMapperService } from './url-mapper.service';

describe('NavigationService', () => {
  let service: NavigationService;

  let basePath: string;
  let navItemsMock: NavItem[];

  let appSettingsMock: AppSettings;
  let locationMock: jasmine.SpyObj<Location>;
  let clientAppServiceMock: jasmine.SpyObj<ClientAppService>;
  let menuStateServiceMock: jasmine.SpyObj<MenuStateService>;
  let busyIndicatorServiceMock: jasmine.SpyObj<BusyIndicatorService>;
  let breadcrumbsServiceMock: jasmine.SpyObj<BreadcrumbsService>;
  let urlMapperServiceMock: jasmine.SpyObj<UrlMapperService>;
  let errorHandlingServiceMock: jasmine.SpyObj<ErrorHandlingService>;
  let translateServiceMock: jasmine.SpyObj<TranslateService>;
  let loggerMock: jasmine.SpyObj<NGXLogger>;

  let locationChangeFunction: (value: PopStateEvent) => undefined;
  let childApi: any;

  beforeEach(() => {
    basePath = '/base-path';
    navItemsMock = [
      new NavItemMock({
        id: 'item1',
        appIframeUrl: 'http://domain.com/iframe1/url',
        appPath: 'app/path/to/home',
      }),
      new NavItemMock({
        id: 'item2',
        appIframeUrl: 'http://domain.com/iframe1/url',
        appPath: 'app/path/to/page1',
      }),
      new NavItemMock({
        id: 'item3',
        appIframeUrl: 'http://domain.com/iframe2/url',
        appPath: 'another/app/path/to/home',
      }),
      new NavItemMock({
        id: 'item4',
        appIframeUrl: 'http://domain.com/iframe2/url',
        appPath: '/#/hash/path',
      }),
    ];
    appSettingsMock = new AppSettingsMock({
      basePath,
      initialPath: '/iframe1/url/app/path/to/home',
    });

    locationMock = jasmine.createSpyObj('Location', [
      'normalize',
      'subscribe',
      'path',
      'isCurrentPathEqualTo',
      'replaceState',
      'go',
    ]);
    locationMock.normalize.and.callFake(x => x.replace('/#', '#'));
    locationMock.isCurrentPathEqualTo.and.returnValue(false);
    locationMock.subscribe.and.callFake(cb => locationChangeFunction = cb);

    childApi = jasmine.createSpyObj('ChildApi', {
      beforeNavigation: Promise.resolve(true),
      navigate: Promise.resolve(),
    });

    clientAppServiceMock = jasmine.createSpyObj('ClientAppService', {
      getApp: new ClientAppMock({
        api: childApi,
      }),
      activateApplication: undefined,
    });

    menuStateServiceMock = jasmine.createSpyObj('MenuStateService', [
      'activateMenuItem',
      'deactivateMenuItem',
    ]);
    (menuStateServiceMock as any).currentHomeMenuItem = {
      navItem: {
        appIframeUrl: 'http://domain.com/iframe1/url',
        appPath: 'app/path/to/home',
      },
    };

    busyIndicatorServiceMock = jasmine.createSpyObj('BusyIndicatorService', ['show', 'hide']);

    breadcrumbsServiceMock = jasmine.createSpyObj('BreadcrumbsService', [
      'setSuffix',
    ]);

    urlMapperServiceMock = jasmine.createSpyObj('UrlMapperService', [
      'mapNavItemToBrowserUrl',
      'mapNavLocationToBrowserUrl',
      'combinePathParts',
      'trimLeadingSlash',
      'extractPathAndQueryStringAndHash',
    ]);
    (urlMapperServiceMock as any).basePath = basePath;
    urlMapperServiceMock.mapNavItemToBrowserUrl.and.callFake(
      (navItem: NavItem) => `${basePath}${Location.joinWithSlash(new URL(navItem.appIframeUrl).pathname, navItem.appPath)}`,
    );
    urlMapperServiceMock.trimLeadingSlash.and.callFake((value: string) => value.replace(/^\//, ''));
    urlMapperServiceMock.extractPathAndQueryStringAndHash.and.returnValue(['', '']);

    errorHandlingServiceMock = jasmine.createSpyObj('ErrorHandlingService', [
      'clearError',
      'setError',
      'setNotFoundError',
      'setInternalError',
    ]);

    translateServiceMock = jasmine.createSpyObj('TranslateService', {
      instant: 'translated text',
    });

    loggerMock = jasmine.createSpyObj('NGXLogger', [
      'debug',
    ]);

    const connectionServiceMock = {
      navigate$: of(),
      updateNavLocation$: of(),
    };

    TestBed.configureTestingModule({
      providers: [
        { provide: APP_SETTINGS, useValue: appSettingsMock },
        { provide: BreadcrumbsService, useValue: breadcrumbsServiceMock },
        { provide: BusyIndicatorService, useValue: busyIndicatorServiceMock },
        { provide: ClientAppService, useValue: clientAppServiceMock },
        { provide: ConnectionService, useValue: connectionServiceMock },
        { provide: ErrorHandlingService, useValue: errorHandlingServiceMock },
        { provide: Location, useValue: locationMock },
        { provide: MenuStateService, useValue: menuStateServiceMock },
        { provide: UrlMapperService, useValue: urlMapperServiceMock },
        { provide: TranslateService, useValue: translateServiceMock },
        { provide: NGXLogger, useValue: loggerMock },
        NavigationService,
      ],
    });

    service = TestBed.get(NavigationService);
    appSettingsMock = TestBed.get(APP_SETTINGS);

    service.init(navItemsMock);
  });

  it('should not clear the app error during initial navigation', fakeAsync(() => {
    service.initialNavigation();

    tick();

    expect(errorHandlingServiceMock.clearError).not.toHaveBeenCalled();
  }));

  describe('initialNavigation', () => {
    it('should subscribe on location changes', () => {
      service.initialNavigation();

      expect(locationMock.subscribe).toHaveBeenCalled();
    });

    it('should do the initial url navigation', () => {
      service.initialNavigation();

      expect(locationMock.replaceState).toHaveBeenCalledWith(`${basePath}/iframe1/url/app/path/to/home`, '', {});
    });

    it('should use the initialPath param', fakeAsync(() => {
      appSettingsMock.initialPath = '/iframe2/url/another/app/path/to/home';

      service.initialNavigation();

      tick();

      expect(locationMock.replaceState).toHaveBeenCalledWith(`${basePath}/iframe2/url/another/app/path/to/home`, '', {});
    }));

    it('should prepend the initialPath with the base path but without adding extra slashes', fakeAsync(() => {
      basePath = '/base-path/';
      appSettingsMock.initialPath = '/iframe2/url/another/app/path/to/home';

      service.initialNavigation();

      tick();

      expect(locationMock.replaceState).toHaveBeenCalledWith(`/base-path/iframe2/url/another/app/path/to/home`, '', {});
    }));

    it('should use the browser\'s location path', fakeAsync(() => {
      appSettingsMock.initialPath = undefined;
      locationMock.path.and.returnValue(`${basePath}/iframe1/url/app/path/to/page1`);

      service.initialNavigation();

      tick();

      expect(locationMock.replaceState).toHaveBeenCalledWith(`${basePath}/iframe1/url/app/path/to/page1`, '', {});
    }));

    it('should use the browser\'s location path with a query string', fakeAsync(() => {
      appSettingsMock.initialPath = undefined;
      locationMock.path.and.returnValue(`${basePath}/iframe1/url/app/path/to/page1?queryString=value`);

      service.initialNavigation();

      tick();

      expect(locationMock.replaceState).toHaveBeenCalledWith(`${basePath}/iframe1/url/app/path/to/page1?queryString=value`, '', {});
    }));

    it('should use the browser\'s location path with a hash', fakeAsync(() => {
      appSettingsMock.initialPath = undefined;
      locationMock.path.and.returnValue(`${basePath}/iframe1/url/app/path/to/page1?#hash`);

      service.initialNavigation();

      tick();

      expect(locationMock.replaceState).toHaveBeenCalledWith(`${basePath}/iframe1/url/app/path/to/page1?#hash`, '', {});
    }));

    it('should use the browser\'s location path with a query string and a hash', fakeAsync(() => {
      appSettingsMock.initialPath = undefined;
      locationMock.path.and.returnValue(`${basePath}/iframe1/url/app/path/to/page1?q=value#hash`);

      service.initialNavigation();

      tick();

      expect(locationMock.replaceState).toHaveBeenCalledWith(`${basePath}/iframe1/url/app/path/to/page1?q=value#hash`, '', {});
    }));

    it('should normalize an url to process the navigation', fakeAsync(() => {
      appSettingsMock.initialPath = undefined;
      locationMock.path.and.returnValue('some/url');
      locationMock.normalize.and.returnValue(`${basePath}/iframe1/url/app/path/to/page1?q=value#hash`);

      service.initialNavigation();

      tick();

      expect(locationMock.normalize).toHaveBeenCalledWith('some/url');
      expect(locationMock.replaceState).toHaveBeenCalledWith(`${basePath}/iframe1/url/app/path/to/page1?q=value#hash`, '', {});
    }));
  });

  describe('beforeNavigation', () => {
    const navItem = new NavItemMock({
      appIframeUrl: 'http://domain.com/iframe1/url',
      appPath: 'app/path/to/page1',
    });

    let beforeNavigationResolve: (value: boolean) => void;
    let beforeNavigationReject: (reason?: any) => void;

    beforeEach(fakeAsync(() => {
      service.initialNavigation();

      tick();

      childApi.beforeNavigation.calls.reset();
      childApi.beforeNavigation.and.returnValue(new Promise((resolve, reject) => {
        beforeNavigationResolve = resolve;
        beforeNavigationReject = reject;
      }));

      childApi.navigate.calls.reset();
    }));

    it('should be called before the navigate method', () => {
      service.navigateByNavItem(navItem, NavigationTrigger.NotDefined);

      expect(childApi.beforeNavigation).toHaveBeenCalled();
      expect(childApi.navigate).not.toHaveBeenCalled();
    });

    it('should proceed to the navigate method invocation if "true" is returned', fakeAsync(() => {
      service.navigateByNavItem(navItem, NavigationTrigger.NotDefined);

      beforeNavigationResolve(true);

      tick();

      expect(childApi.navigate).toHaveBeenCalled();
    }));

    it('should prevent the navigate method invocation if "false" is returned', fakeAsync(() => {
      service.navigateByNavItem(navItem, NavigationTrigger.NotDefined);

      beforeNavigationResolve(false);

      tick();

      expect(childApi.navigate).not.toHaveBeenCalled();
    }));

    it('should set the error if the promise is rejected', fakeAsync(() => {
      const expectedError = new Error('Some error during before navigation call');

      service.navigateByNavItem(navItem, NavigationTrigger.NotDefined);

      beforeNavigationReject(expectedError);

      tick();

      expect(errorHandlingServiceMock.setInternalError).toHaveBeenCalledWith(undefined, expectedError.message);
    }));
  });

  describe('nav item', () => {
    let navItemActive$: Subject<boolean>;

    beforeEach(() => {
      navItemActive$ = new Subject<boolean>();

      const navItemMock: NavItem = {
        id: 'item1',
        appIframeUrl: 'http://domain.com/iframe1/url',
        appPath: 'app/path/to/home',
        active$: navItemActive$,
      } as any;

      service.init([navItemMock]);
      service.initialNavigation();
    });

    it('should not proceed the navigation process while nav item is not ready', () => {
      expect(clientAppServiceMock.getApp).not.toHaveBeenCalled();
      expect(childApi.beforeNavigation).not.toHaveBeenCalled();
    });

    it('should not proceed the navigation process if active$ emitted "false"', () => {
      navItemActive$.next(false);

      expect(clientAppServiceMock.getApp).not.toHaveBeenCalled();
      expect(childApi.beforeNavigation).not.toHaveBeenCalled();
    });

    it('should proceed the navigation process when nav item is ready', () => {
      navItemActive$.next(true);
      navItemActive$.complete();

      expect(clientAppServiceMock.getApp).toHaveBeenCalled();
      expect(childApi.beforeNavigation).toHaveBeenCalled();
    });
  });

  describe('after initial navigation', () => {
    beforeEach(fakeAsync(() => {
      service.initialNavigation();

      tick();

      locationMock.go.calls.reset();
      locationMock.replaceState.calls.reset();
      childApi.navigate.calls.reset();
      menuStateServiceMock.activateMenuItem.calls.reset();
      breadcrumbsServiceMock.setSuffix.calls.reset();
    }));

    it('should navigate by a nav item ', fakeAsync(() => {
      const navItem = new NavItemMock({
        appIframeUrl: 'http://domain.com/iframe1/url',
        appPath: 'app/path/to/page1',
      });

      service.navigateByNavItem(navItem, NavigationTrigger.NotDefined, 'some breadcrumb label');

      tick();

      expect(locationMock.go).toHaveBeenCalledWith(
        `${basePath}/iframe1/url/app/path/to/page1`,
        '',
        { breadcrumbLabel: 'some breadcrumb label' },
      );
    }));

    it('should activate the app before ChildApi.navigate() is called and activated even in a case of the error', async(() => {
      const navItem = new NavItemMock({
        appIframeUrl: 'http://domain.com/iframe1/url',
        appPath: 'app/path/to/page1',
      });

      childApi.navigate.and.returnValue(new Promise(r => {
        expect(clientAppServiceMock.activateApplication).toHaveBeenCalledWith('http://domain.com/iframe1/url');

        r();
      }));

      service.navigateByNavItem(navItem, NavigationTrigger.NotDefined);
    }));

    it('should navigate to the home page', () => {
      service.navigateToHome(NavigationTrigger.FastTravel);

      expect(locationMock.go).toHaveBeenCalledWith(
        `${basePath}/iframe1/url/app/path/to/home`,
        '',
        {},
      );
    });

    it('should update browser url when updateByNavLocation is called', fakeAsync(() => {
      urlMapperServiceMock.mapNavLocationToBrowserUrl.and.returnValue([
        '/iframe1/url/app/path/to/page1/internal/page1',
        new NavItemMock({ appIframeUrl: 'testUrl', appPath: 'testPath' }),
      ]);

      const navLocation: NavLocation = {
        path: 'app/path/to/page1/internal/page1',
        breadcrumbLabel: 'some breadcrumb label',
        addHistory: true,
      };

      service.updateByNavLocation(navLocation);

      tick();

      expect(menuStateServiceMock.activateMenuItem).toHaveBeenCalledWith('testUrl', 'testPath');
      expect(breadcrumbsServiceMock.setSuffix).toHaveBeenCalledWith('some breadcrumb label');
      expect(locationMock.go).toHaveBeenCalledWith(
        '/iframe1/url/app/path/to/page1/internal/page1',
        '',
        { breadcrumbLabel: 'some breadcrumb label' },
      );
    }));

    it('should navigate by NavLocation', fakeAsync(() => {
      urlMapperServiceMock.mapNavLocationToBrowserUrl.and.returnValue([
        `${basePath}/iframe1/url/app/path/to/page1/internal/page1`,
        new NavItemMock(),
      ]);
      urlMapperServiceMock.extractPathAndQueryStringAndHash.and.returnValue(['internal/page1', '']);

      const navLocation: NavLocation = {
        path: 'app/path/to/page1/internal/page1',
        breadcrumbLabel: 'another breadcrumb label',
      };

      service.navigateByNavLocation(navLocation, NavigationTrigger.Menu);

      tick();

      expect(childApi.navigate).toHaveBeenCalledWith(
        { pathPrefix: '/iframe1/url', path: 'app/path/to/page1/internal/page1' },
        NavigationTrigger.Menu,
      );
      expect(menuStateServiceMock.activateMenuItem).toHaveBeenCalledWith('http://domain.com/iframe1/url', 'app/path/to/page1');
      expect(breadcrumbsServiceMock.setSuffix).toHaveBeenCalledWith('another breadcrumb label');
      expect(locationMock.go).toHaveBeenCalledWith(
        `${basePath}/iframe1/url/app/path/to/page1/internal/page1`,
        '',
        { breadcrumbLabel: 'another breadcrumb label' },
      );
    }));

    it('should replace browser state when url is the same', fakeAsync(() => {
      urlMapperServiceMock.mapNavLocationToBrowserUrl.and.returnValue([
        `${basePath}/iframe1/url/app/path/to/page1/internal/page1`,
        new NavItemMock(),
      ]);

      locationMock.isCurrentPathEqualTo.and.returnValue(true);

      const navLocation: NavLocation = {
        path: 'app/path/to/page1/internal/page1',
        breadcrumbLabel: 'a breadcrumb label',
      };

      service.navigateByNavLocation(navLocation, NavigationTrigger.NotDefined);

      tick();

      expect(locationMock.replaceState).toHaveBeenCalledWith(
        `${basePath}/iframe1/url/app/path/to/page1/internal/page1`,
        '',
        { breadcrumbLabel: 'a breadcrumb label' },
      );
    }));

    it('should navigate on location changes', fakeAsync(() => {
      const urlChangeEvent: PopStateEvent = {
        url: `${basePath}/iframe2/url/another/app/path/to/home`,
        state: { breadcrumbLabel: 'label', flags: '{}' },
      };

      locationChangeFunction(urlChangeEvent);

      tick();

      expect(locationMock.normalize).toHaveBeenCalledWith(`${basePath}/iframe2/url/another/app/path/to/home`);
      expect(menuStateServiceMock.activateMenuItem).toHaveBeenCalledWith('http://domain.com/iframe2/url', 'another/app/path/to/home');
      expect(breadcrumbsServiceMock.setSuffix).toHaveBeenCalledWith('label');
      expect(locationMock.replaceState).not.toHaveBeenCalled();
      expect(locationMock.go).not.toHaveBeenCalled();
    }));

<<<<<<< HEAD
    it('should navigate on location changes if there is hash in appPath', fakeAsync(() => {
      const urlChangeEvent: PopStateEvent = {
        url: `${basePath}/iframe2/url#/hash/path`,
        state: { breadcrumbLabel: 'label', flags: '{}' },
      };

      locationChangeFunction(urlChangeEvent);

      tick();

      expect(menuStateServiceMock.activateMenuItem).toHaveBeenCalledWith('http://domain.com/iframe2/url', '/#/hash/path');
      expect(breadcrumbsServiceMock.setSuffix).toHaveBeenCalledWith('label');
      expect(locationMock.replaceState).not.toHaveBeenCalled();
      expect(locationMock.go).not.toHaveBeenCalled();
    }));
=======
    describe('reload', () => {
      it('should should reload the current route', async () => {
        locationMock.path.and.returnValue(`${basePath}/iframe2/url/another/app/path/to/home`);
        locationMock.isCurrentPathEqualTo.and.returnValue(true);

        await service.reload();

        expect(menuStateServiceMock.activateMenuItem).toHaveBeenCalledWith('http://domain.com/iframe2/url', 'another/app/path/to/home');
        expect(breadcrumbsServiceMock.setSuffix).toHaveBeenCalledWith(undefined);
        expect(locationMock.replaceState).toHaveBeenCalledWith(
          `${basePath}/iframe2/url/another/app/path/to/home`,
          '',
          {},
        );
      });

      it('should throw an exception if current location is impossible to reload', async () => {
        locationMock.path.and.returnValue(`some/unknown/path`);

        let errorMessage: string;

        await service.reload().catch(e => errorMessage = e.message);

        expect(errorMessage).toBe('Navigation impossible');
      });
    });
>>>>>>> f9bffec1

    describe('navigateToDefaultAppPage', () => {
      it('should navigate to the default page for the app', fakeAsync(() => {
        service.navigateToDefaultAppPage(NavigationTrigger.NotDefined);

        tick();

        expect(locationMock.go).toHaveBeenCalledWith(
          `${basePath}/iframe1/url/app/path/to/home`,
          '',
          {},
        );
      }));

      describe('after updateByNavLocation invocation', () => {
        beforeEach(() => {
          urlMapperServiceMock.mapNavLocationToBrowserUrl.and.returnValue([
            `${basePath}/iframe1/url/app/path/to/page1`,
            new NavItemMock({
              id: 'item2',
              appIframeUrl: 'http://domain.com/iframe1/url',
              appPath: 'app/path/to/page1',
            }),
          ]);

          service.updateByNavLocation({
            path: 'app/path/to/page1',
          });
        });

        it('should navigate to the other default page for the app', fakeAsync(() => {
          service.navigateToDefaultAppPage(NavigationTrigger.NotDefined);

          tick();

          expect(locationMock.go).toHaveBeenCalledWith(
            `${basePath}/iframe1/url/app/path/to/page1`,
            '',
            {},
          );
        }));
      });
    });

    describe('eager state update', () => {
      const invalidNavItem = new NavItemMock({
        appIframeUrl: 'http://domain.com/some/unknown/url',
        appPath: 'app/path/to/other-page',
      });
      const validNavItem = new NavItemMock({
        appIframeUrl: 'http://domain.com/iframe1/url',
        appPath: 'app/path/to/page1',
      });

      beforeEach(() => {
        childApi.navigate.and.callFake(() => Promise.reject(new Error('Some error')));
      });

      it('should update the browser\'s url before any errors are thrown (before resolving an active route)', () => {
        const expectedError = new NotFoundError();

        service.navigateByNavItem(invalidNavItem, NavigationTrigger.NotDefined);

        expect(locationMock.go).toHaveBeenCalledWith(
          '/base-path/some/unknown/url/app/path/to/other-page',
          '',
          {},
        );
        expect(errorHandlingServiceMock.setError).toHaveBeenCalledWith(expectedError);
      });

      it('should activate the new appropriate menu item before calling childApi.navigate()', fakeAsync(() => {
        service.navigateByNavItem(validNavItem, NavigationTrigger.NotDefined);

        tick();

        expect(menuStateServiceMock.activateMenuItem).toHaveBeenCalledWith('http://domain.com/iframe1/url', 'app/path/to/page1');
        expect(errorHandlingServiceMock.setInternalError).toHaveBeenCalledWith(undefined, 'Some error');
      }));

      it('should set the breadcrumb label before calling childApi.navigate()', fakeAsync(() => {
        service.navigateByNavItem(validNavItem, NavigationTrigger.NotDefined, 'some breadcrumb label');

        tick();

        expect(breadcrumbsServiceMock.setSuffix).toHaveBeenCalledWith('some breadcrumb label');
        expect(errorHandlingServiceMock.setInternalError).toHaveBeenCalledWith(undefined, 'Some error');
      }));
    });

    describe('error handling', () => {
      it('should clear the app error during navigation', fakeAsync(() => {
        service.navigateByNavItem(new NavItemMock(), NavigationTrigger.NotDefined, 'some breadcrumb label');

        tick();

        expect(errorHandlingServiceMock.clearError).toHaveBeenCalled();
      }));

      it('should translate the public error message if there is an unknown url', () => {
        const badNavItem = new NavItemMock({
          appIframeUrl: 'https://unknown-url.com/unknown/path',
        });

        service.navigateByNavItem(badNavItem, NavigationTrigger.NotDefined);

        expect(translateServiceMock.instant).toHaveBeenCalledWith('ERROR_UNKNOWN_URL', { url: '/base-path/unknown/path/testPath' });
      });

      it('should throw an error if the url provided is not recognizable', fakeAsync(() => {
        const expectedError = new NotFoundError('translated text');

        const badNavItem = new NavItemMock({
          appIframeUrl: 'https://unknown-url.com',
        });

        service.navigateByNavItem(badNavItem, NavigationTrigger.NotDefined);

        tick();

        expect(errorHandlingServiceMock.setError).toHaveBeenCalledWith(expectedError);
      }));

      it('should clear the app error on a pop state event', () => {
        const urlChangeEvent: PopStateEvent = {
          url: 'some/url',
          state: {},
        };

        locationChangeFunction(urlChangeEvent);

        expect(errorHandlingServiceMock.clearError).toHaveBeenCalled();
      });

      it('should set the error when path provided to navigateByNavLocation is not recognised', () => {
        urlMapperServiceMock.mapNavLocationToBrowserUrl.and.callFake(() => { throw new Error(); });

        const navLocation: NavLocation = {
          path: 'unknown/path',
          breadcrumbLabel: 'another breadcrumb label',
        };

        service.navigateByNavLocation(navLocation, NavigationTrigger.NotDefined);

        expect(errorHandlingServiceMock.setNotFoundError).toHaveBeenCalledWith(
          undefined,
          'An attempt to navigate was failed due to app path is not allowable: \'unknown/path\'',
        );
      });

      it('should set the error when path provided to updateByNavLocation is not recognised', () => {
        urlMapperServiceMock.mapNavLocationToBrowserUrl.and.callFake(() => { throw new Error(); });

        const navLocation: NavLocation = {
          path: 'unknown/path',
          breadcrumbLabel: 'another breadcrumb label',
        };

        service.updateByNavLocation(navLocation);

        expect(errorHandlingServiceMock.setNotFoundError).toHaveBeenCalledWith(
          undefined,
          'An attempt to update the app url was failed due to app path is not allowable: \'unknown/path\'',
        );
      });

      describe('of client apps', () => {
        const navItemToNavigate = new NavItemMock({
          appIframeUrl: 'http://domain.com/iframe1/url',
          appPath: 'app/path/to/page1',
        });

        it('should set the error when it is impossible to retrieve the app', fakeAsync(() => {
          const expectedError = new NotFoundError();

          clientAppServiceMock.getApp.and.returnValue(undefined);

          service.navigateByNavItem(navItemToNavigate, NavigationTrigger.NotDefined);

          tick();

          expect(errorHandlingServiceMock.setError).toHaveBeenCalledWith(expectedError);
        }));

        it('should set the error when there is undefined api of the app', fakeAsync(() => {
          const expectedError = new InternalError();

          const app = new ClientAppMock();
          app.api = undefined;

          clientAppServiceMock.getApp.and.returnValue(app);

          service.navigateByNavItem(navItemToNavigate, NavigationTrigger.NotDefined);

          tick();

          expect(errorHandlingServiceMock.setError).toHaveBeenCalledWith(expectedError);
        }));

        it('should set the error when API does not contain navigate method', fakeAsync(() => {
          clientAppServiceMock.getApp.and.returnValue(new ClientAppMock({
            api: {},
          }));

          service.navigateByNavItem(navItemToNavigate, NavigationTrigger.NotDefined);

          tick();

          expect(errorHandlingServiceMock.setInternalError).toHaveBeenCalledWith(undefined, 't.app.api.navigate is not a function');
        }));
      });
    });

    describe('busy indicator', () => {
      const navItem = new NavItemMock({
        appIframeUrl: 'http://domain.com/iframe1/url',
        appPath: 'app/path/to/page1',
      });

      let beforeNavigationResolve: (value: boolean) => void;
      let beforeNavigationReject: (reason?: any) => void;
      let navigateResolve: () => void;
      let navigateReject: () => void;

      beforeEach(fakeAsync(() => {
        service.initialNavigation();

        tick();

        childApi.beforeNavigation.calls.reset();
        childApi.beforeNavigation.and.returnValue(new Promise((resolve, reject) => {
          beforeNavigationResolve = resolve;
          beforeNavigationReject = reject;
        }));
        childApi.navigate.calls.reset();
        childApi.navigate.and.returnValue(new Promise((resolve, reject) => {
          navigateResolve = resolve;
          navigateReject = reject;
        }));

        busyIndicatorServiceMock.show.calls.reset();
        busyIndicatorServiceMock.hide.calls.reset();
      }));

      describe('when beforeNavigation() returned "true"', () => {
        beforeEach(async(() => {
          service.navigateByNavItem(navItem, NavigationTrigger.NotDefined);

          beforeNavigationResolve(true);
        }));

        it('should be shown', () => {
          expect(busyIndicatorServiceMock.show).toHaveBeenCalled();
          expect(busyIndicatorServiceMock.hide).not.toHaveBeenCalled();
          expect(busyIndicatorServiceMock.show).toHaveBeenCalledBefore(childApi.navigate);
        });

        it('should be hidden if navigate() resolved', fakeAsync(() => {
          navigateResolve();

          tick();

          expect(busyIndicatorServiceMock.hide).toHaveBeenCalled();
          expect(childApi.navigate).toHaveBeenCalledBefore(busyIndicatorServiceMock.hide);
        }));

        it('should be hidden if navigate() rejected', fakeAsync(() => {
          navigateReject();

          tick();

          expect(busyIndicatorServiceMock.hide).toHaveBeenCalled();
          expect(childApi.navigate).toHaveBeenCalledBefore(busyIndicatorServiceMock.hide);
        }));
      });

      it('should be hidden if beforeNavigation() returned "false"', fakeAsync(() => {
        service.navigateByNavItem(navItem, NavigationTrigger.NotDefined);

        beforeNavigationResolve(false);

        tick();

        expect(busyIndicatorServiceMock.hide).toHaveBeenCalled();
      }));

      it('should be hidden if beforeNavigation() returned an error', fakeAsync(() => {
        const expectedError = new Error('Some error during before navigation call');

        service.navigateByNavItem(navItem, NavigationTrigger.NotDefined);

        beforeNavigationReject(expectedError);

        tick();

        expect(busyIndicatorServiceMock.hide).toHaveBeenCalled();
      }));
    });

    describe('logging', () => {
      const navItemToNavigate = new NavItemMock({
        appIframeUrl: 'http://domain.com/iframe1/url',
        appPath: 'app/path/to/page1',
      });

      beforeEach(async(() => {
        loggerMock.debug.calls.reset();

        service.navigateByNavItem(navItemToNavigate, NavigationTrigger.NotDefined);
      }));

      it('should log the navigation is initiated', () => {
        expect(loggerMock.debug).toHaveBeenCalledWith('Navigation: initiated to the url \'/base-path/iframe1/url/app/path/to/page1\'');
      });

      it('should log beforeNavigation() is called', () => {
        expect(loggerMock.debug).toHaveBeenCalledWith('Navigation: beforeNavigation() is called for \'testClientApp\'');
      });

      it('should log beforeNavigation() call is succeeded', () => {
        expect(loggerMock.debug).toHaveBeenCalledWith('Navigation: beforeNavigation() call is succeeded for \'testClientApp\'');
      });

      it('should log navigate() is called', () => {
        expect(loggerMock.debug).toHaveBeenCalledWith('Navigation: navigate() is called for \'testClientApp\'', {
          location: {
            pathPrefix: '/iframe1/url',
            path: 'app/path/to/page1',
          },
          source: NavigationTrigger.NotDefined,
        });
      });

      it('should log navigate() call is succeeded', () => {
        expect(loggerMock.debug).toHaveBeenCalledWith('Navigation: navigate() call is succeeded for \'testClientApp\'');
      });
    });
  });
});<|MERGE_RESOLUTION|>--- conflicted
+++ resolved
@@ -537,7 +537,6 @@
       expect(locationMock.go).not.toHaveBeenCalled();
     }));
 
-<<<<<<< HEAD
     it('should navigate on location changes if there is hash in appPath', fakeAsync(() => {
       const urlChangeEvent: PopStateEvent = {
         url: `${basePath}/iframe2/url#/hash/path`,
@@ -553,7 +552,7 @@
       expect(locationMock.replaceState).not.toHaveBeenCalled();
       expect(locationMock.go).not.toHaveBeenCalled();
     }));
-=======
+
     describe('reload', () => {
       it('should should reload the current route', async () => {
         locationMock.path.and.returnValue(`${basePath}/iframe2/url/another/app/path/to/home`);
@@ -580,7 +579,6 @@
         expect(errorMessage).toBe('Navigation impossible');
       });
     });
->>>>>>> f9bffec1
 
     describe('navigateToDefaultAppPage', () => {
       it('should navigate to the default page for the app', fakeAsync(() => {
