--- conflicted
+++ resolved
@@ -29,15 +29,11 @@
 @Injectable({
   providedIn: 'root',
 })
-<<<<<<< HEAD
-export class CommunicationsService {
-=======
 export class CommunicationsService implements OnDestroy {
   private appIds: string[] = [];
   private activeAppId: string;
   private unsubscribe = new Subject();
 
->>>>>>> 0f7e7cf1
   private static async resolveAlways<T>(p: Promise<T>): Promise<any> {
     try {
       return await p;
@@ -48,18 +44,8 @@
 
   constructor(
     private clientAppService: ClientAppService,
+    private menuStateService: MenuStateService,
     private overlay: OverlayService,
-<<<<<<< HEAD
-  ) {}
-
-  get parentApiMethods(): ParentApi {
-    return {
-      showMask: () => this.overlay.enable(),
-      hideMask: () => this.overlay.disable(),
-    };
-  }
-=======
-    private menuStateService: MenuStateService,
     private navConfigService: NavConfigService,
   ) {
     clientAppService.apps$.pipe(
@@ -71,7 +57,6 @@
     clientAppService.activeAppId$.pipe(
       takeUntil(this.unsubscribe),
     ).subscribe(appId => this.activeAppId = appId);
->>>>>>> 0f7e7cf1
 
     menuStateService.activeMenuItem$.pipe(
       takeUntil(this.unsubscribe),
@@ -123,11 +108,8 @@
       .filter(app => app.api.logout)
       .map(app => CommunicationsService.resolveAlways(app.api.logout()));
   }
-<<<<<<< HEAD
-=======
 
   private findAppId(path: string): string {
     return this.appIds.find(appId => !!this.navConfigService.findNavItem(appId, path));
   }
->>>>>>> 0f7e7cf1
 }