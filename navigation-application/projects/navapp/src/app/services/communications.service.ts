/*
 * Copyright 2019 BloomReach. All rights reserved. (https://www.bloomreach.com/)
 *
 * Licensed under the Apache License, Version 2.0 (the "License");
 * you may not use this file except in compliance with the License.
 * You may obtain a copy of the License at
 *
 *  http://www.apache.org/licenses/LICENSE-2.0
 *
 * Unless required by applicable law or agreed to in writing, software
 * distributed under the License is distributed on an "AS IS" BASIS,
 * WITHOUT WARRANTIES OR CONDITIONS OF ANY KIND, either express or implied.
 * See the License for the specific language governing permissions and
 * limitations under the License.
 */

import { Inject, Injectable } from '@angular/core';
import {
  ClientError, ClientErrorCodes, connectToChild, NavLocation, ParentApi, SiteId,
} from '@bloomreach/navapp-communication';
import { Subject } from 'rxjs';
import { map, throttleTime } from 'rxjs/operators';

import { version } from '../../../../../package.json';
import { ClientApp } from '../client-app/models/client-app.model';
import { ClientAppService } from '../client-app/services/client-app.service';
import { Connection } from '../models/connection.model';
import { AppSettings } from '../models/dto/app-settings.dto';
import { UserSettings } from '../models/dto/user-settings.dto';
import { FailedConnection } from '../models/failed-connection.model';

import { APP_SETTINGS } from './app-settings';
import { BusyIndicatorService } from './busy-indicator.service';
import { LogoutService } from './logout.service';
import { NavigationService } from './navigation.service';
import { OverlayService } from './overlay.service';
<<<<<<< HEAD
import { UserActivityService } from './user-activity.service';
=======
import { USER_SETTINGS } from './user-settings';
>>>>>>> b9ed906d

@Injectable({
  providedIn: 'root',
})
export class CommunicationsService {
  constructor(
    private busyIndicatorService: BusyIndicatorService,
    private clientAppService: ClientAppService,
    private logoutService: LogoutService,
    private navigationService: NavigationService,
    private overlay: OverlayService,
<<<<<<< HEAD
    private userActivityService: UserActivityService,
    private settings: GlobalSettingsService,
  ) {}
=======
    @Inject(APP_SETTINGS) private appSettings: AppSettings,
    @Inject(USER_SETTINGS) private userSettings: UserSettings,
  ) {
  }
>>>>>>> b9ed906d

  get parentApiMethods(): ParentApi {
    return {
      getConfig: () => ({
        apiVersion: version,
        userSettings: this.userSettings,
      }),
      showMask: () => this.overlay.enable(),
      hideMask: () => this.overlay.disable(),
      navigate: (location: NavLocation) => this.navigationService.navigateByNavLocation(location),
      updateNavLocation: (location: NavLocation) => this.navigationService.updateByNavLocation(location),
      onError: (clientError: ClientError) => this.onClientError(clientError),
      onSessionExpired: () => this.logoutService.logout('SessionExpired'),
      onUserActivity: () => this.userActivityService.broadcastUserActivity(),
    };
  }

  updateSelectedSite(siteId: SiteId): Promise<void> {
    this.busyIndicatorService.show();

    return this.clientAppService.activeApp.api.updateSelectedSite(siteId).then(() => {
      const updatePromises = this.clientAppService.apps
        .filter(app => app.api && app.api.updateSelectedSite && app !== this.clientAppService.activeApp)
        .map(app => app.api.updateSelectedSite());

      return Promise.all(updatePromises).then(() => this.busyIndicatorService.hide());
    });
  }

  connectToChild(iframe: HTMLIFrameElement): Promise<void> {
    const appUrl = iframe.src;

    return connectToChild({
      iframe,
      methods: this.parentApiMethods,
      timeout: this.appSettings.iframesConnectionTimeout,
    }).then(
      api => this.clientAppService.addConnection(new Connection(appUrl, api)),
      error => this.clientAppService.addConnection(new FailedConnection(appUrl, error)),
    );
  }

  private onClientError(clientError: ClientError): void {
    // TODO delegate to errorService
    const errorCode = clientError.errorCode;
    switch (errorCode) {
      case ClientErrorCodes.NotAuthorizedError:
        this.logoutService.logout(errorCode.toString());
        break;
      case ClientErrorCodes.UnknownError:
      case ClientErrorCodes.GenericCommunicationError:
      case ClientErrorCodes.PageNotFoundError:
      case ClientErrorCodes.InternalError:
      case ClientErrorCodes.UnableToConnectToServerError:
        console.log(`Client error: code = ${ClientErrorCodes[clientError.errorCode]}, message = ${clientError.message}`);
        break;
    }
  }
}<|MERGE_RESOLUTION|>--- conflicted
+++ resolved
@@ -18,11 +18,8 @@
 import {
   ClientError, ClientErrorCodes, connectToChild, NavLocation, ParentApi, SiteId,
 } from '@bloomreach/navapp-communication';
-import { Subject } from 'rxjs';
-import { map, throttleTime } from 'rxjs/operators';
 
 import { version } from '../../../../../package.json';
-import { ClientApp } from '../client-app/models/client-app.model';
 import { ClientAppService } from '../client-app/services/client-app.service';
 import { Connection } from '../models/connection.model';
 import { AppSettings } from '../models/dto/app-settings.dto';
@@ -34,11 +31,9 @@
 import { LogoutService } from './logout.service';
 import { NavigationService } from './navigation.service';
 import { OverlayService } from './overlay.service';
-<<<<<<< HEAD
+
 import { UserActivityService } from './user-activity.service';
-=======
 import { USER_SETTINGS } from './user-settings';
->>>>>>> b9ed906d
 
 @Injectable({
   providedIn: 'root',
@@ -50,16 +45,10 @@
     private logoutService: LogoutService,
     private navigationService: NavigationService,
     private overlay: OverlayService,
-<<<<<<< HEAD
     private userActivityService: UserActivityService,
-    private settings: GlobalSettingsService,
-  ) {}
-=======
     @Inject(APP_SETTINGS) private appSettings: AppSettings,
     @Inject(USER_SETTINGS) private userSettings: UserSettings,
-  ) {
-  }
->>>>>>> b9ed906d
+  ) {}
 
   get parentApiMethods(): ParentApi {
     return {
