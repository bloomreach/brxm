/*
 * Copyright 2019 BloomReach. All rights reserved. (https://www.bloomreach.com/)
 *
 * Licensed under the Apache License, Version 2.0 (the "License");
 * you may not use this file except in compliance with the License.
 * You may obtain a copy of the License at
 *
 *  http://www.apache.org/licenses/LICENSE-2.0
 *
 * Unless required by applicable law or agreed to in writing, software
 * distributed under the License is distributed on an "AS IS" BASIS,
 * WITHOUT WARRANTIES OR CONDITIONS OF ANY KIND, either express or implied.
 * See the License for the specific language governing permissions and
 * limitations under the License.
 */

import { Injectable } from '@angular/core';
import { NavLocation, ParentApi, SiteId } from '@bloomreach/navapp-communication';
import { Subject } from 'rxjs';
import { takeUntil, tap } from 'rxjs/operators';

import { ClientApp } from '../client-app/models/client-app.model';
import { ClientAppService } from '../client-app/services/client-app.service';
import { MenuItemLink } from '../main-menu/models/menu-item-link.model';
import { MenuStateService } from '../main-menu/services/menu-state.service';
import { BreadcrumbsService } from '../top-panel/services/breadcrumbs.service';

import { NavConfigService } from './nav-config.service';
import { OverlayService } from './overlay.service';

@Injectable({
  providedIn: 'root',
})
export class CommunicationsService {
  private apps: ClientApp[] = [];
  private activeMenuItem: MenuItemLink;
  private unsubscribe = new Subject();

  constructor(
    private navConfigService: NavConfigService,
    private clientAppService: ClientAppService,
    private menuStateService: MenuStateService,
    private breadcrumbsService: BreadcrumbsService,
    private overlay: OverlayService,
  ) {
    clientAppService.apps$.pipe(
      takeUntil(this.unsubscribe),
    ).subscribe(apps => (this.apps = apps));

    menuStateService.activeMenuItem$.pipe(
      takeUntil(this.unsubscribe),
      tap(x => this.activeMenuItem = x),
    ).subscribe(activeMenuItem => {
      this.breadcrumbsService.clearSuffix();
      this.navigate(activeMenuItem.appId, activeMenuItem.appPath);
    });
  }

  get parentApiMethods(): ParentApi {
    return {
      showMask: () => this.overlay.enable(),
      hideMask: () => this.overlay.disable(),
      navigate: (location: NavLocation) => {
        // We need to use caller's appId but instead (for first implementation) we just look for the first
        // app's id which contains the specified path
        const app = this.findApp(location.path);

        if (!app) {
          console.error(
            `Cannot find associated menu item for Navlocation:{${JSON.stringify(
              location,
            )}}`,
          );
          return;
        }

        this.menuStateService.activateMenuItem(app.id, location.path);
        this.breadcrumbsService.setSuffix(location.breadcrumbLabel);

        // Current app can be different in that moment it's better to use caller app's id
        if (app.id !== this.clientAppService.activeApp.id) {
          this.navigate(app.id, location.path);
        }
      },
      updateNavLocation: (location: NavLocation) => {
        if (location.breadcrumbLabel) {
          this.breadcrumbsService.setSuffix(location.breadcrumbLabel);
        }
        const pathElements = location.path.split('/');
        if (pathElements.length > 0) {
          this.menuStateService.activateMenuItem(
            this.clientAppService.activeApp.id,
            pathElements[0],
          );
        }
      },
    };
  }

<<<<<<< HEAD
  navigate(appId: string, path: string, pathSuffix?: string): Promise<void> {
=======
  navigate(appId: string, path: string, flags?: { [key: string]: string | number | boolean }): Promise<void> {
>>>>>>> 99894c98
    const app = this.clientAppService.getApp(appId);

    if (!app) {
      throw new Error(`There is no app with id="${appId}"`);
    }

    if (!app.api) {
      throw new Error(`The app with id="${appId}" is not connected to the nav app`);
    }

<<<<<<< HEAD
    return app.api.navigate({ path, pathSuffix }).then(() => {
=======
    return app.api.navigate({ path }, flags).then(() => {
>>>>>>> 99894c98
      this.clientAppService.activateApplication(appId);
    });
  }

  navigateToDefaultPage(): Promise<void> {
    if (!this.activeMenuItem) {
      return Promise.reject('There is no the selected menu item.');
    }

<<<<<<< HEAD
    let path = this.activeMenuItem.appPath;
    let pathSuffix;

    if (path === 'channelmanager') {
      path += '/';
    }

    if (path === 'projects') {
      pathSuffix = 'projects';
    }

    this.breadcrumbsService.clearSuffix();

    return this.navigate(this.activeMenuItem.appId, path, pathSuffix);
=======
    this.breadcrumbsService.clearSuffix();

    return this.navigate(this.activeMenuItem.appId, this.activeMenuItem.appPath
      , {forceRefresh: true});
>>>>>>> 99894c98
  }

  updateSelectedSite(siteId: SiteId): Promise<void[]> {
    return this.clientAppService.activeApp.api.updateSelectedSite(siteId).then(() => {
      const updatePromises = this.apps
        .filter(app => app.api.updateSelectedSite && app !== this.clientAppService.activeApp)
        .map(app => app.api.updateSelectedSite());

      return Promise.all(updatePromises);
    });
  }

  logout(): Promise<void[]> {
    return this.clientAppService.logoutApps().then(
      () => this.navConfigService.logout(),
    );
  }

  private findApp(path: string): ClientApp {
    return this.apps.find(
      app => !!this.navConfigService.findNavItem(app.id, path),
    );
  }
}<|MERGE_RESOLUTION|>--- conflicted
+++ resolved
@@ -97,11 +97,7 @@
     };
   }
 
-<<<<<<< HEAD
-  navigate(appId: string, path: string, pathSuffix?: string): Promise<void> {
-=======
   navigate(appId: string, path: string, flags?: { [key: string]: string | number | boolean }): Promise<void> {
->>>>>>> 99894c98
     const app = this.clientAppService.getApp(appId);
 
     if (!app) {
@@ -112,11 +108,7 @@
       throw new Error(`The app with id="${appId}" is not connected to the nav app`);
     }
 
-<<<<<<< HEAD
-    return app.api.navigate({ path, pathSuffix }).then(() => {
-=======
     return app.api.navigate({ path }, flags).then(() => {
->>>>>>> 99894c98
       this.clientAppService.activateApplication(appId);
     });
   }
@@ -126,27 +118,10 @@
       return Promise.reject('There is no the selected menu item.');
     }
 
-<<<<<<< HEAD
-    let path = this.activeMenuItem.appPath;
-    let pathSuffix;
-
-    if (path === 'channelmanager') {
-      path += '/';
-    }
-
-    if (path === 'projects') {
-      pathSuffix = 'projects';
-    }
-
-    this.breadcrumbsService.clearSuffix();
-
-    return this.navigate(this.activeMenuItem.appId, path, pathSuffix);
-=======
     this.breadcrumbsService.clearSuffix();
 
     return this.navigate(this.activeMenuItem.appId, this.activeMenuItem.appPath
       , {forceRefresh: true});
->>>>>>> 99894c98
   }
 
   updateSelectedSite(siteId: SiteId): Promise<void[]> {
