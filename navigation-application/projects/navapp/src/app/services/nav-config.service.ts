/*
 * Copyright 2019 BloomReach. All rights reserved. (https://www.bloomreach.com/)
 *
 * Licensed under the Apache License, Version 2.0 (the "License");
 * you may not use this file except in compliance with the License.
 * You may obtain a copy of the License at
 *
 *  http://www.apache.org/licenses/LICENSE-2.0
 *
 * Unless required by applicable law or agreed to in writing, software
 * distributed under the License is distributed on an "AS IS" BASIS,
 * WITHOUT WARRANTIES OR CONDITIONS OF ANY KIND, either express or implied.
 * See the License for the specific language governing permissions and
 * limitations under the License.
 */

import { DOCUMENT } from '@angular/common';
import { HttpClient } from '@angular/common/http';
import { Inject, Injectable, Renderer2, RendererFactory2 } from '@angular/core';
import {
  ChildConnectConfig,
  ChildPromisedApi,
  connectToChild,
} from '@bloomreach/navapp-communication';
import { BehaviorSubject, Observable } from 'rxjs';
import { filter } from 'rxjs/operators';

import { ConfigResource } from '../models/dto/config-resource.dto';
import { NavItem } from '../models/dto/nav-item.dto';
import { Site } from '../models/dto/site.dto';

import { GlobalSettingsService } from './global-settings.service';

const filterOutEmptyArray = items => !!(Array.isArray(items) && items.length);

interface Configuration {
  navItems: NavItem[];
  sites: Site[];
  selectedSiteId: number;
}

@Injectable({
  providedIn: 'root',
})
export class NavConfigService {
  private readonly renderer: Renderer2;

  private navItems = new BehaviorSubject<NavItem[]>([]);
  private sites = new BehaviorSubject<Site[]>([]);
  private selectedSite = new BehaviorSubject(undefined);

  constructor(
    private http: HttpClient,
    private settingsService: GlobalSettingsService,
    private rendererFactory: RendererFactory2,
    @Inject(DOCUMENT) private document,
  ) {
    this.renderer = this.rendererFactory.createRenderer(undefined, undefined);
  }

  get navItems$(): Observable<NavItem[]> {
    return this.navItems.asObservable().pipe(filter(filterOutEmptyArray));
  }

  get sites$(): Observable<Site[]> {
    return this.sites.asObservable().pipe(filter(filterOutEmptyArray));
  }

  get selectedSite$(): Observable<Site> {
    return this.selectedSite.asObservable().pipe(filter(value => !!value));
  }

  init(): Promise<void> {

    const loginPromises = this.settingsService.appSettings.loginResources.map(
      resource => this.loginSilently(resource),
    );

<<<<<<< HEAD
    return Promise.all(configurationPromises).then(configurations => {
      const {
        mergedNavItems,
        mergedSites,
        selectedSiteId,
      } = configurations.reduce(
        (result, configuration) => {
          result.mergedNavItems = result.mergedNavItems.concat(
            configuration.navItems,
          );
          result.mergedSites = result.mergedSites.concat(configuration.sites);

          if (configuration.selectedSiteId !== undefined) {
            result.selectedSiteId = configuration.selectedSiteId;
          }

          return result;
        },
        { mergedNavItems: [], mergedSites: [], selectedSiteId: undefined },
      );

      const site = this.findSite(mergedSites, selectedSiteId) || mergedSites[0];

      this.navItems.next(mergedNavItems);
      this.sites.next(mergedSites);
      this.selectedSite.next(site);
=======
    return Promise.all(loginPromises).then(results => {

      if (results.includes(false)) {
        // At least one iframe failed to login
        // For now just throw an error, will be handled properly when we implement error handling and timeouts
        throw new Error('failed to login');
      }

      const configurationPromises = this.settingsService.appSettings.navConfigResources.map(
        resource => this.fetchConfiguration(resource),
      );

      return Promise.all(configurationPromises).then(configurations => {
        const {
          mergedNavItems,
          mergedSites,
          selectedSiteId,
        } = configurations.reduce(
          (result, configuration) => {
            result.mergedNavItems = result.mergedNavItems.concat(
              configuration.navItems,
            );
            result.mergedSites = result.mergedSites.concat(configuration.sites);

            if (configuration.selectedSiteId) {
              result.selectedSiteId = configuration.selectedSiteId;
            }

            return result;
          },
          { mergedNavItems: [], mergedSites: [], selectedSiteId: undefined },
        );

        this.navItems.next(mergedNavItems);
        this.sites.next(mergedSites);

        if (selectedSiteId) {
          const site = this.findSite(mergedSites, selectedSiteId);
          this.selectedSite.next(site);
        }
      });
>>>>>>> ee02e9c7
    });

  }

  findNavItem(iframeUrl: string, path: string): NavItem {
    const navItems = this.navItems.value;

    return navItems.find(x => x.appIframeUrl === iframeUrl && path.startsWith(x.appPath));
  }

  private loginSilently(resource: string): Promise<boolean> {
    return this.fetchFromIframe(resource, api => Promise.resolve(api)).then(api => !!api);
  }

  private fetchConfiguration(resource: ConfigResource): Promise<Configuration> {
    switch (resource.resourceType) {
      case 'IFRAME':
        return this.fetchFromIframe(resource.url, child => {
          const communications: Promise<any>[] = [];
          communications.push(
            child.getNavItems ? child.getNavItems() : Promise.resolve(),
          );
          communications.push(
            child.getSites ? child.getSites() : Promise.resolve(),
          );
          communications.push(
            child.getSelectedSite ? child.getSelectedSite() : Promise.resolve(),
          );

          return Promise.all(communications).then(
            ([navItems, sites, selectedSiteId]) => ({
              navItems,
              sites,
              selectedSiteId,
            }),
          );
        });
      case 'REST':
        return this.fetchFromREST<NavItem[]>(resource.url).then(navItems => ({
          navItems,
          sites: [],
          selectedSiteId: undefined,
        }));
      default:
        return Promise.reject(
          new Error(`Resource type ${resource.resourceType} is not supported`),
        );
    }
  }

  private fetchFromIframe<T>(
    url: string,
    fetcher: (child: ChildPromisedApi) => Promise<T>,
  ): Promise<T> {
    const iframe = document.createElement('iframe');
    iframe.src = url;
    iframe.style.visibility = 'hidden';
    iframe.style.position = 'absolute';
    this.renderer.appendChild(this.document.body, iframe);

    const config: ChildConnectConfig = {
      iframe,
    };

    return connectToChild(config)
      .then(fetcher)
      .finally(() => this.renderer.removeChild(this.document.body, iframe));
  }

  private fetchFromREST<T>(url: string): Promise<T> {
    return this.http.get<T>(url).toPromise();
  }

  private findSite(sites: Site[], siteId: number): Site {
    for (const site of sites) {
      if (site.id === siteId) {
        return site;
      }

      let childSite: Site;

      if (site.subGroups) {
        childSite = this.findSite(site.subGroups, siteId);
      }

      if (childSite) {
        return childSite;
      }
    }
  }
}<|MERGE_RESOLUTION|>--- conflicted
+++ resolved
@@ -76,34 +76,6 @@
       resource => this.loginSilently(resource),
     );
 
-<<<<<<< HEAD
-    return Promise.all(configurationPromises).then(configurations => {
-      const {
-        mergedNavItems,
-        mergedSites,
-        selectedSiteId,
-      } = configurations.reduce(
-        (result, configuration) => {
-          result.mergedNavItems = result.mergedNavItems.concat(
-            configuration.navItems,
-          );
-          result.mergedSites = result.mergedSites.concat(configuration.sites);
-
-          if (configuration.selectedSiteId !== undefined) {
-            result.selectedSiteId = configuration.selectedSiteId;
-          }
-
-          return result;
-        },
-        { mergedNavItems: [], mergedSites: [], selectedSiteId: undefined },
-      );
-
-      const site = this.findSite(mergedSites, selectedSiteId) || mergedSites[0];
-
-      this.navItems.next(mergedNavItems);
-      this.sites.next(mergedSites);
-      this.selectedSite.next(site);
-=======
     return Promise.all(loginPromises).then(results => {
 
       if (results.includes(false)) {
@@ -145,7 +117,6 @@
           this.selectedSite.next(site);
         }
       });
->>>>>>> ee02e9c7
     });
 
   }
