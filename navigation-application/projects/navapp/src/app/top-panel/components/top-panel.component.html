<!--
  Copyright 2019 BloomReach. All rights reserved. (https://www.bloomreach.com/)

  Licensed under the Apache License, Version 2.0 (the "License");
  you may not use this file except in compliance with the License.
  You may obtain a copy of the License at

   http://www.apache.org/licenses/LICENSE-2.0

  Unless required by applicable law or agreed to in writing, software
  distributed under the License is distributed on an "AS IS" BASIS,
  WITHOUT WARRANTIES OR CONDITIONS OF ANY KIND, either express or implied.
  See the License for the specific language governing permissions and
  limitations under the License.
  -->

<<<<<<< HEAD
<div class="breadcrumbs">Breadcrumbs</div>
<div matRipple (click)="onSiteSelectorClicked()" class="site-selector-value">
  <ng-container *ngIf="selectedSite; else pleaseSelectSite">
    {{ selectedSite.name }}
    <mat-icon svgIcon="arrow_drop_down"></mat-icon>
  </ng-container>
  <ng-template #pleaseSelectSite>
    Please select a site...
    <mat-icon svgIcon="arrow_drop_down"></mat-icon>
  </ng-template>
</div>
<div *ngIf="isSidePanelOpened" (click)="onBackdropClicked()" class="backdrop"></div>
<brna-site-selection-side-panel *ngIf="isSidePanelOpened"
                                [sites]="sites$ | async"
                                [(selectedSite)]="selectedSite">
</brna-site-selection-side-panel>
=======
<brna-breadcrumbs class="breadcrumbs"></brna-breadcrumbs>
<div class="site-selector-value">Some site</div>
>>>>>>> 9c2c1126
<|MERGE_RESOLUTION|>--- conflicted
+++ resolved
@@ -14,8 +14,7 @@
   limitations under the License.
   -->
 
-<<<<<<< HEAD
-<div class="breadcrumbs">Breadcrumbs</div>
+<brna-breadcrumbs class="breadcrumbs"></brna-breadcrumbs>
 <div matRipple (click)="onSiteSelectorClicked()" class="site-selector-value">
   <ng-container *ngIf="selectedSite; else pleaseSelectSite">
     {{ selectedSite.name }}
@@ -30,8 +29,4 @@
 <brna-site-selection-side-panel *ngIf="isSidePanelOpened"
                                 [sites]="sites$ | async"
                                 [(selectedSite)]="selectedSite">
-</brna-site-selection-side-panel>
-=======
-<brna-breadcrumbs class="breadcrumbs"></brna-breadcrumbs>
-<div class="site-selector-value">Some site</div>
->>>>>>> 9c2c1126
+</brna-site-selection-side-panel>