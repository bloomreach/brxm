--- conflicted
+++ resolved
@@ -86,17 +86,10 @@
     Object.keys(pathToIconsMap).forEach(path => {
       const icons = pathToIconsMap[path];
 
-<<<<<<< HEAD
       icons.forEach(icon => iconRegistry.addSvgIcon(
         icon,
-        donSanitizer.bypassSecurityTrustResourceUrl(`assets/${path}/${icon}.svg`)),
+        donSanitizer.bypassSecurityTrustResourceUrl(`navapp/assets/${path}/${icon}.svg`)),
       );
     });
-=======
-    menuItemIconsList.concat(serviceIconsList).forEach(icon => iconRegistry.addSvgIcon(
-      icon,
-      donSanitizer.bypassSecurityTrustResourceUrl(`navapp/assets/menu-icons/${icon}.svg`)),
-    );
->>>>>>> f8cd4148
   }
 }