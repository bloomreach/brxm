--- conflicted
+++ resolved
@@ -20,11 +20,7 @@
   <parent>
     <groupId>org.onehippo.cms7</groupId>
     <artifactId>hippo-community-translations</artifactId>
-<<<<<<< HEAD
-    <version>15.2.1-SNAPSHOT</version>
-=======
     <version>15.3.0-SNAPSHOT</version>
->>>>>>> f3ba1b0f
   </parent>
 
   <name>ippo Site Toolkit Translations</name>
