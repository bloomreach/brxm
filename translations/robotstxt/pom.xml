<?xml version="1.0" encoding="UTF-8"?>
<!--
  Copyright 2016-2018 Hippo B.V. (http://www.onehippo.com)

  Licensed under the Apache License, Version 2.0 (the "License");
  you may not use this file except in compliance with the License.
  You may obtain a copy of the License at

   http://www.apache.org/licenses/LICENSE-2.0

  Unless required by applicable law or agreed to in writing, software
  distributed under the License is distributed on an "AS IS" BASIS,
  WITHOUT WARRANTIES OR CONDITIONS OF ANY KIND, either express or implied.
  See the License for the specific language governing permissions and
  limitations under the License.
  -->
<project xmlns="http://maven.apache.org/POM/4.0.0" xmlns:xsi="http://www.w3.org/2001/XMLSchema-instance" xsi:schemaLocation="http://maven.apache.org/POM/4.0.0 http://maven.apache.org/maven-v4_0_0.xsd">
  <modelVersion>4.0.0</modelVersion>

  <parent>
    <groupId>org.onehippo.cms7</groupId>
    <artifactId>hippo-community-translations</artifactId>
<<<<<<< HEAD
    <version>15.3.0-SNAPSHOT</version>
=======
    <version>15.2.2-SNAPSHOT</version>
>>>>>>> 26fca18b
  </parent>
  
  <name>Hippo Plugin Robots.txt Translations</name>
  <artifactId>hippo-plugin-robotstxt-l10n</artifactId>

  <dependencies>
    <dependency>
      <groupId>org.onehippo.cms7</groupId>
      <artifactId>hippo-plugin-robotstxt-addon-repository</artifactId>
      <version>${project.version}</version>
      <scope>provided</scope>
    </dependency>
  </dependencies>
  
</project><|MERGE_RESOLUTION|>--- conflicted
+++ resolved
@@ -20,11 +20,7 @@
   <parent>
     <groupId>org.onehippo.cms7</groupId>
     <artifactId>hippo-community-translations</artifactId>
-<<<<<<< HEAD
-    <version>15.3.0-SNAPSHOT</version>
-=======
     <version>15.2.2-SNAPSHOT</version>
->>>>>>> 26fca18b
   </parent>
   
   <name>Hippo Plugin Robots.txt Translations</name>
