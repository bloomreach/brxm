<?xml version="1.0" encoding="UTF-8"?>
<!--
  Copyright 2016-2018 Hippo B.V. (http://www.onehippo.com)

  Licensed under the Apache License, Version 2.0 (the "License");
  you may not use this file except in compliance with the License.
  You may obtain a copy of the License at

   http://www.apache.org/licenses/LICENSE-2.0

  Unless required by applicable law or agreed to in writing, software
  distributed under the License is distributed on an "AS IS" BASIS,
  WITHOUT WARRANTIES OR CONDITIONS OF ANY KIND, either express or implied.
  See the License for the specific language governing permissions and
  limitations under the License.
  -->
<project xmlns="http://maven.apache.org/POM/4.0.0" xmlns:xsi="http://www.w3.org/2001/XMLSchema-instance" xsi:schemaLocation="http://maven.apache.org/POM/4.0.0 http://maven.apache.org/maven-v4_0_0.xsd">
  <modelVersion>4.0.0</modelVersion>

  <parent>
    <groupId>org.onehippo.cms7</groupId>
    <artifactId>hippo-community-translations</artifactId>
<<<<<<< HEAD
    <version>13.0.0-SNAPSHOT</version>
=======
    <version>12.6.0-SNAPSHOT</version>
>>>>>>> 113a939d
  </parent>
  
  <name>Hippo Plugin Poll Translations</name>
  <artifactId>hippo-plugin-poll-l10n</artifactId>
<<<<<<< HEAD

=======
  <version>4.5.0-SNAPSHOT</version>
  
>>>>>>> 113a939d
  <dependencies>
    <dependency>
      <groupId>org.onehippo.cms7</groupId>
      <artifactId>hippo-plugin-poll-addon-cms</artifactId>
      <version>${project.version}</version>
      <scope>provided</scope>
    </dependency>
    <dependency>
      <groupId>org.onehippo.cms7</groupId>
      <artifactId>hippo-plugin-poll-addon-repository</artifactId>
      <version>${project.version}</version>
      <scope>provided</scope>
    </dependency>
  </dependencies>

</project><|MERGE_RESOLUTION|>--- conflicted
+++ resolved
@@ -20,21 +20,12 @@
   <parent>
     <groupId>org.onehippo.cms7</groupId>
     <artifactId>hippo-community-translations</artifactId>
-<<<<<<< HEAD
     <version>13.0.0-SNAPSHOT</version>
-=======
-    <version>12.6.0-SNAPSHOT</version>
->>>>>>> 113a939d
   </parent>
   
   <name>Hippo Plugin Poll Translations</name>
   <artifactId>hippo-plugin-poll-l10n</artifactId>
-<<<<<<< HEAD
 
-=======
-  <version>4.5.0-SNAPSHOT</version>
-  
->>>>>>> 113a939d
   <dependencies>
     <dependency>
       <groupId>org.onehippo.cms7</groupId>
