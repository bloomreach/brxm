<?xml version="1.0" encoding="UTF-8"?>
<!--
  Copyright 2016-2018 Hippo B.V. (http://www.onehippo.com)

  Licensed under the Apache License, Version 2.0 (the "License");
  you may not use this file except in compliance with the License.
  You may obtain a copy of the License at

   http://www.apache.org/licenses/LICENSE-2.0

  Unless required by applicable law or agreed to in writing, software
  distributed under the License is distributed on an "AS IS" BASIS,
  WITHOUT WARRANTIES OR CONDITIONS OF ANY KIND, either express or implied.
  See the License for the specific language governing permissions and
  limitations under the License.
  -->
<project xmlns="http://maven.apache.org/POM/4.0.0" xmlns:xsi="http://www.w3.org/2001/XMLSchema-instance" xsi:schemaLocation="http://maven.apache.org/POM/4.0.0 http://maven.apache.org/maven-v4_0_0.xsd">
  <modelVersion>4.0.0</modelVersion>

  <parent>
    <groupId>org.onehippo.cms7</groupId>
    <artifactId>hippo-cms7-project</artifactId>
<<<<<<< HEAD
    <version>30-SNAPSHOT</version>
=======
    <version>29.5</version>
>>>>>>> 113a939d
    <relativePath />
  </parent>

  <name>Hippo Community Translations</name>
  <artifactId>hippo-community-translations</artifactId>
<<<<<<< HEAD
  <version>13.0.0-SNAPSHOT</version>
=======
  <version>12.6.0-SNAPSHOT</version>
>>>>>>> 113a939d
  <packaging>pom</packaging>

  <inceptionYear>2016</inceptionYear>

  <properties>
    <hippo.maven.plugin.l10n>2.2.2</hippo.maven.plugin.l10n>
    <locales>fr,nl,de,zh,es</locales>
    <locale/>
    <format>excel</format>
    <full>false</full>
    <file/>
    <srcBundle/>
    <destBundle/>
    <srcKey/>
    <destKey/>
  </properties>
  
  <scm>
    <connection>scm:git:https://code.onehippo.org/cms-community/hippo-cms-translations.git</connection>
    <developerConnection>scm:git:git@code.onehippo.org:cms-community/hippo-cms-translations.git</developerConnection>
    <url>https://code.onehippo.org/cms-community/hippo-cms-translations</url>
  </scm>

  <repositories>
    <repository>
      <id>hippo</id>
      <name>Hippo Maven 2</name>
      <url>https://maven.onehippo.com/maven2/</url>
      <snapshots>
        <enabled>false</enabled>
      </snapshots>
      <releases>
        <updatePolicy>never</updatePolicy>
      </releases>
    </repository>
  </repositories>
  
  <modules>
    <module>hippo-cms</module>
    <module>hippo-essentials-components</module>
    <module>channel-manager</module>
    <module>content-blocks</module>
    <module>content-tagging</module>
    <module>dashboard-document-wizard</module>
    <module>gallerypicker</module>
    <module>poll</module>
    <module>relateddocs</module>
    <module>resourcebundle-editor</module>
    <module>robotstxt</module>
    <module>selections</module>
    <module>seo-support</module>
    <module>taxonomy</module>
  </modules>

  <build>
    <pluginManagement>
      <plugins>
        <plugin>
          <groupId>org.apache.maven.plugins</groupId>
          <artifactId>maven-jar-plugin</artifactId>
          <executions>
            <execution>
              <!-- disable default jar build -->
              <id>default-jar</id>
              <phase>none</phase>
            </execution>
            <execution>
              <!-- nl locale classifier build -->
              <id>nl_jar</id>
              <phase>package</phase>
              <goals>
                <goal>jar</goal>
              </goals>
              <configuration>
                <classifier>nl</classifier>
                <classesDirectory>${project.build.outputDirectory}/nl</classesDirectory>
              </configuration>
            </execution>
            <execution>
              <!-- fr locale classifier build -->
              <id>fr_jar</id>
              <phase>package</phase>
              <goals>
                <goal>jar</goal>
              </goals>
              <configuration>
                <classifier>fr</classifier>
                <classesDirectory>${project.build.outputDirectory}/fr</classesDirectory>
              </configuration>
            </execution>
            <execution>
              <!-- de locale classifier build -->
              <id>de_jar</id>
              <phase>package</phase>
              <goals>
                <goal>jar</goal>
              </goals>
              <configuration>
                <classifier>de</classifier>
                <classesDirectory>${project.build.outputDirectory}/de</classesDirectory>
              </configuration>
            </execution>
            <execution>
              <!-- zh locale classifier build -->
              <id>zh_jar</id>
              <phase>package</phase>
              <goals>
                <goal>jar</goal>
              </goals>
              <configuration>
                <classifier>zh</classifier>
                <classesDirectory>${project.build.outputDirectory}/zh</classesDirectory>
              </configuration>
            </execution>
            <execution>
              <!-- es locale classifier build -->
              <id>es_jar</id>
              <phase>package</phase>
              <goals>
                <goal>jar</goal>
              </goals>
              <configuration>
                <classifier>es</classifier>
                <classesDirectory>${project.build.outputDirectory}/es</classesDirectory>
              </configuration>
            </execution>
          </executions>
        </plugin>
      </plugins>
    </pluginManagement>
    <plugins>
      <plugin>
        <groupId>org.onehippo.cms.l10n</groupId>
        <artifactId>hippo-cms-l10n-maven-plugin</artifactId>
        <version>${hippo.maven.plugin.l10n}</version>
        <configuration>
          <locales>${locales}</locales>
          <locale>${locale}</locale>
          <format>${format}</format>
          <full>${full}</full>
          <file>${file}</file>
          <srcBundle>${srcBundle}</srcBundle>
          <destBundle>${destBundle}</destBundle>
          <srcKey>${srcKey}</srcKey>
          <destKey>${destKey}</destKey>
        </configuration>
        <executions>
          <execution>
            <id>generate-yaml</id>
            <phase>prepare-package</phase>
            <goals>
              <goal>generate-yaml</goal>
            </goals>
          </execution>
        </executions>
      </plugin>
    </plugins>
    <resources>
      <!--<resource>-->
        <!--<directory>resources/extensions</directory>-->
      <!--</resource>-->
      <!-- nl resources -->
      <resource>
        <directory>resources</directory>
        <targetPath>nl/hcm-config</targetPath>
        <includes>
          <include>**/*_nl.yaml</include>
        </includes>
      </resource>
      <resource>
        <directory>resources</directory>
        <targetPath>nl</targetPath>
        <includes>
          <include>**/*_nl.*</include>
          <include>**/nl.json</include>
        </includes>
        <excludes>
          <exclude>**/*_nl.yaml</exclude>
        </excludes>
      </resource>
      <resource>
        <directory>${project.build.directory}/maven-shared-archive-resources</directory>
        <targetPath>nl</targetPath>
      </resource>
      <!-- fr resources -->
      <resource>
        <directory>resources</directory>
        <targetPath>fr/hcm-config</targetPath>
        <includes>
          <include>**/*_fr.yaml</include>
        </includes>
      </resource>
      <resource>
        <directory>resources</directory>
        <targetPath>fr</targetPath>
        <includes>
          <include>**/*_fr.*</include>
          <include>**/fr.json</include>
        </includes>
        <excludes>
          <exclude>**/*_fr.yaml</exclude>
        </excludes>
      </resource>
      <resource>
        <directory>${project.build.directory}/maven-shared-archive-resources</directory>
        <targetPath>fr</targetPath>
      </resource>
      <!-- de resources -->
      <resource>
        <directory>resources</directory>
        <targetPath>de/hcm-config</targetPath>
        <includes>
          <include>**/*_de.yaml</include>
        </includes>
      </resource>
      <resource>
        <directory>resources</directory>
        <targetPath>de</targetPath>
        <includes>
          <include>**/*_de.*</include>
          <include>**/de.json</include>
        </includes>
        <excludes>
          <exclude>**/*_de.yaml</exclude>
        </excludes>
      </resource>
      <resource>
        <directory>${project.build.directory}/maven-shared-archive-resources</directory>
        <targetPath>de</targetPath>
      </resource>
      <!-- zh resources -->
      <resource>
        <directory>resources</directory>
        <targetPath>zh/hcm-config</targetPath>
        <includes>
          <include>**/*_zh.yaml</include>
        </includes>
      </resource>
      <resource>
        <directory>resources</directory>
        <targetPath>zh</targetPath>
        <includes>
          <include>**/*_zh.*</include>
          <include>**/zh.json</include>
        </includes>
        <excludes>
          <exclude>**/*_zh.yaml</exclude>
        </excludes>
      </resource>
      <resource>
        <directory>${project.build.directory}/maven-shared-archive-resources</directory>
        <targetPath>zh</targetPath>
      </resource>
      <!-- es resources -->
      <resource>
        <directory>resources</directory>
        <targetPath>es/hcm-config</targetPath>
        <includes>
          <include>**/*_es.yaml</include>
        </includes>
      </resource>
      <resource>
        <directory>resources</directory>
        <targetPath>es</targetPath>
        <includes>
          <include>**/*_es.*</include>
          <include>**/es.json</include>
        </includes>
        <excludes>
          <exclude>**/*_es.yaml</exclude>
        </excludes>
      </resource>
      <resource>
        <directory>${project.build.directory}/maven-shared-archive-resources</directory>
        <targetPath>es</targetPath>
      </resource>
    </resources>
  </build>
  
</project><|MERGE_RESOLUTION|>--- conflicted
+++ resolved
@@ -20,21 +20,13 @@
   <parent>
     <groupId>org.onehippo.cms7</groupId>
     <artifactId>hippo-cms7-project</artifactId>
-<<<<<<< HEAD
     <version>30-SNAPSHOT</version>
-=======
-    <version>29.5</version>
->>>>>>> 113a939d
     <relativePath />
   </parent>
 
   <name>Hippo Community Translations</name>
   <artifactId>hippo-community-translations</artifactId>
-<<<<<<< HEAD
   <version>13.0.0-SNAPSHOT</version>
-=======
-  <version>12.6.0-SNAPSHOT</version>
->>>>>>> 113a939d
   <packaging>pom</packaging>
 
   <inceptionYear>2016</inceptionYear>
