--- conflicted
+++ resolved
@@ -1070,15 +1070,8 @@
       "locales" : null
     },
     "CONFIRM_REQUEST_PUBLICATION_OF_DIRTY_DOCUMENT" : {
-<<<<<<< HEAD
-      "status" : "ADDED",
-      "locales" : {
-        "de" : "UNRESOLVED"
-      }
-=======
-      "status" : "CLEAN",
-      "locales" : null
->>>>>>> 113a939d
+      "status" : "CLEAN",
+      "locales" : null
     },
     "DOCUMENT_LIVE_TOOLTIP" : {
       "status" : "CLEAN",
@@ -1103,8 +1096,6 @@
     "NOTIFICATION_PUBLICATION_REQUESTED" : {
       "status" : "CLEAN",
       "locales" : null
-<<<<<<< HEAD
-=======
     },
     "FULL_SIZE" : {
       "status" : "CLEAN",
@@ -1113,7 +1104,6 @@
     "NORMAL_SIZE" : {
       "status" : "CLEAN",
       "locales" : null
->>>>>>> 113a939d
     }
   }
 }