--- conflicted
+++ resolved
@@ -1,69 +1,40 @@
 {
   "CONFIRM_DISCARD_CHANGES_MESSAGE": "Discard channel changes by '{{user}}'?",
-<<<<<<< HEAD
-  "EXPERIMENT_COMPLETION_ERROR": "An error happaned while attempting to complete the experiment",
-  "SUBPAGE_MENU_EDITOR_TITLE": "Edit menu",
-  "CONFIRM_DELETE_COMPONENT_MESSAGE": "Delete component '{{component}}' from this template?",
-  "SUBPAGE_PAGE_PROPERTIES_LABEL_PRIMARY_DOCUMENT": "Primary Document",
-  "SAVE_DOCUMENT_CHANGES_TITLE": "Save document changes?",
-  "EXPRESSION_AND": " and",
-=======
   "SUBPAGE_MENU_EDITOR_TITLE": "Edit menu",
   "TOOLBAR_MENU_XPAGE_DELETE_ERROR": "Failed to delete page: {{reason}}",
   "CONFIRM_DELETE_COMPONENT_MESSAGE": "Delete component '{{component}}' from this template?",
   "SUBPAGE_PAGE_PROPERTIES_LABEL_PRIMARY_DOCUMENT": "Primary Document",
   "SAVE_DOCUMENT_CHANGES_TITLE": "Save document changes?",
->>>>>>> 4e644622
   "SUBPAGE_MENU_EDITOR_EXTERNAL_LINK": "External link",
   "FEEDBACK_XPAGE_NOT_EDITABLE_HERE_TITLE": "Page not editable here",
   "TOOLBAR_BUTTON_CLOSE": "Close",
   "TOOLBAR_MENU_XPAGE_CONTENT": "Content",
   "ERROR_TEMPLATE_QUERY_NOT_FOUND": "Template query '{{templateQuery}}' was not found",
   "TOOLBAR_MENU_XPAGE_REQUEST_PUBLISH": "Publish (request)",
-<<<<<<< HEAD
-  "EXPERIMENT_PAGE": "Page",
-=======
   "TOOLBAR_MENU_XPAGE_REJECT_REQUEST_DEPUBLISH_ERROR": "Failed to reject take offline request: {{reason}}",
->>>>>>> 4e644622
   "EXPAND": "Expand",
   "PLACEHOLDER_DOCUMENT_TYPE": "Document Type",
   "REQUEST_PUBLICATION": "Request publication",
   "PUBLISH": "Publish",
   "ERROR_PAGE_PATH_EXISTS": "Failed to save page, the specified URL is already in use",
   "CONFIRM_DISCARD_DOCUMENT_UNSAVED_CHANGES_MESSAGE": "Discard unsaved changes to document '{{documentName}}'?",
-<<<<<<< HEAD
-  "EXPERIMENT": "Experiment",
-  "EXPERIMENT_WINNER_ABSENT": "The experiment is running. No winner has been determined yet",
-=======
->>>>>>> 4e644622
   "ERROR_CARDINALITY_CHANGE": "Unable to save. The document contains invalid content",
-  "DIALOG_CHARACTERISTICS_STEP1": "Select a characteristic",
   "CONTAINER_LOCKED_BY": "Locked by '{{user}}'",
-<<<<<<< HEAD
-  "DIALOG_CHARACTERISTICS_STEP2": "Select a target group",
-  "TOOLBAR_MENU_XPAGE_REQUEST_PUBLISH_ERROR": "Failed to request publication of page '{{documentName}}'",
-=======
   "TOOLBAR_MENU_XPAGE_REQUEST_PUBLISH_ERROR": "Failed to request publication of page '{{documentName}}': {{reason}}",
->>>>>>> 4e644622
   "EDIT_CONTENT": "Edit content",
   "ERROR_PAGE_CREATION_FAILED": "Failed to create a new page",
   "CONFIRM_DELETE_SINGLE_PAGE_MESSAGE": "Delete 1 page: '{{page}}'?",
   "FEEDBACK_PROJECT_DOCUMENT_INVALID_STATE": "Document has project {{projectName}} in invalid state {{projectState}}",
   "CHANGED": "changed",
   "FEEDBACK_XPAGE_REQUEST_PENDING_MESSAGE": "The document is waiting to be published or unpublished.",
-<<<<<<< HEAD
-=======
   "TOOLBAR_MENU_XPAGE_ACCEPT_REQUEST_SCHEDULEDDEPUBLISH": "Accept scheduled take offline request",
->>>>>>> 4e644622
   "TOOLBAR_MENU_CHANNEL_DELETE": "Delete",
   "ERROR_CHANNEL_DELETE_FAILED_DUE_TO_CHILD_MOUNTS": "Channel '{{channel}}' cannot be deleted because its mounts have children: '{{childMountList}}'. A channel can only be deleted when its mounts don't have children.",
-  "DIALOG_SEGMENTS_TITLE": "Select segment",
   "SAVE_CHANGES_TO_XPAGE": "Page '{{documentName}}' has unsaved changes. Do you want to save or discard these changes?",
   "NOTIFICATION_BAR_XPAGE_LABEL_EDITING_SHARED_CONTAINERS": "Editing shared containers. This may affect other pages.",
   "ERROR_PAGE_SAVE_FAILED": "Failed to save changes",
   "FEEDBACK_UNKNOWN_ERROR": "The server responded with an unknown error: '{{errorKey}}'.",
   "VALIDATION_ILLEGAL_CHARACTERS_PATH_INFO_ELEMENT": "'/', ' ' and ':'",
-  "EXPERIMENT_SAVED": "The experiment has been saved sucessfully",
   "NEW_CONTENT": "Create new content",
   "FULL_SIZE": "Full size",
   "DISCARD_ALL": "Discard all",
@@ -78,32 +49,14 @@
   "TOOLBAR_BUTTON_BACK": "Back",
   "TOOLBAR_MENU_CHANNEL_MANAGE_CHANGES": "Manage changes",
   "CONTINUE": "Continue",
-<<<<<<< HEAD
-  "EXPERIMENT_INFO_PUBLISH_TO_START": "Publish the channel to start the experiment",
-  "VARIANT_DELETE": "Delete variant",
-=======
->>>>>>> 4e644622
   "CANCEL": "Cancel",
   "FEEDBACK_NOT_FOUND_MESSAGE": "The requested content has not been found. It may have been deleted since the page was rendered.",
   "ERROR_PAGE_ADD_FAILED": "Failed to create a new page",
   "SYSTEM": "System",
   "TOOLBAR_BUTTON_LEFT_SIDE_PANEL_CLOSE": "Hide sitemap and components",
-  "ADD": "Add",
   "ERROR_MENU_ITEM_DELETE_FAILED": "Failed to delete menu item",
   "LEFT_SIDE_PANEL_TAB_COMPONENTS": "Components",
   "ERROR_PAGE_PATH_INVALID": "Failed to save page, the server rejects the specified last URL element",
-<<<<<<< HEAD
-  "VARIANT": "Variant",
-  "PLACEHOLDER_DOCUMENT_NAME": "Document Name",
-  "TOOLBAR_BUTTON_CHANGES": "Changes",
-  "TOOLBAR_MENU_XPAGE_DELETE": "Delete",
-  "VARIANTS": "Variant(s)",
-  "SAVE_CHANGES_TO_DOCUMENT": "Document '{{documentName}}' has unsaved changes. Do you want to save or discard these changes?",
-  "DELETE_COMPONENT": "Delete component",
-  "TOOLBAR_VIEW_AS_LABEL": "As viewed by:",
-  "FEEDBACK_XPAGE_NOT_EDITABLE_TITLE": "Page not editable",
-  "VIEWPORT_PHONE": "Phone",
-=======
   "PLACEHOLDER_DOCUMENT_NAME": "Document Name",
   "TOOLBAR_BUTTON_CHANGES": "Changes",
   "TOOLBAR_MENU_XPAGE_DELETE": "Delete",
@@ -114,7 +67,6 @@
   "FEEDBACK_XPAGE_NOT_EDITABLE_TITLE": "Page not editable",
   "VIEWPORT_PHONE": "Phone",
   "ERROR_WORKFLOW_GENERIC_REASON": "the status of this document has changed",
->>>>>>> 4e644622
   "CONFIRM_DELETE_CHANNEL_MESSAGE": "You cannot undo this action.",
   "CONFIRM_DISCARD_XPAGE_UNSAVED_CHANGES_MESSAGE": "Discard unsaved changes to page '{{documentName}}'?",
   "CONFIRM_DISCARD_DOCUMENT_UNSAVED_RETAINABLE_DRAFT_CHANGES_MESSAGE": "Discard unsaved changes to document '{{documentName}}'?<br/>This will delete the '{{documentName}}' document",
@@ -125,23 +77,14 @@
   "ERROR_MOVE_COMPONENT_FAILED": "Failed to move component '{{component}}'",
   "FEEDBACK_XPAGE_HELD_BY_OTHER_USER_MESSAGE": "The page is locked by {{user}}.",
   "FEEDBACK_DOCUMENT_INVALID_MESSAGE": "The document has some invalid pending changes. Please resolve them first.",
-<<<<<<< HEAD
-=======
   "TOOLBAR_MENU_XPAGE_CANCEL_REQUEST_SCHEDULEDPUBLISH_ERROR": "Failed to cancel scheduled publication request: {{reason}}",
->>>>>>> 4e644622
   "NOTIFICATION_BAR_XPAGE_LABEL_PUBLICATION_REQUESTED": "Page '{{pageName}}': {{status}}, publication requested",
   "SELECT_DOCUMENT": "Select document",
   "PLACEHOLDER_SEARCH": "Search",
   "HIDE_COMPONENTS": "Hide container and component outlines",
-<<<<<<< HEAD
-  "ERROR_MENU_MOVE_FAILED": "Failed to move menu item",
-  "SUBPAGE_PAGE_LABEL_TITLE": "Page title",
-  "EXPRESSION_TARGET_GROUP_CITY": "comes from {{name}}",
-=======
   "TOOLBAR_MENU_XPAGE_REJECT_REQUEST_PUBLISH_ERROR": "Failed to reject publication request: {{reason}}",
   "ERROR_MENU_MOVE_FAILED": "Failed to move menu item",
   "SUBPAGE_PAGE_LABEL_TITLE": "Page title",
->>>>>>> 4e644622
   "SET_TO_NOW": "Set to now",
   "ERROR_FIELD_REQUIRED": "{{displayName}} is a required field",
   "TOOLBAR_MENU_XPAGE_SCHEDULE_UNPUBLISH": "Schedule to take offline...",
@@ -149,48 +92,22 @@
   "DELETING_CHANNEL": "Deleting channel '{{channel}}'...",
   "REJECT_CHANNEL_PLACEHOLDER": "Feedback",
   "CONFIRM_OPEN_EXTERNAL_LINK": "This external link will be opened in a new tab.\nDo you want to continue?",
-<<<<<<< HEAD
-  "EXPRESSION_TARGET_GROUP_CONTINENT_SUBJECT": "(continent)",
-  "CHARACTERISTIC_ADD": "Add characteristic",
-=======
->>>>>>> 4e644622
   "ERROR_CHANNEL_DELETE_FAILED": "Failed to delete channel",
   "ERROR_DOCUMENT_SELECTED_FOR_COMPONENT_ALREADY_LOCKED": "Couldn't select document for '{{componentName}}': the container is locked by '{{lockedBy}}'",
   "VIEWPORT_TABLET": "Tablet",
   "CREATE_XPAGE": "New page",
   "TOOLBAR_MENU_XPAGE_UNPUBLISH": "Take offline",
   "SAVE_AND_PUBLISH": "Save and publish",
-<<<<<<< HEAD
-=======
   "NOTIFICATION_BAR_XPAGE_LABEL_NOT_PART_OF_PROJECT": "Page '{{pageName}}': {{status}}, not part of project '{{projectName}}'",
->>>>>>> 4e644622
   "FEEDBACK_DOCUMENT_HELD_BY_CORE_PROJECT_MESSAGE": "Document has been edited on core",
   "SUBPAGE_PAGE_PROPERTIES_LABEL_ASSIGN_NEW_TEMPLATE": "Apply new template",
   "EXPERIMENT_LABEL_COMPLETED": "Experiment completed",
   "ERROR_CANCEL_REQUEST_PUBLICATION_FAILED": "Publication request not found for '{{documentName}}'",
   "SUBPAGE_MENU_EDITOR_INTERNAL_LINK": "Internal link",
-<<<<<<< HEAD
-  "EXPERIMENT_START_DATE": "Start date",
-  "EXPRESSION_TARGET_GROUP_RETURNINGVISITOR": "is a {{name}}",
-=======
->>>>>>> 4e644622
   "ERROR_NAME_ALREADY_EXISTS": "Failed to create document. The name is already used",
   "ERROR_DOES_NOT_EXIST": "Failed to retrieve document",
   "FEEDBACK_DOCUMENT_NOT_EDITABLE_HERE_TITLE": "Document not editable here",
   "SUBPAGE_CHANGEMANAGEMENT_TITLE": "Manage changes to channel '{{ channelName }}'",
-<<<<<<< HEAD
-  "ERROR_FIELD_LONG_PATTERN": "Use numbers only",
-  "SUBPAGE_PAGE_LABEL_URL_STEM": "URL",
-  "TOGGLE_SHARED_CONTAINERS": "Edit shared containers",
-  "ERROR_RELEVANCE_VARIANT_SELECTION_FAILED": "Failed to activate global variant '{{variant}}'",
-  "EXPRESSION_SEGMENT": "matches segment '{{name}}'",
-  "NOTIFICATION_BAR_XPAGE_LABEL_SCHEDULED_PUBLICATION_REQUESTED": "Page '{{pageName}}': {{status}}, publication requested on {{dateTime}}",
-  "FEEDBACK_PROJECT_XPAGE_NOT_FOUND": "Page has project id {{projectId}} which does not exist (any more)",
-  "VARIANT_EXPRESSIONS_DEFAULT": "Use this variant when no other variant matches",
-  "TOOLBAR_BUTTON_CHANNEL": "Channel",
-  "TOOLBAR_MENU_PAGE_MOVE": "Move",
-  "VARIANT_EXPRESSION_DELETE": "Remove expression",
-=======
   "TOOLBAR_MENU_XPAGE_CANCEL_REQUEST_SCHEDULEDPUBLISH": "Cancel scheduled publication request",
   "ERROR_FIELD_LONG_PATTERN": "Use numbers only",
   "SUBPAGE_PAGE_LABEL_URL_STEM": "URL",
@@ -201,22 +118,10 @@
   "FEEDBACK_PROJECT_XPAGE_NOT_FOUND": "Page has project id {{projectId}} which does not exist (any more)",
   "TOOLBAR_BUTTON_CHANNEL": "Channel",
   "TOOLBAR_MENU_PAGE_MOVE": "Move",
->>>>>>> 4e644622
   "SAVE": "Save",
   "EXPERIMENT_LABEL_RUNNING": "Experiment running",
   "NOTIFICATION_BAR_XPAGE_LABEL_PROJECT_IS_RUNNING": "Page '{{pageName}}' for project '{{projectName}}': live",
   "SUBPAGE_PAGE_COPY_LABEL_CHANNEL": "Destination channel",
-<<<<<<< HEAD
-  "EXPERIMENT_AFTER_THIS_MANY_VISITS": "{{count}} visits so far",
-  "DIALOG_CHARACTERISTICS_NO_CHARACTERISTICS": "No characteristics",
-  "DOCUMENT_CONTAINS_MULTIPLE_ERRORS": "Could not save '{{name}}': document contains {{count}} errors",
-  "SELECT": "Select",
-  "VARIANT_EXPRESSIONS_DEFAULT_ONLY": "Use this variant for all visitors",
-  "INVALID_URL": "This URL is invalid",
-  "TOOLBAR_MENU_XPAGE_TOOLS": "Tools",
-  "ERROR_PAGE_MODEL_RETRIEVAL_FAILED": "Failed to retrieve list of available templates",
-  "EXPRESSION_TARGET_GROUP_GROUPS": "is logged in as {{name}}",
-=======
   "TOOLBAR_MENU_XPAGE_CANCEL_REQUEST_PUBLISH_ERROR": "Failed to cancel publication request: {{reason}}",
   "DOCUMENT_CONTAINS_MULTIPLE_ERRORS": "Could not save '{{name}}': document contains {{count}} errors",
   "INVALID_URL": "This URL is invalid",
@@ -224,45 +129,19 @@
   "TOOLBAR_MENU_XPAGE_CANCEL_SCHEDULED_PUBLISH_ERROR": "Failed to cancel scheduled publication: : {{reason}}",
   "ERROR_PAGE_MODEL_RETRIEVAL_FAILED": "Failed to retrieve list of available templates",
   "TOOLBAR_MENU_XPAGE_COPY_ERROR": "Failed to copy page: {{reason}}",
->>>>>>> 4e644622
   "ERROR_CHANNEL_SWITCH_FAILED": "Failed to switch to destination channel",
   "FIELD_REQUIRED": "This field is required",
   "NOTIFICATION_BAR_XPAGE_LABEL_PREVIOUS_VERSION": "Page '{{pageName}}': version {{versionNumber}} (previous version)",
   "ERROR_DELETE_COMPONENT_ITEM_ALREADY_LOCKED": "Cannot delete '{{component}}': the container is locked by '{{lockedBy}}'",
-<<<<<<< HEAD
-  "PLACEHOLDER_DOCUMENT_URL": "URL",
-  "SWITCH_TO_CONTENT_EDITOR": "Switch to content editor",
-  "ERROR_CHANNEL_SETTINGS_READONLY": "Settings locked by '{{lockedBy}}'",
-  "EXPERIMENT_INFO_START_AGAINST_DEFAULT_GOAL_REQUIRED": "Select a goal and save to create an experiment for '{{ variantName }}' against 'Default'",
-=======
   "TOOLBAR_MENU_XPAGE_CANCEL_SCHEDULED_DEPUBLISH": "Cancel scheduled take offline",
   "PLACEHOLDER_DOCUMENT_URL": "URL",
   "SWITCH_TO_CONTENT_EDITOR": "Switch to content editor",
   "ERROR_CHANNEL_SETTINGS_READONLY": "Settings locked by '{{lockedBy}}'",
   "TOOLBAR_MENU_XPAGE_CANCEL_REQUEST_DEPUBLISH_ERROR": "Failed to cancel take offline request: {{reason}}",
->>>>>>> 4e644622
   "ERROR_PUBLISH_DOCUMENT_FAILED": "Failed to publish '{{ documentName }}'",
   "FEEDBACK_PROJECT_DOCUMENT_NOT_FOUND": "Document has project id {{projectId}} which does not exist (any more)",
   "ERROR_INVALID_TEMPLATE_QUERY": "The template query '{{templateQuery}}' failed to execute",
   "ERROR_DOCUMENT_SELECTED_FOR_COMPONENT": "Couldn't select document for '{{componentName}}'",
-<<<<<<< HEAD
-  "EXPRESSION_TARGET_GROUP_DOCUMENTTYPES": "mostly looks at {{name}}",
-  "CONTAINER_INHERITED": "Cannot be edited in this channel",
-  "NOTIFICATION_BAR_XPAGE_LABEL_PROJECT_IN_PROGRESS": "Page '{{pageName}}' for project '{{projectName}}'",
-  "TOOLBAR_EDIT_ALTER_EGO": "Edit Alter Ego",
-  "EXPERIMENT_STATE": "State",
-  "ADDING_COMPONENT": "Adding {{component}}",
-  "EXPRESSION_TARGET_GROUP_REFERRER_SUBJECT": "(url)",
-  "TOOLBAR_MENU_CHANNEL_DISCARD_CHANGES": "Discard changes",
-  "EXPRESSION_TARGET_GROUP_CONTINENT": "comes from {{name}}",
-  "TOOLBAR_MENU_PAGE_PROPERTIES": "Properties",
-  "TOOLBAR_MENU_XPAGE_MOVE": "Move",
-  "ERROR_NOT_A_FOLDER": "Selected element is not a folder",
-  "TOOLBAR_MENU_XPAGE_REQUEST_SCHEDULE_PUBLISH_ERROR": "Failed to request scheduled publication of page '{{documentName}}'",
-  "PLACEHOLDER_XPAGE_LOCATION": "Page location",
-  "SAVE_COMPONENT_CHANGES_TITLE": "Save component changes?",
-  "TOOLBAR_MENU_XPAGE_UNPUBLISH_ERROR": "Failed to take page '{{documentName}}' offline",
-=======
   "CONTAINER_INHERITED": "Cannot be edited in this channel",
   "NOTIFICATION_BAR_XPAGE_LABEL_PROJECT_IN_PROGRESS": "Page '{{pageName}}' for project '{{projectName}}'",
   "TOOLBAR_EDIT_ALTER_EGO": "Edit Alter Ego",
@@ -276,7 +155,6 @@
   "PLACEHOLDER_XPAGE_LOCATION": "Page location",
   "SAVE_COMPONENT_CHANGES_TITLE": "Save component changes?",
   "TOOLBAR_MENU_XPAGE_UNPUBLISH_ERROR": "Failed to take page '{{documentName}}' offline: {{reason}}",
->>>>>>> 4e644622
   "CONFIRM_DISCARD_UNSAVED_CHANGES_MESSAGE": "Discard unsaved changes to document '{{documentName}}'?",
   "ERROR_CHANGE_DISCARD_FAILED": "Failed to discard changes",
   "TOOLBAR_MENU_CHANNEL_SUBMIT": "Submit",
@@ -295,10 +173,7 @@
   "SUBPAGE_MENU_EDITOR_SELECT_INTERNAL_LINK": "Select",
   "NOTIFICATION_BAR_XPAGE_LABEL_SCHEDULED_TO_TAKE_OFFLINE_REQUESTED": "Page '{{pageName}}': {{status}}, take offline requested on {{dateTime}}",
   "TOOLBAR_MENU_PAGE_NEW": "New",
-<<<<<<< HEAD
-=======
   "TOOLBAR_MENU_XPAGE_REJECT_REQUEST_SCHEDULEDPUBLISH": "Reject scheduled publication request",
->>>>>>> 4e644622
   "SUBPAGE_PAGE_PROPERTIES_ALERT_CONTENT_REMOVAL": "The selected template does not have any containers. Container items on this page will be removed when this page is saved with this template",
   "ERROR_SERVER_ERROR": "An unexpected error occurred, please try again",
   "ERROR_SITEMAP_RETRIEVAL_FAILED": "Failed to retrieve the sitemap for the current channel",
@@ -308,23 +183,16 @@
   "NOTIFICATION_DOCUMENT_SAVED": "Document saved",
   "TOOLBAR_MENU_XPAGE_REQUEST_SCHEDULE_PUBLISH": "Schedule publication (request)...",
   "DOCUMENT_HAS_DRAFT_CHANGES": "Document has draft changes",
-<<<<<<< HEAD
-=======
   "TOOLBAR_MENU_XPAGE_MOVE_ERROR": "Failed to move page: {{reason}}",
->>>>>>> 4e644622
   "ERROR_WORKFLOW_ERROR": "Failed to update, another user has changed the status of this document",
   "ADD_TO_PROJECT": "Add to project",
   "FEEDBACK_DOCUMENT_NO_EDITABLE_CONTENT_MESSAGE": "This document can only be edited in the content editor.",
   "NOTIFICATION_BAR_XPAGE_LABEL_PROJECT_PAGE_APPROVED": "Page '{{pageName}}' for project '{{projectName}}': approved",
   "SHOW_CONTENT": "Show content buttons",
   "SUBPAGE_PAGE_NEW_TITLE": "New page",
-<<<<<<< HEAD
-  "TOOLBAR_MENU_XPAGE_SCHEDULE_UNPUBLISH_ERROR": "Failed to schedule take offline of page '{{documentName}}'",
-=======
   "TOOLBAR_MENU_XPAGE_SCHEDULE_UNPUBLISH_ERROR": "Failed to schedule take offline of page '{{documentName}}': {{reason}}",
   "TOOLBAR_MENU_XPAGE_ACCEPT_REQUEST_PUBLISH_ERROR": "Failed to accept publication request: {{reason}}",
   "TOOLBAR_MENU_XPAGE_ACCEPT_REQUEST_SCHEDULEDPUBLISH_ERROR": "Failed to accept scheduled publication request: {{reason}}",
->>>>>>> 4e644622
   "CREATE": "Create",
   "NOTIFICATION_BAR_XPAGE_LABEL_LIVE": "Page '{{pageName}}': live",
   "ERROR_CHANGE_PUBLICATION_FAILED": "Failed to publish changes",
@@ -332,10 +200,6 @@
   "SEARCH_SITEMAP_ITEMS_NAME": "items",
   "CHANNEL_PROPERTIES_SAVE_SUCCESS": "Channel settings saved successfully",
   "ERROR_INVALID_DATA": "Unable to save. The document contains invalid content",
-<<<<<<< HEAD
-  "EXPERIMENT_SAVE_ERROR": "An error happened while attempting to save the experiment",
-=======
->>>>>>> 4e644622
   "ERROR_SLUG_ALREADY_EXISTS": "Failed to create URL, it is already used",
   "DISCARD": "Discard",
   "ERROR_INVALID_DATE": "Enter a valid date",
@@ -343,39 +207,21 @@
   "LINK_REQUIRED": "Link is required",
   "CHANGE_DOCUMENT_NAME": "Change document name",
   "TOOLBAR_MENU_CHANNEL_SETTINGS": "Settings",
-<<<<<<< HEAD
-  "SUBPAGE_PAGE_PROPERTIES_ALERT_CONTENT_REPOSITIONING": "Container items on this page will be repositioned when this page is saved with this template",
-  "NOTIFICATION_DOCUMENT_PUBLISHED": "Published '{{documentName}}'",
-  "EXPRESSION_TARGET_GROUP_CITY_SUBJECT": "(city)",
-=======
   "TOOLBAR_MENU_XPAGE_REJECT_REQUEST_SCHEDULEDPUBLISH_ERROR": "Failed to reject scheduled publication request: {{reason}}",
   "SUBPAGE_PAGE_PROPERTIES_ALERT_CONTENT_REPOSITIONING": "Container items on this page will be repositioned when this page is saved with this template",
   "NOTIFICATION_DOCUMENT_PUBLISHED": "Published '{{documentName}}'",
->>>>>>> 4e644622
   "ERROR_ALREADY_DELETED": "Failed to delete. The document was previously deleted",
   "FEEDBACK_DOCUMENT_CANCELABLE_PUBLICATION_REQUEST_PENDING_MESSAGE": "The document is waiting to be published or unpublished.",
   "TOGGLE_PAGE_CONTAINERS": "Edit page containers",
   "NOT_ALL_MANDATORY_FIELDS_SHOWN_LINK": "To fill out the mandatory fields and then save the document <a href='#' ng-click='{{clickAction}}'>continue in the content editor<\/a>",
   "PROJECT_OUT_OF_SYNC": "Project out of sync, reloading...",
   "SET_TO_TODAY": "Set to today",
-<<<<<<< HEAD
-  "EXPRESSION_TARGET_GROUP_REFERRER": "is referred from {{name}}",
-=======
->>>>>>> 4e644622
   "TOOLBAR_BUTTON_PAGE": "Page",
   "SUBPAGE_PAGE_PROPERTIES_PRIMARY_DOCUMENT_VALUE_NONE": "None",
   "PICKER_SELECT": "Select link type",
   "SHARED_SUFFIX": "(shared)",
   "CONFIRM_DELETE_MENU_ITEM_MESSAGE": "Delete '{{menuItem}}'?",
   "ERROR_ADD_COMPONENT_ITEM_ALREADY_LOCKED": "Cannot add '{{component}}': the container is locked by '{{lockedBy}}'",
-<<<<<<< HEAD
-  "CHARACTERISTIC": "Characteristic",
-  "NOT_ALL_FIELDS_SHOWN_LINK": "To see all fields <a href='#' ng-click='{{clickAction}}'>switch to the content editor<\/a>",
-  "SEARCH_RESULTS_MULTIPLE": "{{hits}} of {{total}} {{itemsName}}",
-  "ERROR_ADD_COMPONENT": "Cannot add '{{component}}'",
-  "FEEDBACK_NO_EDITABLE_COMPONENT_PROPERTIES": "This component has no editable properties",
-  "DELETE": "Delete",
-=======
   "NOT_ALL_FIELDS_SHOWN_LINK": "To see all fields <a href='#' ng-click='{{clickAction}}'>switch to the content editor<\/a>",
   "TOOLBAR_MENU_XPAGE_REJECT_REQUEST_SCHEDULEDDEPUBLISH": "Reject scheduled take offline request",
   "SEARCH_RESULTS_MULTIPLE": "{{hits}} of {{total}} {{itemsName}}",
@@ -384,15 +230,10 @@
   "FEEDBACK_NO_EDITABLE_COMPONENT_PROPERTIES": "This component has no editable properties",
   "DELETE": "Delete",
   "TOOLBAR_MENU_XPAGE_COPY": "Copy",
->>>>>>> 4e644622
   "RESTORE": "Restore",
   "SEARCH_MULTIPLE": "{{total}} {{itemsName}}",
   "CONFIRM_DISCARD_ALL_CHANGES_MESSAGE": "Discard all channel changes?",
   "NOTIFICATION_BAR_XPAGE_LABEL_LIVE_UNPUBLISHED_CHANGES": "Page '{{pageName}}': live, unpublished changes",
-<<<<<<< HEAD
-  "EXPRESSION_TARGET_GROUP_TRACKING": "{{name}} allow tracking cookie",
-=======
->>>>>>> 4e644622
   "FEEDBACK_DOCUMENT_HELD_BY_OTHER_USER_MESSAGE": "The document is locked by {{user}}.",
   "ERROR_UPDATE_COMPONENT": "Failed to edit this component",
   "ERROR_MENU_ITEM_SAVE_FAILED": "Failed to save menu item",
@@ -405,16 +246,11 @@
   "CREATE_CONTENT": "Create content",
   "ERROR_MENU_SAME_NAME_SIBLING": "Menu item '{{item}}' already exists",
   "ERROR_UNABLE_TO_SAVE": "Unable to save",
-  "VARIANT_EXPRESSIONS_EMPTY": "Select a segment and/or characteristic(s)",
   "ERROR_MENU_SAVE_FAILED": "Failed to save menu",
   "ERROR_REQUEST_PUBLICATION_FAILED": "Failed to request publication of document '{{ documentName }}'",
   "TOOLBAR_MENU_PAGE_TOOLS": "Tools",
   "DOCUMENT_CONTAINS_ONE_ERROR": "Could not save '{{name}}': document contains 1 error",
-<<<<<<< HEAD
-  "TOOLBAR_MENU_XPAGE_PUBLISH_ERROR": "Failed to publish page '{{documentName}}'",
-=======
   "TOOLBAR_MENU_XPAGE_PUBLISH_ERROR": "Failed to publish page '{{documentName}}': {{reason}}",
->>>>>>> 4e644622
   "NOTIFICATION_BAR_XPAGE_LABEL_LOCKED_BY_USER": "Page '{{pageName}}': locked by {{userName}}",
   "CREATE_NEW_DOCUMENT_TYPE": "Create new {{documentType}}",
   "CONFIRM_DISCARD_XPAGE_UNSAVED_RETAINABLE_DRAFT_CHANGES_MESSAGE": "Discard unsaved changes to page '{{documentName}}'?<br/>This will delete the '{{documentName}}' page",
@@ -427,17 +263,6 @@
   "TOOLBAR_MENU_XPAGE_SCHEDULE_PUBLISH": "Schedule publication...",
   "ADVANCED_SETTINGS": "Advanced settings",
   "FEEDBACK_CANNOT_SAVE_COMPONENT_WITH_INVALID_FIELD_VALUES": "Cannot save component '{{componentLabel}}', there are errors in field values",
-<<<<<<< HEAD
-  "TOOLBAR_MENU_XPAGE_REQUEST_UNPUBLISH_ERROR": "Failed to request take offline of page '{{documentName}}'",
-  "DIALOG_CHARACTERISTICS_EMPTY_TARGET_GROUPS": "No target groups configured",
-  "SEARCH_COMPONENT_NAME": "component",
-  "PAGE": "Page",
-  "CONFIRM_DISCARD_UNSAVED_RETAINABLE_DRAFT_CHANGES_MESSAGE": "Discard unsaved changes to document '{{documentName}}'? This will delete the '{{documentName}}' document",
-  "EXPERIMENT_COMPLETED": "Experiment is completed",
-  "FEEDBACK_XPAGE_NOT_EDITABLE_MESSAGE": "The page is not editable.",
-  "RIGHT_SIDE_PANEL_TAB_COMPONENT_PROPERTIES": "Properties",
-  "EXPRESSION_TARGET_GROUP_COUNTRY": "comes from {{name}}",
-=======
   "TOOLBAR_MENU_XPAGE_REQUEST_UNPUBLISH_ERROR": "Failed to request take offline of page '{{documentName}}': {{reason}}",
   "SEARCH_COMPONENT_NAME": "component",
   "PAGE": "Page",
@@ -445,37 +270,23 @@
   "FEEDBACK_XPAGE_NOT_EDITABLE_MESSAGE": "The page is not editable.",
   "RIGHT_SIDE_PANEL_TAB_COMPONENT_PROPERTIES": "Properties",
   "TOOLBAR_MENU_XPAGE_REJECT": "Reject",
->>>>>>> 4e644622
   "SUBPAGE_PAGE_COPY_TITLE": "Copy page '{{pageName}}'",
   "CREATE_NEW_CONTENT": "Create new content",
   "NO_VERSIONS_AVAILABLE": "No versions available",
   "SUBPAGE_PAGE_LABEL_TEMPLATE": "Page template",
   "CONFIRM_DELETE_CHANNEL_TITLE": "Delete channel '{{channel}}'?",
   "FEEDBACK_XPAGE_NO_EDITABLE_CONTENT_MESSAGE": "This page can only be edited in the content editor.",
-<<<<<<< HEAD
-  "EXPRESSION_TARGET_GROUP_COUNTRY_SUBJECT": "(country)",
-  "VARIANT_COPY": "Copy variant",
-=======
   "TOOLBAR_MENU_XPAGE_REJECTED_ERROR": "Failed to show rejection feedback: {{reason}}",
   "TOOLBAR_MENU_XPAGE_ACCEPT_REQUEST_PUBLISH": "Accept publication request",
->>>>>>> 4e644622
   "NOTIFICATION_BAR_XPAGE_LABEL_SCHEDULED_TO_TAKE_OFFLINE": "Page '{{pageName}}': {{status}}, scheduled to take offline on {{dateTime}}",
   "FEEDBACK_DOCUMENT_PART_OF_PROJECT_MESSAGE": "Document is linked to project '{{projectName}}' ({{projectState}})",
   "DOCUMENT_NEW_TOOLTIP": "Offline",
   "SAVE_CHANGES_TO_COMPONENT": "Component '{{componentLabel}}' has unsaved changes. Do you want to save or discard these changes?",
-  "EXPERIMENT_PUBLISH_TO_FINISH": "Publish the channel to stop and delete the experiment",
   "TOOLBAR_VIEW_ON_LABEL": "On:",
   "VERSIONS": "Versions",
-<<<<<<< HEAD
-  "SEGMENT_ADD": "Add segment",
-  "TOOLBAR_MENU_XPAGE_VERSIONS": "Versions",
-  "SEARCH_COMPONENTS_NAME": "components",
-  "EXPRESSION_TARGET_GROUP_DOCUMENTTYPES_SUBJECT": "(content type)",
-=======
   "TOOLBAR_MENU_XPAGE_VERSIONS": "Versions",
   "SEARCH_COMPONENTS_NAME": "components",
   "TOOLBAR_MENU_XPAGE_RENAME": "Rename",
->>>>>>> 4e644622
   "ERROR_DELETE_COMPONENT": "Cannot delete '{{component}}'",
   "NORMAL_SIZE": "Normal size",
   "TOOLBAR_SWITCH_VIEWER_MODE": "Viewer mode",
@@ -501,22 +312,12 @@
   "TOOLBAR_SWITCH_VIEWER_MODE_EDIT": "Edit",
   "ERROR_PAGE_COPY_FAILED": "Failed to copy page",
   "COMPONENT_EDITOR_GO_BACK_TO_PAGE_LINK": "Component is not a part of the current page. To see this component <a href='#' ng-click='{{clickAction}}'>navigate to the page it's on<\/a>",
-<<<<<<< HEAD
-  "COMPLETE_EXPERIMENT": "Complete experiment",
-  "PICKER_TITLE": "Select internal link",
-  "ERROR_FIELD_DOUBLE_PATTERN": "Use decimal numbers only",
-  "FEEDBACK_DOCUMENT_REQUEST_PENDING_MESSAGE": "The document is waiting to be published or unpublished.",
-  "TOOLBAR_MENU_XPAGE_SCHEDULE_PUBLISH_ERROR": "Failed to schedule publication of page '{{documentName}}'",
-  "FEEDBACK_SWITCH_TO_CONTENT_EDITOR": "Switch to content editor",
-  "PLACEHOLDER_XPAGE_TYPE": "Page type",
-=======
   "PICKER_TITLE": "Select internal link",
   "ERROR_FIELD_DOUBLE_PATTERN": "Use decimal numbers only",
   "FEEDBACK_DOCUMENT_REQUEST_PENDING_MESSAGE": "The document is waiting to be published or unpublished.",
   "TOOLBAR_MENU_XPAGE_SCHEDULE_PUBLISH_ERROR": "Failed to schedule publication of page '{{documentName}}': {{reason}}",
   "FEEDBACK_SWITCH_TO_CONTENT_EDITOR": "Switch to content editor",
   "PLACEHOLDER_XPAGE_TYPE": "Document type",
->>>>>>> 4e644622
   "SEARCH_SITEMAP_ITEM_NAME": "item",
   "TOOLBAR_BUTTON_DONE": "Done",
   "NOTIFICATION_BAR_XPAGE_LABEL_PROJECT_IN_REVIEW": "Page '{{pageName}}' for project '{{projectName}}': in review",
@@ -526,19 +327,11 @@
   "ERROR_NOT_A_DOCUMENT": "Selected element is not a document",
   "VALIDATION_ILLEGAL_CHARACTERS": "One or more invalid characters ({{characters}}) have been entered",
   "NOTIFICATION_BAR_XPAGE_LABEL_OFFLINE": "Page '{{pageName}}': offline",
-<<<<<<< HEAD
-  "TOOLBAR_MENU_XPAGE_REQUEST_SCHEDULE_UNPUBLISH_ERROR": "Failed to request scheduled to take offline of page '{{documentName}}'",
-=======
   "TOOLBAR_MENU_XPAGE_REQUEST_SCHEDULE_UNPUBLISH_ERROR": "Failed to request scheduled to take offline of page '{{documentName}}': {{reason}}",
->>>>>>> 4e644622
   "SUBPAGE_CHANGEMANAGEMENT_SUFFIX_YOU": " (you)",
   "SEARCH_RESULTS_SINGLE": "{{hits}} of {{total}} {{itemName}}",
-  "EXPRESSION_TARGET_GROUP_PAGEVIEWS": "has visited {{name}}",
   "CONFIRM_REQUEST_PUBLICATION_OF_DIRTY_DOCUMENT": "Save and request publication of '{{documentName}}'?",
-<<<<<<< HEAD
-=======
   "TOOLBAR_MENU_XPAGE_ACCEPT": "Accept",
->>>>>>> 4e644622
   "FEEDBACK_NOT_A_DOCUMENT_TITLE": "Content not editable",
   "TOOLBAR_PROJECT_LABEL": "For project:",
   "CONFIRM_DISCARD_OWN_CHANGES_MESSAGE": "Discard your changes to channel '{{ channelName }}'?",
@@ -549,19 +342,12 @@
   "FEEDBACK_NOT_A_DOCUMENT_MESSAGE": "Only documents can be edited here.",
   "REMOVE": "Remove",
   "TOOLBAR_BUTTON_ADD": "Add",
-  "EXPRESSION_TARGET_GROUP_DAYOFWEEK_SUBJECT": "(day of week)",
-  "EXPERIMENT_WINNER_PRESENT": "Variant {{variantName}} is the winner of this experiment",
-  "SEGMENT": "Segment",
   "ERROR_PUBLISH_CHANGES": "Cannot publish changes",
   "PICKER_LISTING_NAME": "Name",
   "ERROR_OTHER_HOLDER": "Unable to save. The document is currently owned by '{{user}}'",
   "CONFIRM_DELETE_MULTIPLE_PAGE_MESSAGE": "Delete {{numberOfPages}} pages: '{{page}}' and child pages?",
   "COPY": "Copy",
   "FEEDBACK_PROJECT_XPAGE_INVALID_STATE": "Page has project {{projectName}} in invalid state {{projectState}}",
-<<<<<<< HEAD
-  "EXPRESSION_TARGET_GROUP_RETURNINGVISITOR_SUBJECT": "(returning or new visitor)",
-=======
->>>>>>> 4e644622
   "NOTIFICATION_BAR_XPAGE_LABEL_SCHEDULED_PUBLICATION": "Page '{{pageName}}': {{status}}, scheduled publication on {{dateTime}}",
   "HIDE_CONTENT": "Hide content buttons",
   "NOT_ALL_FIELDS_SHOWN": "Not all fields of this document are shown.",
@@ -570,46 +356,19 @@
   "PICKER_EMPTY_TREE": "No documents are available",
   "LEFT_SIDE_PANEL_TAB_SITEMAP": "Sitemap",
   "VERSION": "Version",
-<<<<<<< HEAD
-  "EXPRESSION_TARGET_GROUP_TRACKING_SUBJECT": "does (or does not)",
-=======
->>>>>>> 4e644622
   "ERROR_DOCUMENT_LOCATION_NOT_ALLOWED": "Selected folder {{path}} is not allowed, please select folder {{root}} or any of it's sub-folders",
-  "EXPERIMENT_PUBLISH_TO_START": "Publish the channel to start the experiment",
   "ERROR_UPDATE_COMPONENT_ITEM_ALREADY_LOCKED": "Cannot update component: the container is locked by '{{lockedBy}}'",
   "TITLE_REQUIRED": "Title is required",
   "ERROR_SAVE_WITH_UNSUPPORTED_VALIDATOR": "Failed to save document, it contains an unsupported validator",
   "VIEWPORT_DESKTOP": "Desktop",
-<<<<<<< HEAD
-  "DIALOG_CHARACTERISTICS_NO_TARGET_GROUPS": "First, select a characteristic",
-  "REJECT_CHANNEL_TEXT": "The channel will become editable, so that it can be improved based on your feedback.",
-  "NOTIFICATION_DOCUMENT_SELECTED_FOR_COMPONENT": "Document selected for '{{componentName}}'",
-=======
   "REJECT_CHANNEL_TEXT": "The channel will become editable, so that it can be improved based on your feedback.",
   "NOTIFICATION_DOCUMENT_SELECTED_FOR_COMPONENT": "Document selected for '{{componentName}}'",
   "TOOLBAR_MENU_XPAGE_CANCEL_SCHEDULED_DEPUBLISH_ERROR": "Failed to cancel scheduled take offline: {{reason}}",
->>>>>>> 4e644622
   "DOCUMENT_LIVE_TOOLTIP": "Live",
   "TOOLBAR_SWITCH_VIEWER_MODE_VIEW": "View",
-  "EXPERIMENT_GOAL": "Goal",
   "FEEDBACK_XPAGE_PART_OF_PROJECT_MESSAGE": "Page is linked to project '{{projectName}}' ({{projectState}})",
   "EXPERIMENT_LABEL_CREATED": "Experiment created",
   "TOOLBAR_MENU_CHANNEL_CLOSE": "Close",
-<<<<<<< HEAD
-  "EXPRESSION_TARGET_GROUP_PAGEVIEWS_SUBJECT": "(webpage)",
-  "ERROR_PAGE_COPY_TARGET_EXISTS": "Failed to copy page, the destination URL already exists",
-  "LATEST_VERSION": "Latest version",
-  "EXPRESSION_TARGET_GROUP_GROUPS_SUBJECT": "(group)",
-  "EXPRESSION_TARGET_GROUP_DAYOFWEEK": "visits the site on a {{name}}",
-  "CONFIRM_PUBLISH_ALL_CHANGES_MESSAGE": "Publish all changes?",
-  "DONE": "Done",
-  "SUBPAGE_PAGE_LABEL_LAST_PATHINFO_ELEMENT": "Last element",
-  "VARIANT_EXPRESSIONS": "Use this variant when the visitor:",
-  "PLACEHOLDER_XPAGE_NAME": "Page name",
-  "TOOLBAR_MENU_PAGE_DELETE": "Delete",
-  "TOOLBAR_MENU_XPAGE_REQUEST_UNPUBLISH": "Take offline (request)",
-  "EXPERIMENT_INFO_START_ALL_VARIANTS_GOAL_REQUIRED": "Select a goal and save to create an experiment involving all variants for '{{ variantName }}'",
-=======
   "TOOLBAR_MENU_XPAGE_CANCEL_SCHEDULED_PUBLISH": "Cancel scheduled publication",
   "ERROR_PAGE_COPY_TARGET_EXISTS": "Failed to copy page, the destination URL already exists",
   "LATEST_VERSION": "Latest version",
@@ -620,54 +379,37 @@
   "PLACEHOLDER_XPAGE_NAME": "Page name",
   "TOOLBAR_MENU_PAGE_DELETE": "Delete",
   "TOOLBAR_MENU_XPAGE_REQUEST_UNPUBLISH": "Take offline (request)",
->>>>>>> 4e644622
   "SUBPAGE_MENU_EDITOR_ADD_MENU_ITEM": "Menu item",
   "SUBPAGE_PAGE_MOVE_TITLE": "Move page '{{pageName}}'",
   "TOOLBAR_BUTTON_LEFT_SIDE_PANEL_OPEN": "Show sitemap and components",
   "SUBPAGE_PAGE_COPY_LABEL_URL_STEM": "Destination URL",
   "VALIDATION_REQUIRED": "Enter a value",
-<<<<<<< HEAD
-=======
   "TOOLBAR_MENU_XPAGE_ACCEPT_REQUEST_DEPUBLISH_ERROR": "Failed to accept take offline request: {{reason}}",
->>>>>>> 4e644622
   "ERROR_CHANNEL_PROPERTIES_SAVE_FAILED": "Failed to save the channel setting",
   "OFFLINE": "offline",
   "SUBPAGE_CHANNEL_EDIT_TITLE": "Edit channel '{{channelName}}'",
   "FEEDBACK_DOCUMENT_INVALID_TITLE": "Invalid pending changes found",
-<<<<<<< HEAD
-=======
   "TOOLBAR_MENU_XPAGE_ACCEPT_REQUEST_SCHEDULEDPUBLISH": "Accept scheduled publication request",
   "TOOLBAR_MENU_XPAGE_REJECT_REQUEST_PUBLISH": "Reject publication request",
->>>>>>> 4e644622
   "SUBPAGE_MENU_EDITOR_EMPTY_MENU": "No items in the menu",
   "ERROR_NO_HOLDER": "Unable to save. The document is no longer yours to edit",
   "ERROR_PAGE_MOVE_FAILED": "Failed to move page",
   "NOTIFICATION_BAR_XPAGE_LABEL_REQUEST_REJECTED": "Page '{{pageName}}': {{status}}, request rejected",
-<<<<<<< HEAD
-  "SEARCH_SINGLE": "{{total}} {{itemName}}",
-  "NOT_ALL_MANDATORY_FIELDS_SHOWN": "Not all mandatory fields of this document are shown.",
-  "DIALOG_SEGMENTS_NO_SEGMENTS": "No segments",
-=======
   "TOOLBAR_MENU_XPAGE_ACCEPT_REQUEST_DEPUBLISH": "Accept take offline request",
   "SEARCH_SINGLE": "{{total}} {{itemName}}",
   "NOT_ALL_MANDATORY_FIELDS_SHOWN": "Not all mandatory fields of this document are shown.",
->>>>>>> 4e644622
   "ERROR_SITEMAP_ITEM_RETRIEVAL_FAILED": "Failed to retrieve meta data for the current page",
   "CONTENT": "Content",
   "TOOLBAR_BUTTON_XPAGE": "Page",
   "CONFIRM_DISCARD_CHANGES_TO_COMPONENT": "Discard unsaved changes to component '{{component}}'?",
   "FEEDBACK_CANCEL_REQUEST": "Cancel request",
   "FEEDBACK_DOCUMENT_NOT_EDITABLE_TITLE": "Document not editable",
-  "DIALOG_CHARACTERISTICS_TITLE": "Characteristic",
   "ERROR_RELEVANCE_GLOBAL_VARIANTS_UNAVAILABLE": "Failed to retrieve the list of global variants",
   "SAVE_AND_REQUEST_PUBLICATION": "Save and request publication",
   "ERROR_CHANNEL_INFO_RETRIEVAL_FAILED": "Failed to retrieve information on channel settings",
   "VIEWPORT_ANY_DEVICE": "Any device",
   "MOVE": "Move",
-<<<<<<< HEAD
-=======
   "TOOLBAR_MENU_XPAGE_CANCEL_REQUEST_SCHEDULEDDEPUBLISH": "Cancel scheduled take offline request",
->>>>>>> 4e644622
   "CREATE_DOCUMENT_LOCKED": "Cannot create document (component is locked)",
   "NOTIFICATION_PUBLICATION_REQUESTED": "Publication requested for '{{documentName}}'"
 }