--- conflicted
+++ resolved
@@ -16,13 +16,6 @@
       /fr:
         jcr:primaryType: hipposys:resourcebundle
         jcr:name: Nombre entier
-<<<<<<< HEAD
-    /hippo:configuration/hippo:translations/hippo:types/hipposys:Label:
-      /fr:
-        jcr:primaryType: hipposys:resourcebundle
-        jcr:name: Étiquette (obsolète)
-=======
->>>>>>> 9526ddff
     /hippo:configuration/hippo:translations/hippo:types/hipposys:Text:
       /fr:
         jcr:primaryType: hipposys:resourcebundle
