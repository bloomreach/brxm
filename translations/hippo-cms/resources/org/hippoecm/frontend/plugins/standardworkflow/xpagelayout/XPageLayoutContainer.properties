--- conflicted
+++ resolved
@@ -1,5 +1,2 @@
-<<<<<<< HEAD
-=======
 #Wed Aug 26 15:29:06 CEST 2020
-xpage-layout=XPage layout
->>>>>>> d6afcfaf
+xpage-layout=XPage layout