#Fri Aug 05 12:11:40 CEST 2016
locale-label=Idioma\:
password=contrase\u00F1a
invalid.login=Nombre de usuario o contrase\u00F1a incorrectos. Int\u00E9ntelo de nuevo.
username=nombre de usuario
<<<<<<< HEAD
page.title=Hippo CMS 13
edition.label=&copy; 1999-2018 Hippo B.V.
=======
page.title=Hippo CMS 12
edition.label=&copy; 1999-2018 BloomReach B.V.
>>>>>>> 113a939d
username-label=Nombre de usuario\:
cms-version-intro-label=Versi\u00F3n de Hippo CMS
repository.error=Se ha producido un error con el repositorio. Verifique con su administrador.
submit-label=inicio de sesi\u00F3n
access.denied=Este usuario no tiene permitido el acceso a esta aplicaci\u00F3n.
browser.unsupported.warning=Nota\: est\u00E1 utilizando un navegador que no hemos probado con Hippo CMS. Para asegurarse de que Hippo CMS funciona seg\u00FAn lo previsto, utilice uno de los navegadores enumerados en nuestro < a href \= "http\://www.onehippo.org/library/about/system-requirements.html" > < /a > de la p\u00E1gina de requisitos.
password.expired=La contrase\u00F1a ha caducado.
header=Iniciar sesi\u00F3n
cms-version-mitro-label=versi\u00F3n
password-label=Contrase\u00F1a\:
repository-version-outro-label=)
repository-version-intro-label=(
account.expired=La cuenta ha caducado.
terms-and-conditions-label=T\u00E9rminos y condiciones<|MERGE_RESOLUTION|>--- conflicted
+++ resolved
@@ -3,13 +3,8 @@
 password=contrase\u00F1a
 invalid.login=Nombre de usuario o contrase\u00F1a incorrectos. Int\u00E9ntelo de nuevo.
 username=nombre de usuario
-<<<<<<< HEAD
 page.title=Hippo CMS 13
-edition.label=&copy; 1999-2018 Hippo B.V.
-=======
-page.title=Hippo CMS 12
 edition.label=&copy; 1999-2018 BloomReach B.V.
->>>>>>> 113a939d
 username-label=Nombre de usuario\:
 cms-version-intro-label=Versi\u00F3n de Hippo CMS
 repository.error=Se ha producido un error con el repositorio. Verifique con su administrador.
