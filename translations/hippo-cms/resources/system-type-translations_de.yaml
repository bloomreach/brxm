definitions:
  config:
    /hippo:configuration/hippo:translations/hippo:types/hipposys:String:
      /de:
        jcr:primaryType: hipposys:resourcebundle
        jcr:name: String
    /hippo:configuration/hippo:translations/hippo:types/hipposys:Date:
      /de:
        jcr:primaryType: hipposys:resourcebundle
        jcr:name: Datum
    /hippo:configuration/hippo:translations/hippo:types/hipposys:CalendarDate:
      /de:
        jcr:primaryType: hipposys:resourcebundle
        jcr:name: KalenderDatum
    /hippo:configuration/hippo:translations/hippo:types/hipposys:Long:
      /de:
        jcr:primaryType: hipposys:resourcebundle
        jcr:name: Ganze Zahl
<<<<<<< HEAD
    /hippo:configuration/hippo:translations/hippo:types/hipposys:Label:
      /de:
        jcr:primaryType: hipposys:resourcebundle
        jcr:name: Label (veraltet)
=======
>>>>>>> 9526ddff
    /hippo:configuration/hippo:translations/hippo:types/hipposys:Text:
      /de:
        jcr:primaryType: hipposys:resourcebundle
        jcr:name: Text
    /hippo:configuration/hippo:translations/hippo:types/hipposys:Boolean:
      /de:
        jcr:primaryType: hipposys:resourcebundle
        jcr:name: Boolean
    /hippo:configuration/hippo:translations/hippo:types/hipposys:Double:
      /de:
        jcr:primaryType: hipposys:resourcebundle
        jcr:name: Zahl<|MERGE_RESOLUTION|>--- conflicted
+++ resolved
@@ -16,13 +16,6 @@
       /de:
         jcr:primaryType: hipposys:resourcebundle
         jcr:name: Ganze Zahl
-<<<<<<< HEAD
-    /hippo:configuration/hippo:translations/hippo:types/hipposys:Label:
-      /de:
-        jcr:primaryType: hipposys:resourcebundle
-        jcr:name: Label (veraltet)
-=======
->>>>>>> 9526ddff
     /hippo:configuration/hippo:translations/hippo:types/hipposys:Text:
       /de:
         jcr:primaryType: hipposys:resourcebundle
