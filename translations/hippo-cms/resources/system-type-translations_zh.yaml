--- conflicted
+++ resolved
@@ -16,13 +16,6 @@
       /zh:
         jcr:primaryType: hipposys:resourcebundle
         jcr:name: 整数
-<<<<<<< HEAD
-    /hippo:configuration/hippo:translations/hippo:types/hipposys:Label:
-      /zh:
-        jcr:primaryType: hipposys:resourcebundle
-        jcr:name: 标签（已弃用）
-=======
->>>>>>> 9526ddff
     /hippo:configuration/hippo:translations/hippo:types/hipposys:Text:
       /zh:
         jcr:primaryType: hipposys:resourcebundle
