<?xml version="1.0" encoding="UTF-8"?>
<!--
  Copyright 2016-2018 Hippo B.V. (http://www.onehippo.com)

  Licensed under the Apache License, Version 2.0 (the "License");
  you may not use this file except in compliance with the License.
  You may obtain a copy of the License at

   http://www.apache.org/licenses/LICENSE-2.0

  Unless required by applicable law or agreed to in writing, software
  distributed under the License is distributed on an "AS IS" BASIS,
  WITHOUT WARRANTIES OR CONDITIONS OF ANY KIND, either express or implied.
  See the License for the specific language governing permissions and
  limitations under the License.
  -->
<project xmlns="http://maven.apache.org/POM/4.0.0" xmlns:xsi="http://www.w3.org/2001/XMLSchema-instance" xsi:schemaLocation="http://maven.apache.org/POM/4.0.0 http://maven.apache.org/maven-v4_0_0.xsd">
  <modelVersion>4.0.0</modelVersion>

  <parent>
    <groupId>org.onehippo.cms.l10n</groupId>
    <artifactId>hippo-cms-l10n-tooling-project</artifactId>
<<<<<<< HEAD
    <version>13.0.0-SNAPSHOT</version>
=======
    <version>2.6.0-SNAPSHOT</version>
>>>>>>> e3dd2a54
  </parent>
  
  <artifactId>hippo-cms-l10n-maven-plugin</artifactId>
  <packaging>maven-plugin</packaging>

  <name>Hippo CMS L10N Maven Plugin</name>

  <properties>
    <maven.version>3.5.4</maven.version>
    <maven.plugin.plugin.version>3.5.2</maven.plugin.plugin.version>
    <maven.shared.dependency.tree.version>3.0.1</maven.shared.dependency.tree.version>
    <commons-lang.version>2.6</commons-lang.version>
    <maven.plugin-annotations.version>3.5.2</maven.plugin-annotations.version>
    <junit.version>4.12</junit.version>
  </properties>

  <dependencies>

    <dependency>
      <groupId>org.onehippo.cms.l10n</groupId>
      <artifactId>hippo-cms-l10n-tooling</artifactId>
      <version>${project.version}</version>
    </dependency>

    <dependency>
      <groupId>org.onehippo.cms.l10n</groupId>
      <artifactId>translations-yaml-converter</artifactId>
      <version>${project.version}</version>
    </dependency>

    <dependency>
      <groupId>javax.jcr</groupId>
      <artifactId>jcr</artifactId>
      <version>${javax.jcr.version}</version>
      <scope>compile</scope>
    </dependency>

    <dependency>
      <groupId>org.apache.maven.plugin-tools</groupId>
      <artifactId>maven-plugin-annotations</artifactId>
      <version>${maven.plugin-annotations.version}</version>
      <scope>provided</scope>
    </dependency>

    <dependency>
      <groupId>commons-lang</groupId>
      <artifactId>commons-lang</artifactId>
      <version>${commons-lang.version}</version>
    </dependency>
    <dependency>
      <groupId>commons-logging</groupId>
      <artifactId>commons-logging</artifactId>
      <scope>runtime</scope>
    </dependency>
    <dependency>
      <groupId>org.apache.maven</groupId>
      <artifactId>maven-artifact</artifactId>
      <version>${maven.version}</version>
    </dependency>
    <dependency>
      <groupId>org.apache.maven</groupId>
      <artifactId>maven-core</artifactId>
      <version>${maven.version}</version>
    </dependency>
    <dependency>
      <groupId>org.apache.maven</groupId>
      <artifactId>maven-plugin-api</artifactId>
      <version>${maven.version}</version>
    </dependency>
    <dependency>
      <groupId>org.apache.maven.shared</groupId>
      <artifactId>maven-dependency-tree</artifactId>
      <version>${maven.shared.dependency.tree.version}</version>
    </dependency>

    <dependency>
      <groupId>junit</groupId>
      <artifactId>junit</artifactId>
      <version>${junit.version}</version>
      <scope>test</scope>
    </dependency>
  </dependencies>

  <build>
    <pluginManagement>
      <plugins>
        <plugin>
          <groupId>org.apache.maven.plugins</groupId>
          <artifactId>maven-plugin-plugin</artifactId>
          <version>${maven.plugin.plugin.version}</version>
          <configuration>
            <skipErrorNoDescriptorsFound>true</skipErrorNoDescriptorsFound>
          </configuration>
          <executions>
            <execution>
              <id>default-descriptor</id>
              <phase>process-classes</phase>
              <goals>
                <goal>descriptor</goal>
              </goals>
            </execution>
          </executions>
        </plugin>
      </plugins>
    </pluginManagement>
  </build>
</project>
<|MERGE_RESOLUTION|>--- conflicted
+++ resolved
@@ -20,11 +20,7 @@
   <parent>
     <groupId>org.onehippo.cms.l10n</groupId>
     <artifactId>hippo-cms-l10n-tooling-project</artifactId>
-<<<<<<< HEAD
     <version>13.0.0-SNAPSHOT</version>
-=======
-    <version>2.6.0-SNAPSHOT</version>
->>>>>>> e3dd2a54
   </parent>
   
   <artifactId>hippo-cms-l10n-maven-plugin</artifactId>
