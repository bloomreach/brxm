--- conflicted
+++ resolved
@@ -20,11 +20,7 @@
   <parent>
     <groupId>org.onehippo.cms.l10n</groupId>
     <artifactId>hippo-cms-l10n-tooling-project</artifactId>
-<<<<<<< HEAD
-    <version>15.3.0-SNAPSHOT</version>
-=======
     <version>15.2.2-SNAPSHOT</version>
->>>>>>> e5213432
   </parent>
   
   <name>Hippo CMS L10N Tooling Tests</name>
