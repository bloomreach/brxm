<?xml version="1.0" encoding="UTF-8"?>
<!--
  Copyright 2016-2018 Hippo B.V. (http://www.onehippo.com)

  Licensed under the Apache License, Version 2.0 (the "License");
  you may not use this file except in compliance with the License.
  You may obtain a copy of the License at

   http://www.apache.org/licenses/LICENSE-2.0

  Unless required by applicable law or agreed to in writing, software
  distributed under the License is distributed on an "AS IS" BASIS,
  WITHOUT WARRANTIES OR CONDITIONS OF ANY KIND, either express or implied.
  See the License for the specific language governing permissions and
  limitations under the License.
  -->
<project xmlns="http://maven.apache.org/POM/4.0.0" xmlns:xsi="http://www.w3.org/2001/XMLSchema-instance" xsi:schemaLocation="http://maven.apache.org/POM/4.0.0 http://maven.apache.org/maven-v4_0_0.xsd">
  <modelVersion>4.0.0</modelVersion>

  <parent>
    <groupId>org.onehippo.cms.l10n</groupId>
    <artifactId>hippo-cms-l10n-tooling-project</artifactId>
<<<<<<< HEAD
    <version>15.3.0-SNAPSHOT</version>
=======
    <version>15.2.2-SNAPSHOT</version>
>>>>>>> 26fca18b
  </parent>
  
  <name>Hippo CMS L10N Tooling Tests</name>
  <artifactId>hippo-cms-l10n-tooling-tests</artifactId>
  <packaging>pom</packaging>

  <modules>
    <module>dummy</module>
  </modules>
</project><|MERGE_RESOLUTION|>--- conflicted
+++ resolved
@@ -20,11 +20,7 @@
   <parent>
     <groupId>org.onehippo.cms.l10n</groupId>
     <artifactId>hippo-cms-l10n-tooling-project</artifactId>
-<<<<<<< HEAD
-    <version>15.3.0-SNAPSHOT</version>
-=======
     <version>15.2.2-SNAPSHOT</version>
->>>>>>> 26fca18b
   </parent>
   
   <name>Hippo CMS L10N Tooling Tests</name>
