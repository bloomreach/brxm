<?xml version="1.0"?>
<!--
  Copyright 2009-2015 Hippo B.V. (http://www.onehippo.com)

  Licensed under the Apache License, Version 2.0 (the  "License");
  you may not use this file except in compliance with the License.
  You may obtain a copy of the License at

  http://www.apache.org/licenses/LICENSE-2.0

  Unless required by applicable law or agreed to in writing, software
  distributed under the License is distributed on an "AS IS"
  BASIS, WITHOUT WARRANTIES OR CONDITIONS OF ANY KIND, either express or implied.
  See the License for the specific language governing permissions and
  limitations under the License.
-->
<project xmlns="http://maven.apache.org/POM/4.0.0" xmlns:xsi="http://www.w3.org/2001/XMLSchema-instance" xsi:schemaLocation="http://maven.apache.org/POM/4.0.0 http://maven.apache.org/maven-v4_0_0.xsd">
  <modelVersion>4.0.0</modelVersion>
  <parent>
    <groupId>org.onehippo.cms7</groupId>
    <artifactId>hippo-plugin-poll</artifactId>
<<<<<<< HEAD
    <version>2.x-translations-1.0-SNAPSHOT</version>
=======
    <version>3.0.0-SNAPSHOT</version>
>>>>>>> 3f61bd45
  </parent>

  <artifactId>hippo-plugin-poll-addon-repository</artifactId>
  <name>Hippo Plugin Poll Repository</name>

  <dependencies>
   <dependency>
      <groupId>org.onehippo.cms7</groupId>
      <artifactId>hippo-repository-api</artifactId>
    </dependency>
    <dependency>
      <groupId>org.onehippo.cms7</groupId>
      <artifactId>hippo-repository-utilities</artifactId>
    </dependency>
  </dependencies>

</project><|MERGE_RESOLUTION|>--- conflicted
+++ resolved
@@ -19,11 +19,7 @@
   <parent>
     <groupId>org.onehippo.cms7</groupId>
     <artifactId>hippo-plugin-poll</artifactId>
-<<<<<<< HEAD
-    <version>2.x-translations-1.0-SNAPSHOT</version>
-=======
-    <version>3.0.0-SNAPSHOT</version>
->>>>>>> 3f61bd45
+    <version>3.0.0-translations-psp1-SNAPSHOT</version>
   </parent>
 
   <artifactId>hippo-plugin-poll-addon-repository</artifactId>
