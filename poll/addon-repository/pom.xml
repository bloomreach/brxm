<?xml version="1.0"?>
<!--
  Copyright 2009-2015 Hippo B.V. (http://www.onehippo.com)

  Licensed under the Apache License, Version 2.0 (the  "License");
  you may not use this file except in compliance with the License.
  You may obtain a copy of the License at

  http://www.apache.org/licenses/LICENSE-2.0

  Unless required by applicable law or agreed to in writing, software
  distributed under the License is distributed on an "AS IS"
  BASIS, WITHOUT WARRANTIES OR CONDITIONS OF ANY KIND, either express or implied.
  See the License for the specific language governing permissions and
  limitations under the License.
-->
<project xmlns="http://maven.apache.org/POM/4.0.0" xmlns:xsi="http://www.w3.org/2001/XMLSchema-instance" xsi:schemaLocation="http://maven.apache.org/POM/4.0.0 http://maven.apache.org/maven-v4_0_0.xsd">
  <modelVersion>4.0.0</modelVersion>
  <parent>
    <groupId>org.onehippo.cms7</groupId>
    <artifactId>hippo-plugin-poll</artifactId>
<<<<<<< HEAD
    <version>15.3.0-SNAPSHOT</version>
=======
    <version>15.2.2-SNAPSHOT</version>
>>>>>>> 26fca18b
  </parent>

  <artifactId>hippo-plugin-poll-addon-repository</artifactId>
  <name>Hippo Plugin Poll Repository</name>

</project><|MERGE_RESOLUTION|>--- conflicted
+++ resolved
@@ -19,11 +19,7 @@
   <parent>
     <groupId>org.onehippo.cms7</groupId>
     <artifactId>hippo-plugin-poll</artifactId>
-<<<<<<< HEAD
-    <version>15.3.0-SNAPSHOT</version>
-=======
     <version>15.2.2-SNAPSHOT</version>
->>>>>>> 26fca18b
   </parent>
 
   <artifactId>hippo-plugin-poll-addon-repository</artifactId>
