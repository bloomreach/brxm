--- conflicted
+++ resolved
@@ -94,31 +94,6 @@
     </sv:property>
     <sv:property sv:name="hippo:version" sv:type="String">
       <sv:value>3.0.0</sv:value>
-<<<<<<< HEAD
-=======
-    </sv:property>
-  </sv:node>
-
-  <!-- poll translator service -->
-  <sv:node sv:name="poll-translator">
-    <sv:property sv:name="jcr:primaryType" sv:type="Name">
-      <sv:value>hippo:initializeitem</sv:value>
-    </sv:property>
-    <sv:property sv:name="hippo:sequence" sv:type="Double">
-      <sv:value>20430</sv:value>
-    </sv:property>
-    <sv:property sv:name="hippo:contentresource" sv:type="String">
-      <sv:value>poll-translator.xml</sv:value>
-    </sv:property>
-    <sv:property sv:name="hippo:contentroot" sv:type="String">
-      <sv:value>/hippo:configuration/hippo:frontend/cms/cms-services</sv:value>
-    </sv:property>
-    <sv:property sv:name="hippo:reloadonstartup" sv:type="Boolean">
-      <sv:value>true</sv:value>
-    </sv:property>
-    <sv:property sv:name="hippo:version" sv:type="String">
-      <sv:value>3.0.0</sv:value>
->>>>>>> 3f61bd45
     </sv:property>
   </sv:node>
 
