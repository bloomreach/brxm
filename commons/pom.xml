<?xml version="1.0" encoding="UTF-8"?>
<!--
  Copyright 2012-2018 Hippo B.V. (http://www.onehippo.com)

  Licensed under the Apache License, Version 2.0 (the "License");
  you may not use this file except in compliance with the License.
  You may obtain a copy of the License at

       http://www.apache.org/licenses/LICENSE-2.0

  Unless required by applicable law or agreed to in writing, software
  distributed under the License is distributed on an "AS IS" BASIS,
  WITHOUT WARRANTIES OR CONDITIONS OF ANY KIND, either express or implied.
  See the License for the specific language governing permissions and
  limitations under the License.
-->
<project xmlns="http://maven.apache.org/POM/4.0.0" xmlns:xsi="http://www.w3.org/2001/XMLSchema-instance" xsi:schemaLocation="http://maven.apache.org/POM/4.0.0 http://maven.apache.org/maven-v4_0_0.xsd">
  <modelVersion>4.0.0</modelVersion>

  <parent>
    <groupId>org.onehippo.cms7</groupId>
    <artifactId>hippo-cms7-project</artifactId>
<<<<<<< HEAD
    <version>15.1.2-SNAPSHOT</version>
=======
    <version>15.2.0-SNAPSHOT</version>
>>>>>>> 7f15c387
    <relativePath>../project/pom.xml</relativePath>
  </parent>

  <name>Hippo CMS7 Commons</name>
  <description>Hippo CMS7 Commons</description>
  <packaging>jar</packaging>

  <inceptionYear>2012</inceptionYear>

  <artifactId>hippo-cms7-commons</artifactId>
<<<<<<< HEAD
  <version>15.1.2-SNAPSHOT</version>
=======
  <version>15.2.0-SNAPSHOT</version>
>>>>>>> 7f15c387

  <properties>
    <junit.version>4.13.1</junit.version>
  </properties>

  <dependencies>

    <dependency>
      <groupId>org.apache.logging.log4j</groupId>
      <artifactId>log4j-api</artifactId>
      <scope>provided</scope>
    </dependency>
    <dependency>
      <groupId>org.apache.logging.log4j</groupId>
      <artifactId>log4j-core</artifactId>
      <scope>provided</scope>
    </dependency>

    <!-- deprecated but needed for log4j1.x runtime usage supporting JndiPropertyFilter -->
    <dependency>
      <groupId>org.apache.logging.log4j</groupId>
      <artifactId>log4j-1.2-api</artifactId>
      <scope>provided</scope>
      <optional>true</optional>
    </dependency>

    <dependency>
      <groupId>junit</groupId>
      <artifactId>junit</artifactId>
      <version>${junit.version}</version>
      <scope>test</scope>
    </dependency>

  </dependencies>

  <build>
    <plugins>
      <plugin>
        <groupId>org.apache.maven.plugins</groupId>
        <artifactId>maven-surefire-plugin</artifactId>
        <configuration>          
          <forkCount>1</forkCount>
          <reuseForks>false</reuseForks>
          <workingDirectory>${project.build.directory}</workingDirectory>
        </configuration>
      </plugin>
    </plugins>
  </build>

  <!--
     Software configuration management (scm): where to find and how to get acces to the source repository
     This is used by normal plugins, but also to autogenerate documentation in .../target/site/source-repository.html
  -->
  <repositories>
    <repository>
      <id>hippo</id>
      <name>Hippo Maven 2</name>
      <url>https://maven.onehippo.com/maven2/</url>
      <snapshots>
        <enabled>false</enabled>
      </snapshots>
      <releases>
        <updatePolicy>never</updatePolicy>
      </releases>
    </repository>
  </repositories>

  <profiles>
    <profile>
      <id>pedantic</id>
      <build>
        <plugins>
          <plugin>
            <groupId>org.apache.rat</groupId>
            <artifactId>apache-rat-plugin</artifactId>
            <inherited>false</inherited>
            <configuration>
              <excludes combine.children="append">
                <!-- forked AS-IS from Apache Lucene retaining its original AS2.0 license header
                -->
                <exclude>src/main/java/org/onehippo/cms7/util/WeakIdentityMap.java</exclude>
              </excludes>
            </configuration>
          </plugin>
        </plugins>
      </build>
    </profile>
  </profiles>

</project><|MERGE_RESOLUTION|>--- conflicted
+++ resolved
@@ -20,11 +20,7 @@
   <parent>
     <groupId>org.onehippo.cms7</groupId>
     <artifactId>hippo-cms7-project</artifactId>
-<<<<<<< HEAD
-    <version>15.1.2-SNAPSHOT</version>
-=======
     <version>15.2.0-SNAPSHOT</version>
->>>>>>> 7f15c387
     <relativePath>../project/pom.xml</relativePath>
   </parent>
 
@@ -35,11 +31,7 @@
   <inceptionYear>2012</inceptionYear>
 
   <artifactId>hippo-cms7-commons</artifactId>
-<<<<<<< HEAD
-  <version>15.1.2-SNAPSHOT</version>
-=======
   <version>15.2.0-SNAPSHOT</version>
->>>>>>> 7f15c387
 
   <properties>
     <junit.version>4.13.1</junit.version>
