--- conflicted
+++ resolved
@@ -21,11 +21,7 @@
   <parent>
     <artifactId>hippo-plugin-gallerypicker-parent</artifactId>
     <groupId>org.onehippo.cms7</groupId>
-<<<<<<< HEAD
-    <version>15.2.1-SNAPSHOT</version>
-=======
     <version>15.3.0-SNAPSHOT</version>
->>>>>>> f3ba1b0f
   </parent>
   <modelVersion>4.0.0</modelVersion>
 
