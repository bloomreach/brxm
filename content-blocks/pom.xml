<?xml version="1.0" encoding="UTF-8"?>
<!--
  Copyright 2009-2019 Hippo B.V. (http://www.onehippo.com)

  Licensed under the Apache License, Version 2.0 (the "License");
  you may not use this file except in compliance with the License.
  You may obtain a copy of the License at

       http://www.apache.org/licenses/LICENSE-2.0

  Unless required by applicable law or agreed to in writing, software
  distributed under the License is distributed on an "AS IS" BASIS,
  WITHOUT WARRANTIES OR CONDITIONS OF ANY KIND, either express or implied.
  See the License for the specific language governing permissions and
  limitations under the License.
  -->
<project xmlns="http://maven.apache.org/POM/4.0.0" xmlns:xsi="http://www.w3.org/2001/XMLSchema-instance" xsi:schemaLocation="http://maven.apache.org/POM/4.0.0 http://maven.apache.org/maven-v4_0_0.xsd">
  <modelVersion>4.0.0</modelVersion>

  <parent>
    <groupId>org.onehippo.cms7</groupId>
    <artifactId>hippo-cms7-project</artifactId>
<<<<<<< HEAD
    <version>15.3.0-SNAPSHOT</version>
=======
    <version>15.2.2-SNAPSHOT</version>
>>>>>>> 26fca18b
    <relativePath>../project/pom.xml</relativePath>
  </parent>

  <inceptionYear>2009</inceptionYear>

  <name>Hippo Plugin Content Blocks Root</name>
  <description>Hippo Plugin Content Blocks Root</description>
  <artifactId>hippo-plugin-content-blocks-root</artifactId>
<<<<<<< HEAD
  <version>15.3.0-SNAPSHOT</version>
=======
  <version>15.2.2-SNAPSHOT</version>
>>>>>>> 26fca18b
  <packaging>pom</packaging>

  <properties>
    <hippo.repository.version>${hippo.release.version}</hippo.repository.version>
    <hippo.cms.version>${hippo.release.version}</hippo.cms.version>
  </properties>

  <repositories>
    <repository>
      <id>hippo</id>
      <name>Hippo Maven 2</name>
      <url>https://maven.bloomreach.com/repository/maven2/</url>
      <snapshots>
        <enabled>false</enabled>
      </snapshots>
      <releases>
        <updatePolicy>never</updatePolicy>
      </releases>
    </repository>
  </repositories>

  <dependencyManagement>
    <dependencies>
      <dependency>
        <groupId>org.onehippo.cms7</groupId>
        <artifactId>hippo-cms-api</artifactId>
        <version>${hippo.cms.version}</version>
        <scope>provided</scope>
      </dependency>
      <dependency>
        <groupId>org.onehippo.cms7</groupId>
        <artifactId>hippo-cms-engine</artifactId>
        <version>${hippo.cms.version}</version>
        <scope>provided</scope>
      </dependency>
      <dependency>
        <groupId>org.onehippo.cms7</groupId>
        <artifactId>hippo-cms-editor-frontend</artifactId>
        <version>${hippo.cms.version}</version>
        <scope>provided</scope>
      </dependency>
      <dependency>
        <groupId>org.onehippo.cms7</groupId>
        <artifactId>hippo-repository-api</artifactId>
        <version>${hippo.repository.version}</version>
        <scope>provided</scope>
      </dependency>
    </dependencies>
  </dependencyManagement>

  <modules>
    <module>cms</module>
    <module>essentials-demo-feature</module>
  </modules>

  <profiles>
    <profile>
      <id>pedantic</id>
      <build>
        <plugins>
          <plugin>
            <groupId>org.apache.rat</groupId>
            <artifactId>apache-rat-plugin</artifactId>
            <inherited>false</inherited>
            <configuration>
              <excludes combine.children="append">
                <exclude>README.md</exclude>
                <exclude>cms/src/main/resources/*.xml</exclude>
                <exclude>essentials-demo-feature/src/main/resources/**/*.xml</exclude>
                <exclude>essentials-demo-feature/src/main/resources/**/*.ftl</exclude>
              </excludes>
            </configuration>
          </plugin>
        </plugins>
      </build>
    </profile>
  </profiles>

</project><|MERGE_RESOLUTION|>--- conflicted
+++ resolved
@@ -20,11 +20,7 @@
   <parent>
     <groupId>org.onehippo.cms7</groupId>
     <artifactId>hippo-cms7-project</artifactId>
-<<<<<<< HEAD
-    <version>15.3.0-SNAPSHOT</version>
-=======
     <version>15.2.2-SNAPSHOT</version>
->>>>>>> 26fca18b
     <relativePath>../project/pom.xml</relativePath>
   </parent>
 
@@ -33,11 +29,7 @@
   <name>Hippo Plugin Content Blocks Root</name>
   <description>Hippo Plugin Content Blocks Root</description>
   <artifactId>hippo-plugin-content-blocks-root</artifactId>
-<<<<<<< HEAD
-  <version>15.3.0-SNAPSHOT</version>
-=======
   <version>15.2.2-SNAPSHOT</version>
->>>>>>> 26fca18b
   <packaging>pom</packaging>
 
   <properties>
