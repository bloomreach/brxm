<?xml version="1.0" encoding="UTF-8"?>
<!--
  Copyright 2017-2020 Hippo B.V. (http://www.onehippo.com)

  Licensed under the Apache License, Version 2.0 (the  "License");
  you may not use this file except in compliance with the License.
  You may obtain a copy of the License at

  http://www.apache.org/licenses/LICENSE-2.0

  Unless required by applicable law or agreed to in writing, software
  distributed under the License is distributed on an "AS IS"
  BASIS, WITHOUT WARRANTIES OR CONDITIONS OF ANY KIND, either express or implied.
  See the License for the specific language governing permissions and
  limitations under the License.
-->
<project xmlns="http://maven.apache.org/POM/4.0.0" xmlns:xsi="http://www.w3.org/2001/XMLSchema-instance" xsi:schemaLocation="http://maven.apache.org/POM/4.0.0 http://maven.apache.org/maven-v4_0_0.xsd">

  <modelVersion>4.0.0</modelVersion>

  <parent>
    <groupId>org.onehippo.cms7</groupId>
    <artifactId>hippo-cms7-project</artifactId>
<<<<<<< HEAD
    <version>14.4.0-cm-extjs-removal-SNAPSHOT</version>
=======
    <version>14.5.0-SNAPSHOT</version>
>>>>>>> b53e9129
    <relativePath>../project/pom.xml</relativePath>
  </parent>

  <name>Hippo Addon CRISP</name>
  <description>Hippo Addon CRISP</description>
  <artifactId>hippo-addon-crisp</artifactId>
<<<<<<< HEAD
  <version>14.4.0-cm-extjs-removal-SNAPSHOT</version>
=======
  <version>14.5.0-SNAPSHOT</version>
>>>>>>> b53e9129
  <packaging>pom</packaging>
  <url>http://www.onehippo.org/</url>
  <inceptionYear>2017</inceptionYear>
  <issueManagement>
    <system>Jira</system>
    <url>http://issues.onehippo.com/browse/CRISP</url>
  </issueManagement>

  <properties>

    <project.build.sourceEncoding>UTF-8</project.build.sourceEncoding>

    <jdom2.version>2.0.6</jdom2.version>
    <jaxen.version>1.1.6</jaxen.version>

    <hippo.commons.version>${hippo.release.version}</hippo.commons.version>
    <hippo.services.version>${hippo.release.version}</hippo.services.version>

    <hippo.repository.version>${hippo.release.version}</hippo.repository.version>
    <hippo.hst.version>${hippo.release.version}</hippo.hst.version>

    <jsp-api.version>2.2</jsp-api.version>
    <taglibs.version>1.2.5</taglibs.version>

    <commons-lang3.version>3.8.1</commons-lang3.version>
    <commons-collections.version>3.2.2</commons-collections.version>
    <commons-io.version>2.6</commons-io.version>

    <junit.version>4.13.1</junit.version>
    <easymock.version>3.4</easymock.version>

  </properties>

  <repositories>
   <repository>
      <id>hippo</id>
      <name>Hippo maven 2 repository.</name>
      <url>https://maven.onehippo.com/maven2/</url>
      <snapshots>
        <enabled>false</enabled>
      </snapshots>
      <releases>
        <updatePolicy>never</updatePolicy>
      </releases>
    </repository>
  </repositories>

  <dependencyManagement>

    <dependencies>

      <dependency>
        <groupId>com.fasterxml.jackson.core</groupId>
        <artifactId>jackson-core</artifactId>
        <version>${jackson2.version}</version>
      </dependency>

      <dependency>
        <groupId>com.fasterxml.jackson.core</groupId>
        <artifactId>jackson-annotations</artifactId>
        <version>${jackson2.version}</version>
      </dependency>

      <dependency>
        <groupId>com.fasterxml.jackson.core</groupId>
        <artifactId>jackson-databind</artifactId>
        <version>${jackson2-databind.version}</version>
      </dependency>

      <dependency>
        <groupId>org.jdom</groupId>
        <artifactId>jdom2</artifactId>
        <version>${jdom2.version}</version>
      </dependency>

      <dependency>
        <groupId>jaxen</groupId>
        <artifactId>jaxen</artifactId>
        <version>${jaxen.version}</version>
      </dependency>

      <dependency>
        <groupId>org.slf4j</groupId>
        <artifactId>slf4j-api</artifactId>
        <version>${slf4j.version}</version>
        <scope>provided</scope>
      </dependency>

      <dependency>
        <groupId>javax.servlet</groupId>
        <artifactId>javax.servlet-api</artifactId>
        <version>3.0.1</version>
        <scope>provided</scope>
      </dependency>

      <dependency>
        <groupId>org.onehippo.cms7</groupId>
        <artifactId>hippo-cms7-commons</artifactId>
        <version>${hippo.commons.version}</version>
        <scope>provided</scope>
      </dependency>

      <dependency>
        <groupId>org.onehippo.cms7</groupId>
        <artifactId>hippo-services</artifactId>
        <version>${hippo.services.version}</version>
        <scope>provided</scope>
      </dependency>

      <dependency>
        <groupId>org.onehippo.cms7</groupId>
        <artifactId>hippo-repository-api</artifactId>
        <version>${hippo.repository.version}</version>
        <scope>provided</scope>
      </dependency>

      <dependency>
        <groupId>org.onehippo.cms7.hst.dependencies</groupId>
        <artifactId>hst-site-dependencies</artifactId>
        <type>pom</type>
        <version>${hippo.hst.version}</version>
      </dependency>

      <!-- since we do not have release pom, we must mark hst-api explicitly as provided -->
      <dependency>
        <groupId>org.onehippo.cms7.hst</groupId>
        <artifactId>hst-api</artifactId>
        <version>${hippo.hst.version}</version>
        <scope>provided</scope>
      </dependency>

      <dependency>
        <groupId>org.onehippo.cms7.hst</groupId>
        <artifactId>hst-mock</artifactId>
        <version>${hippo.hst.version}</version>
        <scope>test</scope>
      </dependency>

      <dependency>
        <groupId>javax.servlet.jsp</groupId>
        <artifactId>jsp-api</artifactId>
        <version>${jsp-api.version}</version>
        <scope>provided</scope>
      </dependency>

      <dependency>
        <groupId>org.apache.taglibs</groupId>
        <artifactId>taglibs-standard-spec</artifactId>
        <version>${taglibs.version}</version>
      </dependency>

      <dependency>
        <groupId>org.apache.taglibs</groupId>
        <artifactId>taglibs-standard-impl</artifactId>
        <version>${taglibs.version}</version>
      </dependency>

      <dependency>
        <groupId>org.apache.commons</groupId>
        <artifactId>commons-lang3</artifactId>
        <version>${commons-lang3.version}</version>
      </dependency>

      <dependency>
        <groupId>commons-io</groupId>
        <artifactId>commons-io</artifactId>
        <version>${commons-io.version}</version>
      </dependency>

      <dependency>
        <groupId>commons-collections</groupId>
        <artifactId>commons-collections</artifactId>
        <version>${commons-collections.version}</version>
      </dependency>

      <dependency>
        <groupId>org.apache.httpcomponents</groupId>
        <artifactId>httpcore</artifactId>
        <version>${httpcore.version}</version>
      </dependency>

      <dependency>
        <groupId>org.apache.httpcomponents</groupId>
        <artifactId>httpclient</artifactId>
        <version>${httpclient.version}</version>
        <exclusions>
          <exclusion>
            <groupId>commons-logging</groupId>
            <artifactId>commons-logging</artifactId>
          </exclusion>
        </exclusions>
      </dependency>

      <dependency>
        <groupId>org.freemarker</groupId>
        <artifactId>freemarker</artifactId>
        <version>${freemarker.version}</version>
      </dependency>

      <dependency>
        <groupId>org.springframework</groupId>
        <artifactId>spring-oxm</artifactId>
        <version>${spring.version}</version>
      </dependency>

      <dependency>
        <groupId>org.springframework.security</groupId>
        <artifactId>spring-security-core</artifactId>
        <version>${spring-security.version}</version>
        <exclusions>
          <exclusion>
            <groupId>org.springframework</groupId>
            <artifactId>spring-aop</artifactId>
          </exclusion>
          <exclusion>
            <groupId>org.springframework</groupId>
            <artifactId>spring-beans</artifactId>
          </exclusion>
          <exclusion>
            <groupId>org.springframework</groupId>
            <artifactId>spring-context</artifactId>
          </exclusion>
          <exclusion>
            <groupId>org.springframework</groupId>
            <artifactId>spring-core</artifactId>
          </exclusion>
          <exclusion>
            <groupId>org.springframework</groupId>
            <artifactId>spring-expression</artifactId>
          </exclusion>
        </exclusions>
      </dependency>

      <dependency>
        <groupId>org.springframework.security</groupId>
        <artifactId>spring-security-web</artifactId>
        <version>${spring-security.version}</version>
        <exclusions>
          <exclusion>
            <groupId>org.springframework</groupId>
            <artifactId>spring-beans</artifactId>
          </exclusion>
          <exclusion>
            <groupId>org.springframework</groupId>
            <artifactId>spring-context</artifactId>
          </exclusion>
          <exclusion>
            <groupId>org.springframework</groupId>
            <artifactId>spring-core</artifactId>
          </exclusion>
          <exclusion>
            <groupId>org.springframework</groupId>
            <artifactId>spring-expression</artifactId>
          </exclusion>
          <exclusion>
            <groupId>org.springframework</groupId>
            <artifactId>spring-web</artifactId>
          </exclusion>
        </exclusions>
      </dependency>

      <dependency>
        <groupId>org.springframework.security</groupId>
        <artifactId>spring-security-config</artifactId>
        <version>${spring-security.version}</version>
        <exclusions>
          <exclusion>
            <groupId>org.springframework</groupId>
            <artifactId>spring-aop</artifactId>
          </exclusion>
          <exclusion>
            <groupId>org.springframework</groupId>
            <artifactId>spring-beans</artifactId>
          </exclusion>
          <exclusion>
            <groupId>org.springframework</groupId>
            <artifactId>spring-context</artifactId>
          </exclusion>
          <exclusion>
            <groupId>org.springframework</groupId>
            <artifactId>spring-core</artifactId>
          </exclusion>
        </exclusions>
      </dependency>

      <dependency>
        <groupId>org.springframework.security.oauth</groupId>
        <artifactId>spring-security-oauth2</artifactId>
        <version>${spring-security-oauth2.version}</version>
        <exclusions>
          <exclusion>
            <groupId>org.codehaus.jackson</groupId>
            <artifactId>jackson-mapper-asl</artifactId>
          </exclusion>
        </exclusions>
      </dependency>

      <!-- TEST DEPENDENCIES -->

      <dependency>
        <groupId>junit</groupId>
        <artifactId>junit</artifactId>
        <version>${junit.version}</version>
        <scope>test</scope>
      </dependency>

      <dependency>
        <groupId>org.easymock</groupId>
        <artifactId>easymock</artifactId>
        <version>${easymock.version}</version>
        <scope>test</scope>
      </dependency>

      <dependency>
        <groupId>org.springframework</groupId>
        <artifactId>spring-test</artifactId>
        <version>${spring.version}</version>
        <scope>test</scope>
      </dependency>

    </dependencies>

  </dependencyManagement>

  <reporting>
    <plugins>
      <plugin>
        <groupId>org.apache.maven.plugins</groupId>
        <artifactId>maven-project-info-reports-plugin</artifactId>
      </plugin>
      <plugin>
        <groupId>org.apache.maven.plugins</groupId>
        <artifactId>maven-javadoc-plugin</artifactId>
        <configuration>
          <skip>false</skip>
          <aggregate>true</aggregate>
        </configuration>
        <reportSets>
          <reportSet>
            <id>default</id>
            <reports>
              <report>javadoc</report>
            </reports>
          </reportSet>
        </reportSets>
      </plugin>
      <plugin>
        <groupId>org.apache.maven.plugins</groupId>
        <artifactId>maven-surefire-report-plugin</artifactId>
        <version>${maven.plugin.surefire-report.version}</version>
        <configuration>
          <aggregate>true</aggregate>
        </configuration>
      </plugin>
    </plugins>
  </reporting>

  <modules>
    <module>api</module>
    <module>core</module>
    <module>repository</module>
    <module>hst</module>
    <module>mock</module>
    <module>studio</module>
  </modules>

  <profiles>

    <profile>
      <id>pedantic</id>
      <build>
        <plugins>
          <plugin>
            <groupId>org.apache.rat</groupId>
            <artifactId>apache-rat-plugin</artifactId>
            <inherited>true</inherited>
            <configuration>
              <excludes combine.children="append">
                <exclude>**/rat.txt</exclude>
                <exclude>**/target/**/*</exclude>
                <exclude>**/.classpath</exclude>
                <exclude>**/.project</exclude>
                <exclude>**/.settings/**/*</exclude>
                <exclude>*.md</exclude>
                <exclude>src/test/resources/**/*.json</exclude>
                <exclude>demo/**/*</exclude>
              </excludes>
            </configuration>
          </plugin>
        </plugins>
      </build>
    </profile>

  </profiles>

</project><|MERGE_RESOLUTION|>--- conflicted
+++ resolved
@@ -21,22 +21,14 @@
   <parent>
     <groupId>org.onehippo.cms7</groupId>
     <artifactId>hippo-cms7-project</artifactId>
-<<<<<<< HEAD
-    <version>14.4.0-cm-extjs-removal-SNAPSHOT</version>
-=======
     <version>14.5.0-SNAPSHOT</version>
->>>>>>> b53e9129
     <relativePath>../project/pom.xml</relativePath>
   </parent>
 
   <name>Hippo Addon CRISP</name>
   <description>Hippo Addon CRISP</description>
   <artifactId>hippo-addon-crisp</artifactId>
-<<<<<<< HEAD
-  <version>14.4.0-cm-extjs-removal-SNAPSHOT</version>
-=======
   <version>14.5.0-SNAPSHOT</version>
->>>>>>> b53e9129
   <packaging>pom</packaging>
   <url>http://www.onehippo.org/</url>
   <inceptionYear>2017</inceptionYear>
