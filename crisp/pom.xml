--- conflicted
+++ resolved
@@ -21,22 +21,14 @@
   <parent>
     <groupId>org.onehippo.cms7</groupId>
     <artifactId>hippo-cms7-project</artifactId>
-<<<<<<< HEAD
-    <version>15.2.1-SNAPSHOT</version>
-=======
     <version>15.3.0-SNAPSHOT</version>
->>>>>>> a5dbc1f1
     <relativePath>../project/pom.xml</relativePath>
   </parent>
 
   <name>Hippo Addon CRISP</name>
   <description>Hippo Addon CRISP</description>
   <artifactId>hippo-addon-crisp</artifactId>
-<<<<<<< HEAD
-  <version>15.2.1-SNAPSHOT</version>
-=======
   <version>15.3.0-SNAPSHOT</version>
->>>>>>> a5dbc1f1
   <packaging>pom</packaging>
   <url>http://www.onehippo.org/</url>
   <inceptionYear>2017</inceptionYear>
