--- conflicted
+++ resolved
@@ -20,11 +20,7 @@
   <parent>
     <groupId>org.onehippo.cms7</groupId>
     <artifactId>hippo-addon-crisp</artifactId>
-<<<<<<< HEAD
-    <version>2.5.1-SNAPSHOT</version>
-=======
     <version>2.6.0-SNAPSHOT</version>
->>>>>>> 38ecae95
   </parent>
 
   <name>Hippo Addon CRISP Core</name>
