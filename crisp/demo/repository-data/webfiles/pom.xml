<?xml version="1.0" encoding="UTF-8"?>
<project xsi:schemaLocation="http://maven.apache.org/POM/4.0.0 http://maven.apache.org/xsd/maven-4.0.0.xsd" xmlns="http://maven.apache.org/POM/4.0.0"
    xmlns:xsi="http://www.w3.org/2001/XMLSchema-instance">
  <modelVersion>4.0.0</modelVersion>
  <parent>
    <groupId>org.onehippo.cms7.demo</groupId>
    <artifactId>hippo-addon-crisp-demo-repository-data</artifactId>
<<<<<<< HEAD
    <version>2.5.1-SNAPSHOT</version>
=======
    <version>2.6.0-SNAPSHOT</version>
>>>>>>> 38ecae95
  </parent>
  <artifactId>hippo-addon-crisp-demo-repository-data-webfiles</artifactId>
  <name>Hippo Addon CRISP Demo Repository Data Web Files</name>
  <description>Hippo Addon CRISP Demo Repository Data Web Files</description>
  <dependencies>
    <dependency>
      <groupId>org.onehippo.cms7.hst.dependencies</groupId>
      <artifactId>hst-client-dependencies</artifactId>
      <type>pom</type>
      <scope>provided</scope>
    </dependency>
    <dependency>
      <groupId>org.onehippo.cms7</groupId>
      <artifactId>hippo-essentials-components-hst</artifactId>
      <scope>provided</scope>
    </dependency>
  </dependencies>
  <build>
    <plugins>
      <plugin>
        <artifactId>maven-resources-plugin</artifactId>
        <configuration>
          <includeEmptyDirs>true</includeEmptyDirs>
        </configuration>
      </plugin>
    </plugins>
  </build>
</project><|MERGE_RESOLUTION|>--- conflicted
+++ resolved
@@ -5,11 +5,7 @@
   <parent>
     <groupId>org.onehippo.cms7.demo</groupId>
     <artifactId>hippo-addon-crisp-demo-repository-data</artifactId>
-<<<<<<< HEAD
-    <version>2.5.1-SNAPSHOT</version>
-=======
     <version>2.6.0-SNAPSHOT</version>
->>>>>>> 38ecae95
   </parent>
   <artifactId>hippo-addon-crisp-demo-repository-data-webfiles</artifactId>
   <name>Hippo Addon CRISP Demo Repository Data Web Files</name>
