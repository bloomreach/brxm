<?xml version="1.0" encoding="UTF-8"?>
<project xmlns="http://maven.apache.org/POM/4.0.0" xmlns:xsi="http://www.w3.org/2001/XMLSchema-instance" xsi:schemaLocation="http://maven.apache.org/POM/4.0.0 http://maven.apache.org/maven-v4_0_0.xsd">
  <modelVersion>4.0.0</modelVersion>

  <parent>
    <groupId>org.onehippo.cms7</groupId>
    <artifactId>hippo-cms7-release</artifactId>
    <version>12.3.0</version>
  </parent>

  <name>Hippo Addon CRISP Demo</name>
  <description>Hippo Addon CRISP Demo</description>
  <groupId>org.onehippo.cms7.demo</groupId>
  <artifactId>hippo-addon-crisp-demo</artifactId>
<<<<<<< HEAD
  <version>2.5.1-SNAPSHOT</version>
=======
  <version>2.6.0-SNAPSHOT</version>
>>>>>>> 38ecae95
  <packaging>pom</packaging>

  <!-- 
    The below project elements are emptied/overridden as otherwise their metadata would be
    inherited or merged from the parent hippo-cms7-release pom (or its hippo-cms7-project pom).

    DO NOT remove these tags but instead fill them in appropriately as needed, 
    UNLESS the inherited values are valid for your project.
  -->
  <url/>
  <inceptionYear/>
  <organization/>
  <licenses>
    <license/>
  </licenses>
  <mailingLists>
    <mailingList/>
  </mailingLists>
  <developers>
    <developer/>
  </developers>
  <contributors>
    <contributor/>
  </contributors>
  <issueManagement/>
  <!--
  <scm>
    <connection/>
    <developerConnection/>
    <url/>
  </scm>
  -->
  <ciManagement/>
  <distributionManagement>
    <repository>
      <id>-</id>
      <url>-</url>
    </repository>
    <snapshotRepository>
      <id>-</id>
      <url>-</url>
    </snapshotRepository>
  </distributionManagement>
  <!-- End of emptied/overridden metadata from parent hippo-cms7-release pom. -->

  <properties>

    <!--***START temporary override of versions*** -->
    <!-- Note: comment out the next line if you want to test with a released version instead of the current development version. -->
    <hippo.addon-crisp.version>${project.version}</hippo.addon-crisp.version>
    <!-- ***END temporary override of versions*** -->

    <hystrix-javanica.version>1.5.12</hystrix-javanica.version>

    <forge.exdocpickerbase.version>5.0.2</forge.exdocpickerbase.version>

    <commons-lang.version>2.6</commons-lang.version>
    <commons-io.version>2.5</commons-io.version>

    <essentials.version>4.1.0</essentials.version>
    <jsp-api.version>2.2</jsp-api.version>
    <taglibs.version>1.2.5</taglibs.version>
    <xalan.version>2.7.2</xalan.version>
    <junit.version>4.12</junit.version>
    <easymock.version>3.4</easymock.version>

    <development-module-deploy-dir>shared/lib</development-module-deploy-dir>

    <hippo.cms.locales>nl,de,fr,es,zh</hippo.cms.locales>
    <buildNumber>${maven.build.timestamp}</buildNumber>
  </properties>

  <repositories>
    <repository>
      <id>hippo</id>
      <name>Hippo maven 2 repository.</name>
      <url>https://maven.onehippo.com/maven2/</url>
    </repository>
    <repository>
      <id>hippo-maven2-forge</id>
      <name>Hippo Maven 2 Forge repository</name>
      <url>http://maven.onehippo.com/maven2-forge/</url>
      <snapshots />
    </repository>
  </repositories>

  <dependencyManagement>

    <dependencies>

      <dependency>
        <groupId>org.onehippo.cms7</groupId>
        <artifactId>hippo-addon-crisp-api</artifactId>
        <version>${hippo.addon-crisp.version}</version>
      </dependency>

      <dependency>
        <groupId>org.onehippo.cms7</groupId>
        <artifactId>hippo-addon-crisp-repository</artifactId>
        <version>${hippo.addon-crisp.version}</version>
      </dependency>

      <dependency>
        <groupId>org.onehippo.cms7</groupId>
        <artifactId>hippo-addon-crisp-core</artifactId>
        <version>${hippo.addon-crisp.version}</version>
      </dependency>

      <dependency>
        <groupId>org.onehippo.cms7</groupId>
        <artifactId>hippo-addon-crisp-hst</artifactId>
        <version>${hippo.addon-crisp.version}</version>
      </dependency>

      <dependency>
        <groupId>com.netflix.hystrix</groupId>
        <artifactId>hystrix-javanica</artifactId>
        <version>${hystrix-javanica.version}</version>
      </dependency>

      <dependency>
        <groupId>org.onehippo.forge.exdocpickerbase</groupId>
        <artifactId>exdocpickerbase-field</artifactId>
        <version>${forge.exdocpickerbase.version}</version>
      </dependency>

      <dependency>
        <groupId>org.onehippo.cms7</groupId>
        <artifactId>hippo-essentials-plugin-sdk-api</artifactId>
        <version>${essentials.version}</version>
      </dependency>

      <dependency>
        <groupId>javax.servlet.jsp</groupId>
        <artifactId>jsp-api</artifactId>
        <version>${jsp-api.version}</version>
        <scope>provided</scope>
      </dependency>

      <!-- other predefined runtime scope versioned dependencies -->
      <dependency>
        <groupId>org.apache.taglibs</groupId>
        <artifactId>taglibs-standard-spec</artifactId>
        <version>${taglibs.version}</version>
        <scope>runtime</scope>
      </dependency>

      <dependency>
        <groupId>org.apache.taglibs</groupId>
        <artifactId>taglibs-standard-impl</artifactId>
        <version>${taglibs.version}</version>
        <scope>runtime</scope>
      </dependency>

      <dependency>
        <groupId>xalan</groupId>
        <artifactId>xalan</artifactId>
        <version>${xalan.version}</version>
        <scope>runtime</scope>
      </dependency>
      <dependency>
        <groupId>xalan</groupId>
        <artifactId>serializer</artifactId>
        <version>${xalan.version}</version>
        <scope>runtime</scope>
      </dependency>

      <!-- other predefined compile scope versioned dependencies -->
      <dependency>
        <groupId>org.freemarker</groupId>
        <artifactId>freemarker</artifactId>
        <version>${freemarker.version}</version>
      </dependency>

      <dependency>
        <groupId>org.onehippo.cms7.hst.dependencies</groupId>
        <artifactId>hst-spring-dependencies</artifactId>
        <type>pom</type>
        <version>${hippo.hst.version}</version>
      </dependency>

      <dependency>
        <groupId>com.fasterxml.jackson.core</groupId>
        <artifactId>jackson-core</artifactId>
        <version>${jackson2.version}</version>
      </dependency>

      <dependency>
        <groupId>com.fasterxml.jackson.core</groupId>
        <artifactId>jackson-databind</artifactId>
        <version>${jackson2-databind.version}</version>
      </dependency>

      <dependency>
        <groupId>commons-lang</groupId>
        <artifactId>commons-lang</artifactId>
        <version>${commons-lang.version}</version>
      </dependency>

      <dependency>
        <groupId>commons-io</groupId>
        <artifactId>commons-io</artifactId>
        <version>${commons-io.version}</version>
      </dependency>

      <dependency>
        <groupId>junit</groupId>
        <artifactId>junit</artifactId>
        <version>${junit.version}</version>
        <scope>test</scope>
      </dependency>

      <dependency>
        <groupId>org.easymock</groupId>
        <artifactId>easymock</artifactId>
        <version>${easymock.version}</version>
        <scope>test</scope>
      </dependency>

    </dependencies>

  </dependencyManagement>

  <build>
    <defaultGoal>package</defaultGoal>
    <pluginManagement>
      <plugins>
        <!--
          This plugin configuration is used to store Eclipse m2e settings only. It has no influence on the Maven build itself.
        -->
        <plugin>
          <groupId>org.eclipse.m2e</groupId>
          <artifactId>lifecycle-mapping</artifactId>
          <version>1.0.0</version>
          <configuration>
            <lifecycleMappingMetadata>
              <pluginExecutions>
                <pluginExecution>
                  <pluginExecutionFilter>
                    <groupId>org.codehaus.mojo</groupId>
                    <artifactId>build-helper-maven-plugin</artifactId>
                    <goals>
                      <goal>regex-property</goal>
                    </goals>
                    <versionRange>[0.0,)</versionRange>
                  </pluginExecutionFilter>
                  <action>
                    <ignore/>
                  </action>
                </pluginExecution>
              </pluginExecutions>
            </lifecycleMappingMetadata>
          </configuration>
        </plugin>
      </plugins>
    </pluginManagement>
    <plugins>
      <plugin>
        <groupId>org.codehaus.mojo</groupId>
        <artifactId>buildnumber-maven-plugin</artifactId>
        <executions>
          <execution>
            <phase>validate</phase>
            <goals>
              <goal>create</goal>
            </goals>
          </execution>
        </executions>
        <configuration>
          <doCheck>false</doCheck>
          <doUpdate>false</doUpdate>
          <revisionOnScmFailure>-1</revisionOnScmFailure>
        </configuration>
      </plugin>
      <plugin>
        <groupId>org.apache.maven.plugins</groupId>
        <artifactId>maven-jar-plugin</artifactId>
        <configuration>
          <archive>
            <manifest>
              <addDefaultImplementationEntries>true</addDefaultImplementationEntries>
            </manifest>
            <manifestEntries>
              <Implementation-Build>${buildNumber}</Implementation-Build>
            </manifestEntries>
          </archive>
        </configuration>
      </plugin>
    </plugins>
  </build>

  <profiles>

    <profile>
      <id>default</id>
      <activation>
        <activeByDefault>true</activeByDefault>
        <property>
          <name>jrebel</name>
        </property>
      </activation>
      <modules>
        <module>repository-data</module>
        <module>cms</module>
        <module>site</module>
        <module>essentials</module>
        <module>example-commerce</module>
      </modules>
    </profile>

    <profile>
      <id>cargo.run</id>
      <properties>
        <!--Already defined in hippo-cms-project POM. Override here for project, if necessary-->
        <!--<repo.bootstrap>true</repo.bootstrap>-->
      </properties>
      <dependencies>
        <dependency>
          <groupId>org.onehippo.cms7</groupId>
          <artifactId>hippo-addon-crisp-api</artifactId>
          <scope>provided</scope>
        </dependency>
      </dependencies>
      <build>
        <plugins>
          <plugin>
            <groupId>org.codehaus.cargo</groupId>
            <artifactId>cargo-maven2-plugin</artifactId>
            <configuration>
              <configuration>
                <configfiles>
                  <configfile>
                    <file>${project.basedir}/conf/context.xml</file>
                    <todir>conf/</todir>
                    <tofile>context.xml</tofile>
                  </configfile>
                  <configfile>
                    <file>${project.basedir}/conf/catalina-logging.properties</file>
                    <todir>conf/</todir>
                    <tofile>logging.properties</tofile>
                  </configfile>
                </configfiles>
                <files>
                  <file>
                    <file>${project.basedir}/repository-data/development/target/hippo-addon-crisp-demo-repository-data-development-${project.version}.jar</file>
                    <todir>${development-module-deploy-dir}</todir>
                  </file>
                </files>
              </configuration>
              <deployables>
                <deployable>
                  <type>war</type>
                  <properties>
                    <context>/cms</context>
                  </properties>
                  <location>${project.basedir}/cms/target/cms.war</location>
                </deployable>
                <deployable>
                  <location>${project.basedir}/site/target/site.war</location>
                  <type>war</type>
                  <properties>
                    <context>/site</context>
                  </properties>
                </deployable>
                <deployable>
                  <location>${project.basedir}/essentials/target/essentials.war</location>
                  <type>war</type>
                  <properties>
                    <context>/essentials</context>
                  </properties>
                </deployable>
                <deployable>
                  <location>${project.basedir}/example-commerce/target/example-commerce.war</location>
                  <type>war</type>
                  <properties>
                    <context>/example-commerce</context>
                  </properties>
                </deployable>
              </deployables>
              <container>
                <systemProperties>
                  <log4j.configurationFile>file://${project.basedir}/conf/log4j2-dev.xml</log4j.configurationFile>
                  <!-- enables auto export and web files watch: -->
                  <project.basedir>${project.basedir}</project.basedir>
                  <send.usage.statistics.to.hippo>true</send.usage.statistics.to.hippo>                  
                </systemProperties>
                <dependencies>
                  <dependency>
                    <groupId>org.onehippo.cms7</groupId>
                    <artifactId>hippo-addon-crisp-api</artifactId>
                    <classpath>shared</classpath>
                  </dependency>
                </dependencies>
              </container>
            </configuration>
          </plugin>
        </plugins>
      </build>
    </profile>

    <profile>
      <!-- additional profile to combine with cargo:run to *not* bootstrap the development module:
           $ mvn -P cargo.run,without-development-data -->
      <id>without-development-data</id>
      <properties>
        <development-module-deploy-dir>temp</development-module-deploy-dir>
      </properties>
    </profile>

    <profile>
      <id>dist</id>
      <dependencies>
        <dependency>
          <groupId>org.apache.logging.log4j</groupId>
          <artifactId>log4j-slf4j-impl</artifactId>
          <scope>provided</scope>
        </dependency>
        <dependency>
          <groupId>org.slf4j</groupId>
          <artifactId>jcl-over-slf4j</artifactId>
          <scope>provided</scope>
        </dependency>
        <dependency>
          <groupId>org.apache.logging.log4j</groupId>
          <artifactId>log4j-api</artifactId>
          <scope>provided</scope>
        </dependency>
        <dependency>
          <groupId>org.apache.logging.log4j</groupId>
          <artifactId>log4j-core</artifactId>
          <scope>provided</scope>
        </dependency>
      </dependencies>
      <build>
        <defaultGoal>validate</defaultGoal>
        <plugins>
          <plugin>
            <artifactId>maven-assembly-plugin</artifactId>
            <executions>
              <execution>
                <id>distro-assembly</id>
                <phase>validate</phase>
                <goals>
                  <goal>single</goal>
                </goals>
                <configuration>
                  <descriptors>
                    <descriptor>${project.basedir}/src/main/assembly/distribution.xml</descriptor>
                  </descriptors>
                </configuration>
              </execution>
            </executions>
          </plugin>
        </plugins>
      </build>
    </profile>

    <profile>
      <id>dist-with-development-data</id>
      <dependencies>
        <dependency>
          <groupId>org.apache.logging.log4j</groupId>
          <artifactId>log4j-slf4j-impl</artifactId>
          <scope>provided</scope>
        </dependency>
        <dependency>
          <groupId>org.slf4j</groupId>
          <artifactId>jcl-over-slf4j</artifactId>
          <scope>provided</scope>
        </dependency>
        <dependency>
          <groupId>org.apache.logging.log4j</groupId>
          <artifactId>log4j-api</artifactId>
          <scope>provided</scope>
        </dependency>
        <dependency>
          <groupId>org.apache.logging.log4j</groupId>
          <artifactId>log4j-core</artifactId>
          <scope>provided</scope>
        </dependency>
      </dependencies>
      <build>
        <defaultGoal>validate</defaultGoal>
        <plugins>
          <plugin>
            <artifactId>maven-assembly-plugin</artifactId>
            <executions>
              <execution>
                <id>distro-assembly-with-development-data</id>
                <phase>validate</phase>
                <goals>
                  <goal>single</goal>
                </goals>
                <configuration>
                  <descriptors>
                    <descriptor>${project.basedir}/src/main/assembly/distribution-with-development-data.xml</descriptor>
                  </descriptors>
                </configuration>
              </execution>
            </executions>
          </plugin>
        </plugins>
      </build>
    </profile>

  </profiles>

</project><|MERGE_RESOLUTION|>--- conflicted
+++ resolved
@@ -12,11 +12,7 @@
   <description>Hippo Addon CRISP Demo</description>
   <groupId>org.onehippo.cms7.demo</groupId>
   <artifactId>hippo-addon-crisp-demo</artifactId>
-<<<<<<< HEAD
-  <version>2.5.1-SNAPSHOT</version>
-=======
   <version>2.6.0-SNAPSHOT</version>
->>>>>>> 38ecae95
   <packaging>pom</packaging>
 
   <!-- 
