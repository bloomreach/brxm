--- conflicted
+++ resolved
@@ -19,11 +19,7 @@
   <parent>
     <groupId>org.onehippo.cms7</groupId>
     <artifactId>hippo-plugin-taxonomy</artifactId>
-<<<<<<< HEAD
-    <version>15.2.1-SNAPSHOT</version>
-=======
     <version>15.3.0-SNAPSHOT</version>
->>>>>>> f3ba1b0f
   </parent>
 
   <name>Hippo Plugin Taxonomy HST Client</name>
