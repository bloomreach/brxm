definitions:
  config:
    /hst:hst/hst:hosts/dev-localhost:
      jcr:primaryType: hst:virtualhostgroup
      hst:cmslocation: http://localhost:8080/cms
      /localhost:
        jcr:primaryType: hst:virtualhost
        /hst:root:
          jcr:primaryType: hst:mount
          hst:alias: site
          hst:mountpoint: /hst:hst/hst:sites/taxonomydemo-en
          /fr:
            jcr:primaryType: hst:mount
<<<<<<< HEAD
            hst:alias: site
            hst:mountpoint: /hst:hst/hst:sites/taxonomydemo-en
            /en-gb:
              jcr:primaryType: hst:mount
              hst:alias: site-en-gb
              hst:locale: en_GB
              hst:mountpoint: /hst:hst/hst:sites/taxonomydemo-en-gb
              hst:showport: true
            /nl:
              jcr:primaryType: hst:mount
              hst:alias: site-nl
              hst:locale: nl
              hst:mountpoint: /hst:hst/hst:sites/taxonomydemo-nl
              hst:showport: true
=======
            hst:alias: site-fr
            hst:locale: fr
            hst:mountpoint: /hst:hst/hst:sites/taxonomydemo-fr
            hst:showport: true
          /nl:
            jcr:primaryType: hst:mount
            hst:alias: site-nl
            hst:locale: nl
            hst:mountpoint: /hst:hst/hst:sites/taxonomydemo-nl
            hst:showport: true
>>>>>>> 0a269e6f
<|MERGE_RESOLUTION|>--- conflicted
+++ resolved
@@ -1,17 +1,12 @@
 definitions:
   config:
     /hst:hst/hst:hosts/dev-localhost:
-      jcr:primaryType: hst:virtualhostgroup
-      hst:cmslocation: http://localhost:8080/cms
-      /localhost:
-        jcr:primaryType: hst:virtualhost
-        /hst:root:
-          jcr:primaryType: hst:mount
-          hst:alias: site
-          hst:mountpoint: /hst:hst/hst:sites/taxonomydemo-en
-          /fr:
+        jcr:primaryType: hst:virtualhostgroup
+        hst:cmslocation: http://localhost:8080/cms
+        /localhost:
+          jcr:primaryType: hst:virtualhost
+          /hst:root:
             jcr:primaryType: hst:mount
-<<<<<<< HEAD
             hst:alias: site
             hst:mountpoint: /hst:hst/hst:sites/taxonomydemo-en
             /en-gb:
@@ -25,16 +20,4 @@
               hst:alias: site-nl
               hst:locale: nl
               hst:mountpoint: /hst:hst/hst:sites/taxonomydemo-nl
-              hst:showport: true
-=======
-            hst:alias: site-fr
-            hst:locale: fr
-            hst:mountpoint: /hst:hst/hst:sites/taxonomydemo-fr
-            hst:showport: true
-          /nl:
-            jcr:primaryType: hst:mount
-            hst:alias: site-nl
-            hst:locale: nl
-            hst:mountpoint: /hst:hst/hst:sites/taxonomydemo-nl
-            hst:showport: true
->>>>>>> 0a269e6f
+              hst:showport: true