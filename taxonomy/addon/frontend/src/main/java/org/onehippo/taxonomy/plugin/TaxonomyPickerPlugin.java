--- conflicted
+++ resolved
@@ -15,7 +15,6 @@
  */
 package org.onehippo.taxonomy.plugin;
 
-<<<<<<< HEAD
 import java.util.Collections;
 import java.util.Iterator;
 import java.util.List;
@@ -26,8 +25,6 @@
 import javax.jcr.RepositoryException;
 
 import org.onehippo.taxonomy.util.TaxonomyUtil;
-=======
->>>>>>> 622eb835
 import org.apache.commons.lang.StringUtils;
 import org.apache.wicket.AttributeModifier;
 import org.apache.wicket.Component;
@@ -43,7 +40,11 @@
 import org.apache.wicket.markup.html.list.ListView;
 import org.apache.wicket.markup.repeater.Item;
 import org.apache.wicket.markup.repeater.RefreshingView;
-import org.apache.wicket.model.*;
+import org.apache.wicket.model.IModel;
+import org.apache.wicket.model.LoadableDetachableModel;
+import org.apache.wicket.model.Model;
+import org.apache.wicket.model.ResourceModel;
+import org.apache.wicket.model.StringResourceModel;
 import org.apache.wicket.request.resource.CssResourceReference;
 import org.apache.wicket.util.io.IClusterable;
 import org.hippoecm.frontend.PluginRequestTarget;
@@ -69,7 +70,11 @@
 import org.hippoecm.frontend.skin.Icon;
 import org.hippoecm.frontend.types.IFieldDescriptor;
 import org.hippoecm.frontend.types.ITypeDescriptor;
-import org.hippoecm.frontend.validation.*;
+import org.hippoecm.frontend.validation.IValidationResult;
+import org.hippoecm.frontend.validation.IValidationService;
+import org.hippoecm.frontend.validation.ModelPath;
+import org.hippoecm.frontend.validation.ModelPathElement;
+import org.hippoecm.frontend.validation.Violation;
 import org.hippoecm.repository.translation.HippoTranslationNodeType;
 import org.onehippo.taxonomy.api.Category;
 import org.onehippo.taxonomy.api.Taxonomy;
@@ -79,13 +84,6 @@
 import org.onehippo.taxonomy.plugin.model.ClassificationModel;
 import org.slf4j.Logger;
 import org.slf4j.LoggerFactory;
-
-import javax.jcr.Node;
-import javax.jcr.RepositoryException;
-import java.util.Collections;
-import java.util.Iterator;
-import java.util.List;
-import java.util.Set;
 
 /**
  * Plugin that edits the classification for a document.  The storage implementation is delegated to a
@@ -318,18 +316,6 @@
     @Deprecated
     protected Dialog<Classification> createTaxonomyPickerDialog(final ClassificationModel model,
                                                                 final String preferredLocale) {
-        return new TaxonomyPickerDialog(getPluginContext(), getPluginConfig(), model, preferredLocale);
-    }
-
-    /**
-     * Creates and returns taxonomy picker dialog instance.
-     * <p>
-     * If you want to provide a custom taxonomy picker plugin, you might want to
-     * override this method.
-     * </p>
-     */
-    protected Dialog<Classification> createTaxonomyPickerDialog(final ClassificationModel model,
-                                                                final Locale preferredLocale) {
         return new TaxonomyPickerDialog(getPluginContext(), getPluginConfig(), model, preferredLocale);
     }
 
