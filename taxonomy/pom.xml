--- conflicted
+++ resolved
@@ -27,11 +27,7 @@
   <description>Hippo Plugin Taxonomy</description>
 
   <artifactId>hippo-plugin-taxonomy</artifactId>
-<<<<<<< HEAD
   <version>2.x-translations-1.0-SNAPSHOT</version>
-=======
-  <version>2.2.0-SNAPSHOT</version>
->>>>>>> 50e352b6
   <packaging>pom</packaging>
 
   <inceptionYear>2009</inceptionYear>
@@ -46,15 +42,9 @@
     <!-- use root project name for all project modules NOTICE files, should be the same as in the root NOTICE file -->
     <notice.project.name>Hippo Plugin Taxonomy</notice.project.name>
 
-<<<<<<< HEAD
     <hippo.cms.version>3.x-translations-1.0-SNAPSHOT</hippo.cms.version>
-    <hippo.repository.version>3.0.0</hippo.repository.version>
-    <hippo.hst.version>3.0.0</hippo.hst.version>
-=======
-    <hippo.cms.version>3.2.0-SNAPSHOT</hippo.cms.version>
     <hippo.repository.version>3.2.0-SNAPSHOT</hippo.repository.version>
     <hippo.hst.version>3.2.0-SNAPSHOT</hippo.hst.version>
->>>>>>> 50e352b6
 
     <commons-collections.version>3.2.1</commons-collections.version>
 
