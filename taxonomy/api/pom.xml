--- conflicted
+++ resolved
@@ -1,13 +1,13 @@
 <?xml version="1.0" encoding="UTF-8"?>
 <!--
   Copyright 2007-2017 Hippo B.V. (http://www.onehippo.com)
-  
+
   Licensed under the Apache License, Version 2.0 (the  "License");
   you may not use this file except in compliance with the License.
   You may obtain a copy of the License at
-  
+
   http://www.apache.org/licenses/LICENSE-2.0
-  
+
   Unless required by applicable law or agreed to in writing, software
   distributed under the License is distributed on an "AS IS"
   BASIS, WITHOUT WARRANTIES OR CONDITIONS OF ANY KIND, either express or implied.
@@ -19,11 +19,7 @@
   <parent>
     <groupId>org.onehippo.cms7</groupId>
     <artifactId>hippo-plugin-taxonomy</artifactId>
-<<<<<<< HEAD
     <version>13.0.0-SNAPSHOT</version>
-=======
-    <version>4.6.0-SNAPSHOT</version>
->>>>>>> 02e81ad9
   </parent>
 
   <name>Hippo Plugin Taxonomy API</name>
