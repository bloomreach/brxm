--- conflicted
+++ resolved
@@ -156,11 +156,7 @@
      * @param relPath      relative path to the property to get
      * @param defaultValue default value to return when the property does not exist
      * @return the enum value of a string property at <code>relPath</code> from <code>baseNode</code> or
-<<<<<<< HEAD
      *         <code>defaultValue</code> if no such property exists or property doesn't have any enum value
-=======
-     * <code>defaultValue</code> if no such property exists or property doesn't have any enum value
->>>>>>> bb860a26
      * @throws RepositoryException in case of exception accessing the Repository
      */
     public static <E extends Enum<E>> E getEnumProperty(Node baseNode, String relPath, E defaultValue) throws RepositoryException {
