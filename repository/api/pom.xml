--- conflicted
+++ resolved
@@ -19,11 +19,7 @@
   <parent>
     <groupId>org.onehippo.cms7</groupId>
     <artifactId>hippo-repository</artifactId>
-<<<<<<< HEAD
-    <version>3.x-translations-1.0-SNAPSHOT</version>
-=======
-    <version>4.0.0-SNAPSHOT</version>
->>>>>>> 12d4f422
+    <version>4.0.0-translations-psp1-SNAPSHOT</version
   </parent>
 
   <name>Repository API</name>
