<?xml version="1.0" encoding="UTF-8"?>
<!--
  Copyright 2007-2020 Hippo B.V. (http://www.onehippo.com)

  Licensed under the Apache License, Version 2.0 (the "License");
  you may not use this file except in compliance with the License.
  You may obtain a copy of the License at

       http://www.apache.org/licenses/LICENSE-2.0

  Unless required by applicable law or agreed to in writing, software
  distributed under the License is distributed on an "AS IS" BASIS,
  WITHOUT WARRANTIES OR CONDITIONS OF ANY KIND, either express or implied.
  See the License for the specific language governing permissions and
  limitations under the License.
-->
<project xmlns="http://maven.apache.org/POM/4.0.0" xmlns:xsi="http://www.w3.org/2001/XMLSchema-instance" xsi:schemaLocation="http://maven.apache.org/POM/4.0.0 http://maven.apache.org/maven-v4_0_0.xsd">
  <modelVersion>4.0.0</modelVersion>

  <parent>
    <groupId>org.onehippo.cms7</groupId>
    <artifactId>hippo-repository</artifactId>
<<<<<<< HEAD
    <version>14.3.0-keep-draft-SNAPSHOT</version>
=======
    <version>14.3.0-SNAPSHOT</version>
>>>>>>> e65d2c9d
  </parent>

  <name>Repository Test</name>
  <description>Hippo Repository Test</description>
  <artifactId>hippo-repository-test</artifactId>
  <packaging>jar</packaging>

  <properties>
    <repo.config />
    <db.host />
    <db.port />
    <db.name />
    <db.user />
    <db.password />
  </properties>

  <dependencies>
    <dependency>
      <groupId>org.onehippo.cms7</groupId>
      <artifactId>hippo-cms7-commons</artifactId>
    </dependency>
    <dependency>
      <groupId>org.onehippo.cms7</groupId>
      <artifactId>hippo-services</artifactId>
    </dependency>
    <dependency>
      <groupId>org.onehippo.cms7</groupId>
      <artifactId>hippo-repository-engine</artifactId>
      <version>${project.version}</version>
    </dependency>
    <dependency>
      <groupId>org.onehippo.cms7</groupId>
      <artifactId>hippo-repository-provider</artifactId>
      <version>${project.version}</version>
    </dependency>
    <dependency>
      <groupId>org.onehippo.cms7</groupId>
      <artifactId>hippo-repository-modules</artifactId>
      <version>${project.version}</version>
    </dependency>
    <dependency>
      <groupId>org.onehippo.cms7</groupId>
      <artifactId>hippo-repository-deprecated-facetselectmirror</artifactId>
      <version>${project.version}</version>
    </dependency>
    <dependency>
      <groupId>org.onehippo.cms7</groupId>
      <artifactId>hippo-repository-deprecated-facetsearch</artifactId>
      <version>${project.version}</version>
    </dependency>

    <!-- test -->
    <dependency>
      <groupId>junit</groupId>
      <artifactId>junit</artifactId>
      <scope>test</scope>
    </dependency>
    <dependency>
      <groupId>org.easymock</groupId>
      <artifactId>easymock</artifactId>
      <scope>test</scope>
    </dependency>
    <dependency>
      <groupId>org.assertj</groupId>
      <artifactId>assertj-core</artifactId>
    </dependency>


    <dependency>
      <groupId>org.onehippo.cms7</groupId>
      <artifactId>hippo-repository-config</artifactId>
      <scope>test</scope>
      <version>${project.version}</version>
    </dependency>

    <dependency>
      <groupId>org.onehippo.cms7</groupId>
      <artifactId>hippo-repository-workflow</artifactId>
      <scope>test</scope>
      <version>${project.version}</version>
    </dependency>

    <dependency>
      <groupId>org.onehippo.cms7</groupId>
      <artifactId>hippo-repository-api</artifactId>
      <version>${project.version}</version>
    </dependency>
    <dependency>
      <groupId>org.onehippo.cms7</groupId>
      <artifactId>hippo-repository-testutils</artifactId>
      <version>${project.version}</version>
      <scope>test</scope>
    </dependency>
    <dependency>
      <groupId>org.onehippo.cms7</groupId>
      <artifactId>hippo-cms-testutils</artifactId>
    </dependency>

    <!-- integration test dependency -->
    <dependency>
      <groupId>org.onehippo.cms7</groupId>
      <artifactId>hippo-repository-testcontent</artifactId>
      <version>${project.version}</version>
      <scope>test</scope>
    </dependency>

  </dependencies>

  <build>
    <defaultGoal>test</defaultGoal>
    <plugins>
      <plugin>
        <groupId>org.apache.maven.plugins</groupId>
        <artifactId>maven-jar-plugin</artifactId>
        <executions>
          <execution>
            <goals>
              <goal>test-jar</goal>
            </goals>
          </execution>
        </executions>
      </plugin>
      <plugin>
        <groupId>org.apache.maven.plugins</groupId>
        <artifactId>maven-surefire-plugin</artifactId>
        <configuration>
          <systemPropertyVariables>
            <repo.config>${repo.config}</repo.config>
            <org.onehippo.repository.test.keepserver>true</org.onehippo.repository.test.keepserver>
            <db.host>${db.host}</db.host>
            <db.port>${db.port}</db.port>
            <db.name>${db.name}</db.name>
            <db.user>${db.user}</db.user>
            <db.password>${db.password}</db.password>
          </systemPropertyVariables>
          <excludes>
            <exclude>**/*PerfTestCase.java</exclude>
            <exclude>**/MirrorTest.java</exclude>
            <exclude>**/FacetedNavigationConcurrencyTest.java</exclude>
            <exclude>**/SampleRemoteWorkflowTest.java</exclude>
            <exclude>**/TotalSizeTest.java</exclude>
            <exclude>**/DropboxTest.java</exclude>
            <exclude>**/StampedeTest.java</exclude>
            <exclude>**/integration/*.java</exclude>
            <exclude>**/UpdaterExecutorTest.java</exclude>
            <exclude>**/SchedulerTest.java</exclude>
            <exclude>**/ClusterStartupTest.java</exclude>
            <exclude>**/MonkeyTest.java</exclude>
            <exclude>**/LockTest.java</exclude>
            <exclude>**/LockManagerAbortTest.java</exclude>
            <exclude>**/LockManagerBasicTest.java</exclude>
            <exclude>**/LockManagerExpiresTest.java</exclude>
            <exclude>**/LockManagerRefreshTest.java</exclude>
          </excludes>
        </configuration>
      </plugin>
    </plugins>
  </build>

  <profiles>
    <profile>
      <id>integration</id>
      <activation>
        <property>
          <name>integration</name>
        </property>
      </activation>
      <build>
        <plugins>
          <plugin>
            <groupId>org.apache.maven.plugins</groupId>
            <artifactId>maven-failsafe-plugin</artifactId>
            <executions>
              <execution>
                <goals>
                  <goal>integration-test</goal>
                  <goal>verify</goal>
                </goals>
                <configuration>
                  <reuseForks>false</reuseForks>
                  <includes>
                    <include>**/MirrorTest.java</include>
                    <include>**/FacetedNavigationConcurrencyTest.java</include>
                    <include>**/SampleRemoteWorkflowTest.java</include>
                    <include>**/WorkflowChainingTest.java</include>
                    <include>**/TotalSizeTest.java</include>
                    <include>**/DropboxTest.java</include>
                    <include>**/integration/VersioningWorkflowTest.java</include>
                    <include>**/StampedeTest.java</include>
                    <include>**/UpdaterExecutorTest.java</include>
                    <include>**/SchedulerTest.java</include>
                    <include>**/MonkeyTest.java</include>
                    <include>**/ClusterStartupTest.java</include>
                    <include>**/LockTest.java</include>
                    <include>**/LockManagerAbortTest.java</include>
                    <include>**/LockManagerBasicTest.java</include>
                    <include>**/LockManagerExpiresTest.java</include>
                    <include>**/LockManagerRefreshTest.java</include>
                  </includes>
                </configuration>
              </execution>
            </executions>
          </plugin>
        </plugins>
      </build>
    </profile>
    <profile>
      <id>h2</id>
      <properties>
        <repo.config>file://${project.basedir}/config/h2-repository.xml</repo.config>
      </properties>
    </profile>
    <profile>
      <id>mysql</id>
      <properties>
        <repo.config>file://${project.basedir}/config/mysql-repository.xml</repo.config>
        <db.host>localhost</db.host>
        <db.port>3306</db.port>
        <db.name>jcr</db.name>
        <db.user>root</db.user>
        <db.password />
      </properties>
      <dependencies>
        <dependency>
          <groupId>mysql</groupId>
          <artifactId>mysql-connector-java</artifactId>
          <version>${mysql.version}</version>
          <scope>test</scope>
        </dependency>
      </dependencies>
      <build>
        <plugins>
          <plugin>
            <groupId>org.codehaus.mojo</groupId>
            <artifactId>sql-maven-plugin</artifactId>
            <version>${sql-maven-plugin.version}</version>
            <dependencies>
              <dependency>
                <groupId>mysql</groupId>
                <artifactId>mysql-connector-java</artifactId>
                <version>${mysql.version}</version>
              </dependency>
            </dependencies>
            <configuration>
              <driver>com.mysql.jdbc.Driver</driver>
              <url>jdbc:mysql://${db.host}:${db.port}?useSSL=false</url>
              <username>${db.user}</username>
              <password>${db.password}</password>
            </configuration>
            <executions>
              <execution>
                <id>drop-db</id>
                <phase>clean</phase>
                <goals>
                  <goal>execute</goal>
                </goals>
                <configuration>
                  <autocommit>true</autocommit>
                  <sqlCommand>drop database jcr</sqlCommand>
                  <onError>continue</onError>
                </configuration>
              </execution>
              <execution>
                <id>create-db</id>
                <phase>clean</phase>
                <goals>
                  <goal>execute</goal>
                </goals>
                <configuration>
                  <autocommit>true</autocommit>
                  <sqlCommand>create database jcr</sqlCommand>
                </configuration>
              </execution>
            </executions>
          </plugin>
        </plugins>
      </build>
    </profile>
    <profile>
      <id>mssql</id>
      <properties>
        <repo.config>file://${project.basedir}/config/mssql-repository.xml</repo.config>
        <db.host>localhost</db.host>
        <db.port>1433</db.port>
        <db.name>jcr</db.name>
        <db.user>jcr</db.user>
        <db.password>jcr</db.password>
      </properties>
      <dependencies>
        <dependency>
          <groupId>com.microsoft.sqlserver</groupId>
          <artifactId>mssql-jdbc</artifactId>
          <version>${mssql.version}</version>
          <scope>test</scope>
        </dependency>
      </dependencies>
    </profile>
    <profile>
      <id>postgresql</id>
      <properties>
        <repo.config>file://${project.basedir}/config/postgresql-repository.xml</repo.config>
        <db.host>localhost</db.host>
        <db.port>5432</db.port>
        <db.name>jcr</db.name>
        <db.user>jcr</db.user>
        <db.password>jcr</db.password>
      </properties>
      <dependencies>
        <dependency>
          <groupId>org.postgresql</groupId>
          <artifactId>postgresql</artifactId>
          <version>${postgresql.version}</version>
          <scope>test</scope>
        </dependency>
      </dependencies>
    </profile>
    <profile>
      <id>oracle</id>
      <properties>
        <repo.config>file://${project.basedir}/config/oracle-repository.xml</repo.config>
        <db.host>0.0.0.0</db.host>
        <db.port>1521</db.port>
        <db.name>orcl12c</db.name>
        <db.user>jcr</db.user>
        <db.password>jcr</db.password>
      </properties>
      <dependencies>
        <dependency>
          <groupId>com.oracle.jdbc</groupId>
          <artifactId>ojdbc8</artifactId>
          <version>${oracle.version}</version>
          <scope>test</scope>
        </dependency>
      </dependencies>
    </profile>
    <profile>
      <id>clusternode1</id>
      <properties>
        <repo.config>file://${project.basedir}/config/mysql-repository.xml</repo.config>
        <repo.path>${project.build.directory}/storage1</repo.path>
        <db.host>localhost</db.host>
        <db.port>3306</db.port>
        <db.name>jcr</db.name>
        <db.user>root</db.user>
        <db.password />
      </properties>
      <dependencies>
        <dependency>
          <groupId>mysql</groupId>
          <artifactId>mysql-connector-java</artifactId>
          <version>${mysql.version}</version>
          <scope>test</scope>
        </dependency>
      </dependencies>
    </profile>
    <profile>
      <id>clusternode2</id>
      <properties>
        <repo.config>file://${project.basedir}/config/mysql-repository-node2.xml</repo.config>
        <repo.path>${project.build.directory}/storage2</repo.path>
        <db.host>localhost</db.host>
        <db.port>3306</db.port>
        <db.name>jcr</db.name>
        <db.user>root</db.user>
        <db.password />
      </properties>
      <dependencies>
        <dependency>
          <groupId>mysql</groupId>
          <artifactId>mysql-connector-java</artifactId>
          <version>${mysql.version}</version>
          <scope>test</scope>
        </dependency>
      </dependencies>
    </profile>
  </profiles>

</project><|MERGE_RESOLUTION|>--- conflicted
+++ resolved
@@ -20,11 +20,7 @@
   <parent>
     <groupId>org.onehippo.cms7</groupId>
     <artifactId>hippo-repository</artifactId>
-<<<<<<< HEAD
     <version>14.3.0-keep-draft-SNAPSHOT</version>
-=======
-    <version>14.3.0-SNAPSHOT</version>
->>>>>>> e65d2c9d
   </parent>
 
   <name>Repository Test</name>
