--- conflicted
+++ resolved
@@ -19,11 +19,7 @@
   <parent>
     <groupId>org.onehippo.cms7</groupId>
     <artifactId>hippo-repository</artifactId>
-<<<<<<< HEAD
-    <version>13.1.0-validation-SNAPSHOT</version>
-=======
-    <version>13.2.0-SNAPSHOT</version>
->>>>>>> 92498f50
+    <version>13.2.0-validation-SNAPSHOT</version>
   </parent>
 
   <name>Repository Builtin workflow</name>
