<?xml version="1.0" encoding="UTF-8"?>
<!--
  Copyright 2016 Hippo B.V. (http://www.onehippo.com)

  Licensed under the Apache License, Version 2.0 (the "License");
  you may not use this file except in compliance with the License.
  You may obtain a copy of the License at

   http://www.apache.org/licenses/LICENSE-2.0

  Unless required by applicable law or agreed to in writing, software
  distributed under the License is distributed on an "AS IS" BASIS,
  WITHOUT WARRANTIES OR CONDITIONS OF ANY KIND, either express or implied.
  See the License for the specific language governing permissions and
  limitations under the License.
  -->

<project xmlns="http://maven.apache.org/POM/4.0.0" xmlns:xsi="http://www.w3.org/2001/XMLSchema-instance" xsi:schemaLocation="http://maven.apache.org/POM/4.0.0 http://maven.apache.org/xsd/maven-4.0.0.xsd">
  <parent>
    <artifactId>hippo-repository</artifactId>
    <groupId>org.onehippo.cms7</groupId>
<<<<<<< HEAD
    <version>5.1.0-projectdocs-SNAPSHOT</version>
=======
    <version>5.2.0-SNAPSHOT</version>
>>>>>>> 90dcd5a5
  </parent>
  <modelVersion>4.0.0</modelVersion>

  <artifactId>hippo-repository-mockutils</artifactId>
  <name>Repository Mock Utils</name>

  <dependencies>
    <dependency>
      <groupId>org.onehippo.cms7</groupId>
      <artifactId>hippo-repository-api</artifactId>
      <version>${project.version}</version>
    </dependency>
    <dependency>
      <groupId>org.apache.jackrabbit</groupId>
      <artifactId>jackrabbit-jcr-commons</artifactId>
    </dependency>
    <dependency>
      <groupId>commons-io</groupId>
      <artifactId>commons-io</artifactId>
    </dependency>
    <dependency>
      <groupId>commons-lang</groupId>
      <artifactId>commons-lang</artifactId>
    </dependency>
  </dependencies>

</project><|MERGE_RESOLUTION|>--- conflicted
+++ resolved
@@ -19,11 +19,7 @@
   <parent>
     <artifactId>hippo-repository</artifactId>
     <groupId>org.onehippo.cms7</groupId>
-<<<<<<< HEAD
-    <version>5.1.0-projectdocs-SNAPSHOT</version>
-=======
-    <version>5.2.0-SNAPSHOT</version>
->>>>>>> 90dcd5a5
+    <version>5.2.0-projectdocs-SNAPSHOT</version>
   </parent>
   <modelVersion>4.0.0</modelVersion>
 
