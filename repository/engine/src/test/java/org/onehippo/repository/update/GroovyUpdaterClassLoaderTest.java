--- conflicted
+++ resolved
@@ -15,45 +15,22 @@
  */
 package org.onehippo.repository.update;
 
-import javax.jcr.RepositoryException;
+import org.codehaus.groovy.control.MultipleCompilationErrorsException;
+import org.junit.Test;
 
-import org.codehaus.groovy.control.MultipleCompilationErrorsException;
-import org.junit.Before;
-import org.junit.Test;
-import org.onehippo.repository.mock.MockNode;
-
-import static junit.framework.Assert.assertEquals;
 import static junit.framework.Assert.fail;
 
 
 public class GroovyUpdaterClassLoaderTest {
 
-    @Before
-    public void setUp() throws RepositoryException {
-        final MockNode configuration = new MockNode("config");
-        configuration.setProperty("illegalPackages", new String[]{"java.text"});
-        configuration.setProperty("illegalClasses", new String[]{"java.util.Collections"});
-        configuration.setProperty("illegalMethods", new String[]{"java.util.Arrays#asList"});
-        UpdaterExecutor.setConfiguration(new UpdaterExecutorConfiguration(configuration));
+    @Test (expected = MultipleCompilationErrorsException.class)
+    public void testSystemExitMethod1IsUnauthorized() {
+        final String script = "class Test { void test() { System.exit(0) } }";
+        GroovyUpdaterClassLoader.createClassLoader().parseClass(script);
+        fail("Script can call System.exit");
     }
 
     @Test (expected = MultipleCompilationErrorsException.class)
-<<<<<<< HEAD
-    public void testDefaultIllegalPackageIsUnauthorized() {
-        final String script = "class Test { void test() { java.net.URL url = new java.net.URL('file://'); } }";
-=======
-    public void testSystemExitMethod1IsUnauthorized() {
-        final String script = "class Test { void test() { System.exit(0) } }";
->>>>>>> e0a16e14
-        GroovyUpdaterClassLoader.createClassLoader().parseClass(script);
-        fail("Script can use class in default illegal package");
-    }
-
-    @Test (expected = MultipleCompilationErrorsException.class)
-<<<<<<< HEAD
-    public void testDefaultIllegalClassIsUnauthorized() {
-        final String script = "class Test { void test() { java.io.File file = new java.io.File('/'); } }";
-=======
     public void testSystemExitMethod2IsUnauthorized() {
         final String script = "class Test { void test() { def s = System; s.exit(0); } }";
         GroovyUpdaterClassLoader.createClassLoader().parseClass(script);
@@ -77,37 +54,29 @@
     @Test (expected = MultipleCompilationErrorsException.class)
     public void testClassForNameIsUnauthorized() {
         final String script = "class Test { void test() { Class.forName('java.lang.Object') }}";
->>>>>>> e0a16e14
         GroovyUpdaterClassLoader.createClassLoader().parseClass(script);
-        fail("Script can use default illegal class");
+        fail("Script can call Class.forName");
     }
 
     @Test (expected = MultipleCompilationErrorsException.class)
-    public void testDefaultIllegalMethodIsUnauthorized() {
-        final String script = "class Test { void test() { def c = System; c.exit(0) } }";
+    public void testImportJavaIOFileIsUnauthorized() {
+        final String script = "import java.io.File; class Test { }";
         GroovyUpdaterClassLoader.createClassLoader().parseClass(script);
-        fail("Script can use default illegal method");
+        fail("Script can import java.io.File");
     }
 
     @Test (expected = MultipleCompilationErrorsException.class)
-    public void testCustomIllegalPackageIsUnauthorized() throws Exception {
-        final String script = "class Test { void test() { java.text.DateFormat.getDateInstance(); } }";
+    public void testIndirectImportJavaIOFileIsUnauthorized() {
+        final String script = "class Test { void test() { java.io.File file = new java.io.File('/'); } }";
         GroovyUpdaterClassLoader.createClassLoader().parseClass(script);
-        fail("Script can call unauthorized class");
+        fail("Script can use java.io.File");
     }
 
     @Test (expected = MultipleCompilationErrorsException.class)
-    public void testCustomIllegalClassIsUnauthorized() throws Exception {
-        final String script = "class Test { void test() { java.util.Collections.emptyList(); } }";
+    public void testJavaNetImportIsUnauthorized() {
+        final String script = "import java.net.URL; class Test { }";
         GroovyUpdaterClassLoader.createClassLoader().parseClass(script);
-        fail("Script can call unauthorized class");
-    }
-
-    @Test (expected = MultipleCompilationErrorsException.class)
-    public void testCustomIllegalMethodIsUnauthorized() throws Exception {
-        final String script = "class Test { void test() { java.util.Arrays.asList(); } }";
-        GroovyUpdaterClassLoader.createClassLoader().parseClass(script);
-        fail("Script can call unauthorized method");
+        fail("Script can import java.net class");
     }
 
     @Test (expected = MultipleCompilationErrorsException.class)
