/*
 *  Copyright 2008-2018 Hippo B.V. (http://www.onehippo.com)
 * 
 *  Licensed under the Apache License, Version 2.0 (the "License");
 *  you may not use this file except in compliance with the License.
 *  You may obtain a copy of the License at
 * 
 *       http://www.apache.org/licenses/LICENSE-2.0
 * 
 *  Unless required by applicable law or agreed to in writing, software
 *  distributed under the License is distributed on an "AS IS" BASIS,
 *  WITHOUT WARRANTIES OR CONDITIONS OF ANY KIND, either express or implied.
 *  See the License for the specific language governing permissions and
 *  limitations under the License.
 */
package org.hippoecm.repository.impl;

import javax.jcr.Credentials;
import javax.jcr.Repository;
import javax.jcr.RepositoryException;
import javax.jcr.Session;
import javax.jcr.SimpleCredentials;
import javax.jcr.Value;

import org.hippoecm.hst.diagnosis.HDC;
import org.hippoecm.hst.diagnosis.Task;
import org.onehippo.repository.RepositoryService;
import org.onehippo.repository.security.JvmCredentials;

public class RepositoryDecorator implements RepositoryService {

    private Repository repository;

    public static RepositoryDecorator newRepositoryDecorator(final Repository repository) {
        return new RepositoryDecorator(repository);
    }

    public static Repository unwrap(final Repository repository) {
        if (repository instanceof RepositoryDecorator) {
            return ((RepositoryDecorator)repository).repository;
        }
        return repository;
    }

    RepositoryDecorator(final Repository repository) {
        this.repository = unwrap(repository);
    }

    @Override
    public String[] getDescriptorKeys() {
        return repository.getDescriptorKeys();
    }

    @Override
    public String getDescriptor(final String key) {
        if(REP_NAME_DESC.equals(key)) {
            return "Hippo Repository";
        } else if(REP_VENDOR_DESC.equals(key)) {
            return "Hippo B.V.";
        } else if(REP_VENDOR_URL_DESC.equals(key)) {
            return "http://www.onehippo.org/";
        } else if(REP_VERSION_DESC.equals(key)) {
            return getClass().getPackage().getImplementationVersion();
        } else {
            return repository.getDescriptor(key);
        }
    }

    public boolean isStandardDescriptor(final String key) {
        return repository.isStandardDescriptor(key);
    }

    public boolean isSingleValueDescriptor(final String key) {
        return repository.isSingleValueDescriptor(key);
    }

    public Value getDescriptorValue(final String key) {
        return repository.getDescriptorValue(key);
    }

    public Value[] getDescriptorValues(final String key) {
        return repository.getDescriptorValues(key);
    }

    public Session login(final Credentials credentials) throws RepositoryException {
        return login(credentials, null);
    }

    public Session login(final String workspaceName) throws RepositoryException {
        return login(null, workspaceName);
    }

    public Session login() throws RepositoryException {
        return login(null, null);
    }

    public Session login(Credentials credentials, final String workspaceName) throws RepositoryException {
        Task loginTask = null;

        try {
            if (HDC.isStarted()) {
                loginTask = HDC.getCurrentTask().startSubtask("login");
            }

            if (credentials instanceof JvmCredentials) {
                JvmCredentials jvmCredentials = (JvmCredentials)credentials;
                credentials = new SimpleCredentials(jvmCredentials.getUserID(), jvmCredentials.getPassword());
            }
            Session session = repository.login(credentials, workspaceName);
            return new SessionDecorator(session);
        } finally {
            if (loginTask != null) {
                loginTask.stop();
            }
        }
    }
<<<<<<< HEAD
=======

    @Override
    public String getDescriptor(String key) {
        if(REP_NAME_DESC.equals(key)) {
            return "Hippo Repository";
        } else if(REP_VENDOR_DESC.equals(key)) {
            return "BloomReach, Inc., BloomReach B.V.";
        } else if(REP_VENDOR_URL_DESC.equals(key)) {
            return "https://www.onehippo.org/";
        } else if(REP_VERSION_DESC.equals(key)) {
            return getClass().getPackage().getImplementationVersion();
        } else {
            return super.getDescriptor(key);
        }
    }
>>>>>>> 1f4f45d8
}<|MERGE_RESOLUTION|>--- conflicted
+++ resolved
@@ -56,9 +56,9 @@
         if(REP_NAME_DESC.equals(key)) {
             return "Hippo Repository";
         } else if(REP_VENDOR_DESC.equals(key)) {
-            return "Hippo B.V.";
+            return "BloomReach, Inc., BloomReach B.V.";
         } else if(REP_VENDOR_URL_DESC.equals(key)) {
-            return "http://www.onehippo.org/";
+            return "https://www.onehippo.org/";
         } else if(REP_VERSION_DESC.equals(key)) {
             return getClass().getPackage().getImplementationVersion();
         } else {
@@ -114,22 +114,4 @@
             }
         }
     }
-<<<<<<< HEAD
-=======
-
-    @Override
-    public String getDescriptor(String key) {
-        if(REP_NAME_DESC.equals(key)) {
-            return "Hippo Repository";
-        } else if(REP_VENDOR_DESC.equals(key)) {
-            return "BloomReach, Inc., BloomReach B.V.";
-        } else if(REP_VENDOR_URL_DESC.equals(key)) {
-            return "https://www.onehippo.org/";
-        } else if(REP_VERSION_DESC.equals(key)) {
-            return getClass().getPackage().getImplementationVersion();
-        } else {
-            return super.getDescriptor(key);
-        }
-    }
->>>>>>> 1f4f45d8
 }