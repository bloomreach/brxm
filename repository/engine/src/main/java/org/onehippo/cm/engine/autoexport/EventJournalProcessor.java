/*
 *  Copyright 2017 Hippo B.V. (http://www.onehippo.com)
 *
 *  Licensed under the Apache License, Version 2.0 (the "License");
 *  you may not use this file except in compliance with the License.
 *  You may obtain a copy of the License at
 *
 *       http://www.apache.org/licenses/LICENSE-2.0
 *
 *  Unless required by applicable law or agreed to in writing, software
 *  distributed under the License is distributed on an "AS IS" BASIS,
 *  WITHOUT WARRANTIES OR CONDITIONS OF ANY KIND, either express or implied.
 *  See the License for the specific language governing permissions and
 *  limitations under the License.
 */
package org.onehippo.cm.engine.autoexport;

import java.io.IOException;
import java.io.StringWriter;
import java.net.URI;
import java.net.URISyntaxException;
import java.nio.file.Path;
import java.nio.file.Paths;
import java.util.ArrayList;
import java.util.Arrays;
import java.util.Collection;
import java.util.HashSet;
import java.util.List;
import java.util.Set;
import java.util.concurrent.CancellationException;
import java.util.concurrent.ExecutionException;
import java.util.concurrent.Executors;
import java.util.concurrent.ScheduledExecutorService;
import java.util.concurrent.ScheduledFuture;
import java.util.concurrent.TimeUnit;
import java.util.concurrent.atomic.AtomicBoolean;
import java.util.stream.Collectors;

import javax.jcr.Node;
import javax.jcr.RepositoryException;
import javax.jcr.Session;
import javax.jcr.SimpleCredentials;
import javax.jcr.observation.Event;
import javax.jcr.observation.ObservationManager;
import javax.jcr.util.TraversingItemVisitor;

import org.apache.commons.lang3.StringUtils;
import org.apache.commons.lang3.time.StopWatch;
import org.hippoecm.repository.api.HippoNode;
import org.hippoecm.repository.api.RevisionEvent;
import org.hippoecm.repository.api.RevisionEventJournal;
import org.onehippo.cm.engine.AutoExportContentProcessor;
import org.onehippo.cm.engine.ConfigurationServiceImpl;
import org.onehippo.cm.engine.JcrResourceInputProvider;
import org.onehippo.cm.model.AutoExportModuleWriter;
import org.onehippo.cm.model.ConfigurationItemCategory;
import org.onehippo.cm.model.ModuleContext;
import org.onehippo.cm.model.PathConfigurationReader;
import org.onehippo.cm.model.ValueType;
import org.onehippo.cm.model.impl.ConfigSourceImpl;
import org.onehippo.cm.model.impl.ConfigurationModelImpl;
import org.onehippo.cm.model.impl.GroupImpl;
import org.onehippo.cm.model.impl.ModuleImpl;
import org.onehippo.cm.model.impl.NamespaceDefinitionImpl;
import org.onehippo.cm.model.impl.ProjectImpl;
import org.onehippo.cm.model.impl.ValueImpl;
import org.onehippo.cm.model.parser.ParserException;
import org.onehippo.cm.model.serializer.SourceSerializer;
import org.onehippo.cm.model.util.ConfigurationModelUtils;
import org.slf4j.Logger;
import org.slf4j.LoggerFactory;

import static org.onehippo.cm.engine.Constants.HCM_ROOT;
<<<<<<< HEAD
import static org.onehippo.cm.engine.autoexport.AutoExportConstants.CONFIG_LAST_REVISION_PROPERTY_NAME;
=======
import static org.onehippo.cm.engine.ValueProcessor.isKnownDerivedPropertyName;
import static org.onehippo.cm.engine.autoexport.Constants.CONFIG_LAST_REVISION_PROPERTY_NAME;
>>>>>>> 341a588a
import static org.onehippo.cm.model.util.FilePathUtils.nativePath;

public class EventJournalProcessor {

    static final Logger log = LoggerFactory.getLogger(EventJournalProcessor.class);

    private static final String[] builtinIgnoredEventPaths = new String[]{
            "/hippo:log",
            "/content/attic",
            "/formdata",
            "/webfiles",
            "/hippo:configuration/hippo:update/hippo:queue",
            "/hippo:configuration/hippo:update/hippo:history",
            "/hippo:configuration/hippo:update/jcr:",
            "/hippo:configuration/hippo:temporary",
            "/hippo:configuration/hippo:modules/brokenlinks",
            "/" + HCM_ROOT,
    };

    private static final int MAX_REPEAT_PROCESS_EVENTS = 3;

    /**
     * Track changed jcr paths of *parent* nodes of jcr events
     */
    protected static class Changes {
        private Set<String> changedNsPrefixes = new HashSet<>();
        private PathsMap addedConfig = new PathsMap();
        private PathsMap changedConfig = new PathsMap();
        private PathsMap addedContent = new PathsMap();
        private PathsMap changedContent = new PathsMap();
        private PathsMap deletedContent = new PathsMap();
        private long creationTime;

        protected Changes() {
            this.creationTime = System.currentTimeMillis();
        }

        private boolean isEmpty() {
            return changedNsPrefixes.isEmpty() && changedConfig.isEmpty() && changedContent.isEmpty() && deletedContent.isEmpty();
        }

        protected Set<String> getChangedNsPrefixes() {
            return changedNsPrefixes;
        }

        protected PathsMap getAddedConfig() {
            return addedConfig;
        }

        protected PathsMap getChangedConfig() {
            return changedConfig;
        }

        protected PathsMap getAddedContent() {
            return addedContent;
        }

        protected PathsMap getChangedContent() {
            return changedContent;
        }

        protected PathsMap getDeletedContent() {
            return deletedContent;
        }

        protected long getCreationTime() {
            return creationTime;
        }

        protected void addCurrentChanges(Changes currentChanges) {
            changedNsPrefixes.addAll(currentChanges.getChangedNsPrefixes());
            changedConfig.addAll(currentChanges.getChangedConfig());
            changedContent.addAll(currentChanges.getChangedContent());
            deletedContent.addAll(currentChanges.getDeletedContent());
        }
    }

    private final AutoExportConfig autoExportConfig;
    private final ConfigurationServiceImpl configurationService;
    private final Session eventProcessorSession;
    private final String nodeTypeRegistryLastModifiedPropertyPath;
    private final String lastRevisionPropertyPath;
    private final ScheduledExecutorService executor = Executors.newSingleThreadScheduledExecutor();
    private final long minChangeLogAge = 250;
    private long lastRevision = -1;
    private Changes pendingChanges;
    private Changes currentChanges;
    private RevisionEventJournal eventJournal;
    private ConfigurationModelImpl currentModel;

    private ScheduledFuture<?> future;
    private AtomicBoolean taskFailed = new AtomicBoolean();
    private boolean runningOnce;
    private final Runnable task = () -> {
        if (!taskFailed.get()) {
            try {
                tryProcessEvents();
            } catch (Exception e) {
                taskFailed.set(true);
                AutoExportServiceImpl.log.error(e.getClass().getName() + " : " + e.getMessage(), e);
                if (future != null && !future.isDone()) {
                    future.cancel(false);
                }
            }
        }
    };

    public EventJournalProcessor(final ConfigurationServiceImpl configurationService,
                                 final AutoExportConfig autoExportConfig, final Set<String> extraIgnoredEventPaths)
            throws RepositoryException {
        this.configurationService = configurationService;
        this.autoExportConfig = autoExportConfig;
        nodeTypeRegistryLastModifiedPropertyPath = autoExportConfig.getModuleConfigPath()
                + "/" + AutoExportConstants.CONFIG_NTR_LAST_MODIFIED_PROPERTY_NAME;
        lastRevisionPropertyPath = autoExportConfig.getModuleConfigPath()
                + "/" + CONFIG_LAST_REVISION_PROPERTY_NAME;
        PathsMap ignoredEventPaths = new PathsMap(builtinIgnoredEventPaths);
        ignoredEventPaths.addAll(extraIgnoredEventPaths);
        ignoredEventPaths.add(nodeTypeRegistryLastModifiedPropertyPath);
        ignoredEventPaths.add(lastRevisionPropertyPath);
        autoExportConfig.addIgnoredPaths(ignoredEventPaths);

        final Session moduleSession = autoExportConfig.getModuleSession();
        eventProcessorSession =
                moduleSession.impersonate(new SimpleCredentials(moduleSession.getUserID(), "".toCharArray()));
    }

    public void start() {
        synchronized (executor) {
            taskFailed.set(false);
            if (future == null || future.isDone()) {
                future = executor.scheduleWithFixedDelay(task, 0, minChangeLogAge, TimeUnit.MILLISECONDS);
            }
        }
    }

    public void stop() {
        stop(false);
        runOnce();
        reset();
    }

    private void stop(final boolean mayInterruptIfRunning) {
        synchronized (executor) {
            if (future != null && !future.isDone()) {
                future.cancel(mayInterruptIfRunning);
                try {
                    future.get();
                } catch (InterruptedException|ExecutionException|CancellationException ignore) {
                }
            }
            future = null;
        }
    }

    private void runOnce() {
        synchronized (executor) {
            if (!taskFailed.get()) {
                try {
                    runningOnce = true;
                    future = executor.schedule(task, 0, TimeUnit.MILLISECONDS);
                    try {
                        future.get();
                    } catch (InterruptedException|ExecutionException|CancellationException ignore) {
                    }
                } finally {
                    runningOnce = false;
                }
            }
        }
    }

    private void reset() {
        synchronized (executor) {
            if (future != null) {
                stop(false);
            }
            eventJournal = null;
            lastRevision = -1;
            currentChanges = null;
            pendingChanges = null;
            currentModel = null;
            // force reset lastRevision as well, allowing a actual 'reset' to -1 (or delete) of the property
            // by a developer, thereby 'skipping' next autoexport when enabled to the then current 'head' revision
            configuration.resetLastRevision();
        }
    }

    public void shutdown() {
        stop(true);
        eventProcessorSession.logout();
    }

    private void tryProcessEvents() throws RepositoryException {
        StopWatch stopWatch = new StopWatch();
        stopWatch.start();

        // try processEvents max MAX_REPEAT_PROCESS_EVENTS in a row until success (for one task run)
        for (int i = 0; i < MAX_REPEAT_PROCESS_EVENTS; i++) {
            if (processEvents()) {
                break;
            } else {
                // processEvents unsuccessful: new events arrived before it could export already collected changes
                log.debug("Incoming events during processEvents() -- retrying!");
            }
        }

        stopWatch.stop();
        if (stopWatch.getTime(TimeUnit.MILLISECONDS) > 0) {
            log.info("Full auto-export cycle in {}", stopWatch.toString());
        }
    }

    private long skipToHeadRevision(RevisionEventJournal eventJournal) throws RepositoryException {
        RevisionEvent lastEvent = null;
        while (eventJournal.hasNext()) {
            lastEvent = eventJournal.nextEvent();
        }
        if (lastEvent != null) {
            log.info("Skipping to initial eventjournal head revision: {} ", lastEvent.getRevision());
            autoExportConfig.setLastRevision(lastEvent.getRevision());
            autoExportConfig.getModuleSession().save();
            return lastEvent.getRevision();
        }
        return -1;
    }

    private boolean processEvents() throws RepositoryException {
        StopWatch stopWatch = new StopWatch();
        stopWatch.start();

        // update our local reference to the runtime model immediately before using it
        this.currentModel = configurationService.getRuntimeConfigurationModel();

        if (eventJournal == null) {
            final ObservationManager observationManager = eventProcessorSession.getWorkspace().getObservationManager();
            eventJournal = (RevisionEventJournal) observationManager.getEventJournal();
<<<<<<< HEAD
            lastRevision = autoExportConfig.getLastRevision();
            if (lastRevision == -1) {
                lastRevision = skipToHeadRevision(eventJournal);
            }
=======
            lastRevision = configuration.getLastRevision();
>>>>>>> 341a588a
        }
        try {
            if (lastRevision == -1) {
                // first skip to only almost now, so we likely can capture the current last revision fast
                // this is useful when enabling autoexport on an existing (production copy?) repository with a last journal
                eventJournal.skipTo(System.currentTimeMillis()-1000);
                skipToHeadRevision(eventJournal);
            } else {
                eventJournal.skipToRevision(lastRevision);
            }
            int count = 0;
            while (eventJournal.hasNext()) {
                RevisionEvent event = eventJournal.nextEvent();
                boolean storeLastRevision = lastRevision == -1;
                lastRevision = event.getRevision();
                if (storeLastRevision) {
                    // still haven't yet stored the current last revision: do so now
                    configuration.setLastRevision(lastRevision);
                    configuration.getModuleSession().save();
                }
                if (event.getType() == Event.PERSIST) {
                    continue;
                }
                if (event.getPath().equals(lastRevisionPropertyPath)) {
                    continue;
                }
                // any other event can require processing or as a minimum result in updating the lastRevision
                if (currentChanges == null) {
                    currentChanges = new Changes();
                }
                count++;
                if (HCM_ROOT.equals(event.getUserData())) {
                    continue;
                }
                processEvent(event);
            }
            if (count > 0) {
                AutoExportServiceImpl.log.debug("Read {} events up to {}", count, lastRevision);
            }
            if (currentChanges != null) {
                if (!currentChanges.isEmpty()) {
                    if (pendingChanges != null) {
                        pendingChanges.addCurrentChanges(currentChanges);
                        AutoExportServiceImpl.log.debug("Adding new changes to pending changes");
                    } else if (runningOnce || isReadyForProcessing(currentChanges)) {
                        pendingChanges = currentChanges;
                    }
                } else {
                    // all events are skipped, bump lastRevision to skip these in the future
                    currentChanges = null;
                    configuration.setLastRevision(lastRevision);
                    configuration.getModuleSession().save();
                }
            }
            if (count > 0) {
                stopWatch.split();
                log.info("Events processed in {}", stopWatch.toSplitString());
            }
            if (pendingChanges != null) {
                currentChanges = null;

                ModuleImpl changesModule = createChangesModule();
                if (eventJournal.hasNext()) {
                    stopWatch.stop();
                    log.info("Diff processing abandoned after {}", stopWatch.toString());

                    // new events arrived before we could export the pending changes!
                    // rewind and let tryProcessEvents() repeat until success
                    return false;
                } else {
                    exportChangesModule(changesModule);
                    pendingChanges = null;
                }
            }
        } catch (Exception e) {
            stopWatch.stop();
            log.info("Events processing failed after {}", stopWatch.toString());

            // catch all exceptions, not just RepositoryException
            AutoExportServiceImpl.log.error("Processing events failed: ", e);
        }
        return true;
    }

    private boolean isReadyForProcessing(final Changes changedNodes) {
        return System.currentTimeMillis() - changedNodes.getCreationTime() > minChangeLogAge;
    }

    private void processEvent(final RevisionEvent event) {
        try {
            final String eventPath = event.getPath();
            switch (event.getType()) {
                case Event.PROPERTY_ADDED:
                case Event.PROPERTY_CHANGED:
                case Event.PROPERTY_REMOVED:
                    if (isKnownDerivedPropertyName(StringUtils.substringAfterLast(eventPath, "/"))) {
                        return;
                    }
                    if (nodeTypeRegistryLastModifiedPropertyPath.equals(eventPath)) {
                        if (event.getUserData() != null) {
                            String[] changedNamespacePrefixes = event.getUserData().split("\\|");
                            for (String changedNamespacePrefix : changedNamespacePrefixes) {
                                currentChanges.getChangedNsPrefixes().add(changedNamespacePrefix);
                            }
                            if (log.isDebugEnabled()) {
                                AutoExportServiceImpl.log.debug(String.format("event %d: namespace prefixes %s updated",
                                        event.getRevision(), Arrays.toString(changedNamespacePrefixes)));
                            }
                        }
                    } else {
                        checkAddEventPath(event, eventPath, false, false, true);
                    }
                    break;
                case Event.NODE_ADDED:
                    checkAddEventPath(event, eventPath, true, false, false);
                    break;
                case Event.NODE_REMOVED:
                    checkAddEventPath(event, eventPath, false, true, false);
                    break;
                case Event.NODE_MOVED:
                    final String srcAbsPath = (String) event.getInfo().get("srcAbsPath");
                    if (srcAbsPath != null) {
                        // not an order-before
                        checkAddEventPath(event, eventPath, true, false, false);
                        checkAddEventPath(event, srcAbsPath, false, true, false);
                    } else {
                        checkAddEventPath(event, eventPath, false, false, false);
                    }
                    break;
            }
        } catch (RepositoryException e) {
            // ignore: return empty set
        }
    }

    private void checkAddEventPath(final RevisionEvent event, final String eventPath, final boolean addedNode,
                                   final boolean deletedNode, final boolean propertyPath) throws RepositoryException {
        if (!autoExportConfig.isExcludedPath(eventPath)) {

            final ConfigurationItemCategory category =
                    ConfigurationModelUtils.getCategoryForItem(eventPath, propertyPath,
                            configurationService.getRuntimeConfigurationModel());

            // for config, we want to store the paths of the parents of changed nodes or properties
            // (that way, we always have a node to scan for detailed changes)
            // also, remove descendants from the list, since we will be scanning them anyway
            if (category == ConfigurationItemCategory.CONFIG && !currentChanges.getAddedConfig().matches(eventPath)) {
                if (addedNode) {
                    boolean childPathAddedBefore = currentChanges.getAddedConfig().removeChildren(eventPath);
                    currentChanges.getAddedConfig().add(eventPath);
                    if (childPathAddedBefore) {
                        currentChanges.getChangedConfig().removeChildren(eventPath);
                    }
                    currentChanges.getChangedConfig().remove(eventPath);
                } else if (deletedNode) {
                    currentChanges.getAddedConfig().removeChildren(eventPath);
                    currentChanges.getAddedConfig().remove(eventPath);
                    currentChanges.getChangedConfig().removeChildren(eventPath);
                    currentChanges.getChangedConfig().remove(eventPath);
                }
                String parentPath = getParentPath(eventPath);
                if (currentChanges.getChangedConfig().add(parentPath)) {
                    logEvent(event, parentPath);
                }
            }
            // for content, we want to store the actual paths of changed nodes (not properties)
            // for add or change events, keep descendants, since they may indicate a need to export a separate source file
            else if (category == ConfigurationItemCategory.CONTENT && !currentChanges.getAddedContent().matches(eventPath)) {
                if (addedNode) {
                    currentChanges.getAddedContent().add(eventPath);

                    // we must scan down the JCR tree and record an add for each descendant node path
                    // protect against race conditions with add and then immediate delete
                    // TODO: do this only for node move and not for all node-add, which will already have separate events
                    // TODO: if add, then move, this could try to find children for a non-existing node
                    // TODO: -- catch this case and continue processing
                    if (eventProcessorSession.nodeExists(eventPath)) {
                        final Node node = eventProcessorSession.getNode(eventPath);
                        node.accept(new TraversingItemVisitor.Default() {
                            @Override
                            protected void entering(final Node node, final int level) throws RepositoryException {
                                final String path = node.getPath();
                                if (!autoExportConfig.isExcludedPath(path)) {
                                    currentChanges.getAddedContent().add(path);
                                }
                            }

                            @Override
                            public void visit(final Node node) throws RepositoryException {
                                final HippoNode hippoNode = (HippoNode) node;
                                if (!hippoNode.isVirtual()) {
                                    super.visit(node);
                                }
                            }
                        });
                    }

                    // cleanup a previously-encountered delete
                    currentChanges.getDeletedContent().removeChildren(eventPath);
                    currentChanges.getDeletedContent().remove(eventPath);
                } else if (deletedNode) {
                    // clean up previously-recorded events for descendants, which are now redundant,
                    // since this delete will clear out all descendants anyway
                    currentChanges.getAddedContent().removeChildren(eventPath);
                    currentChanges.getAddedContent().remove(eventPath);
                    currentChanges.getChangedContent().removeChildren(eventPath);
                    currentChanges.getChangedContent().remove(eventPath);
                    currentChanges.getDeletedContent().removeChildren(eventPath);
                    currentChanges.getDeletedContent().add(eventPath);
                } else {
                    final String changedPath = propertyPath ? getParentPath(eventPath) : eventPath;
                    if (currentChanges.getChangedContent().add(changedPath)) {
                        logEvent(event, changedPath);
                    }
                }
            }
        }
    }

    private void logEvent(final RevisionEvent event, final String path) throws RepositoryException {
        if (AutoExportServiceImpl.log.isDebugEnabled()) {
            final String eventPath = event.getPath();
            AutoExportServiceImpl.log.debug(String.format("event %d: %s under parent: [%s] at: [%s] for user: [%s]",
                    event.getRevision(), AutoExportConstants.getJCREventTypeName(event.getType()), path,
                    eventPath.startsWith(path) ? eventPath.substring(path.length()) : eventPath,
                    event.getUserID()));
        }
    }

    private String getParentPath(String absPath) {
        int end = absPath.lastIndexOf('/');
        return absPath.substring(0, end == 0 ? 1 : end);
    }

    private ModuleImpl createChangesModule() throws RepositoryException, IOException {
        StopWatch stopWatch = new StopWatch();
        stopWatch.start();

        final ModuleImpl module = new ModuleImpl("autoexport-module",
                new ProjectImpl("autoexport-project",
                        new GroupImpl("autoexport-group")));
        final JcrResourceInputProvider jcrResourceInputProvider = new JcrResourceInputProvider(eventProcessorSession);
        module.setConfigResourceInputProvider(jcrResourceInputProvider);
        module.setContentResourceInputProvider(jcrResourceInputProvider);
        final ConfigSourceImpl configSource = module.addConfigSource("autoexport.yaml");

        if (!pendingChanges.changedNsPrefixes.isEmpty()) {
            Set<String> nsPrefixes = new HashSet<>(pendingChanges.getChangedNsPrefixes());
            List<NamespaceDefinitionImpl> modifiedNsDefs = currentModel.getNamespaceDefinitions().stream()
                    .filter(d -> nsPrefixes.remove(d.getPrefix()))
                    .collect(Collectors.toList());
            for (NamespaceDefinitionImpl nsDef : modifiedNsDefs) {
                ValueImpl cndPath = new ValueImpl(nsDef.getCndPath().getString(), ValueType.STRING, true, false);
                cndPath.setInternalResourcePath(jcrResourceInputProvider.createCndResourcePath(nsDef.getPrefix()));
                cndPath.setDefinition(configSource.addNamespaceDefinition(nsDef.getPrefix(), nsDef.getURI(), cndPath));
            }
            for (String newNsPrefix : nsPrefixes) {
                ValueImpl cndPath = new ValueImpl(newNsPrefix + ".cnd", ValueType.STRING, true, false);
                cndPath.setNewResource(true);
                cndPath.setInternalResourcePath(jcrResourceInputProvider.createCndResourcePath(newNsPrefix));
                try {
                    cndPath.setDefinition(configSource.addNamespaceDefinition(newNsPrefix,
                            new URI(eventProcessorSession.getNamespaceURI(newNsPrefix)), cndPath));
                } catch (URISyntaxException e) {
                    // not going to happen
                }
            }
        }

        final AutoExportContentProcessor autoExportContentProcessor = new AutoExportContentProcessor(currentModel, autoExportConfig);
        for (String path : pendingChanges.getChangedConfig()) {
            log.info("Computing diff for path: \n\t{}", path);
            autoExportContentProcessor.exportConfigNode(eventProcessorSession, path, configSource);
        }

        // empty defs rarely happen when a new node ends up having only excluded properties -- clean them up
        configSource.cleanEmptyDefinitions();

        if (log.isInfoEnabled()) {
            final SourceSerializer sourceSerializer = new SourceSerializer(null, configSource, false);
            final StringWriter writer = new StringWriter();
            sourceSerializer.serializeNode(writer, sourceSerializer.representSource(new ArrayList<>()::add));
            log.info("Computed diff: \n{}", writer.toString());
            log.info("added content: \n\t{}", String.join("\n\t", pendingChanges.getAddedContent()));
            log.info("changed content: \n\t{}", String.join("\n\t", pendingChanges.getChangedContent()));
            log.info("deleted content: \n\t{}", String.join("\n\t", pendingChanges.getDeletedContent()));
        }

        module.build();

        stopWatch.stop();
        log.info("Diff computed in {}", stopWatch.toString());

        return module;
    }

    private void exportChangesModule(ModuleImpl changesModule) throws RepositoryException, IOException, ParserException {
        if (changesModule.isEmpty() && pendingChanges.getAddedContent().isEmpty()
                && pendingChanges.getChangedContent().isEmpty()
                && pendingChanges.getDeletedContent().isEmpty()) {
            log.info("No changes detected");
            StopWatch stopWatch = new StopWatch();
            stopWatch.start();

            // save this fact immediately and do nothing else
<<<<<<< HEAD
            autoExportConfig.setLastRevision(lastRevision);
            eventProcessorSession.save();
=======
            configuration.setLastRevision(lastRevision);
            configuration.getModuleSession().save();
>>>>>>> 341a588a

            stopWatch.stop();
            log.info("Diff export (revision update only) in {}", stopWatch.toString());
        } else {
            final DefinitionMergeService mergeService = new DefinitionMergeService(autoExportConfig);
            final Collection<ModuleImpl> mergedModules =
                    mergeService.mergeChangesToModules(changesModule, pendingChanges, currentModel, eventProcessorSession);
            final List<ModuleImpl> reloadedModules = new ArrayList<>();

            StopWatch stopWatch = new StopWatch();
            stopWatch.start();

            // 1) export result to filesystem
            // convert the project basedir to a Path, so we can resolve modules against it
            final String projectDir = System.getProperty(org.onehippo.cm.model.Constants.PROJECT_BASEDIR_PROPERTY);
            final Path projectPath = Paths.get(projectDir);

            // write each module to the file system
            final AutoExportModuleWriter writer = new AutoExportModuleWriter(new JcrResourceInputProvider(eventProcessorSession));
            for (ModuleImpl module : mergedModules) {
                final Path moduleDescriptorPath = projectPath.resolve(nativePath(module.getMvnPath()+org.onehippo.cm.model.Constants.MAVEN_MODULE_DESCRIPTOR));
                final ModuleContext ctx = new ModuleContext(module, moduleDescriptorPath);
                ctx.createOutputProviders(moduleDescriptorPath);

                writer.writeModule(module, ctx);

                // then reload the modules, so we get a nice, clean, purely-File-based view of the sources
                // TODO: share this logic with ClasspathConfigurationModelReader somehow
                // TODO: better yet, avoid this step via proper in-place resource updating on write
                final PathConfigurationReader.ReadResult result =
                        new PathConfigurationReader().read(moduleDescriptorPath);

                final ModuleImpl loadedModule = result.getModuleContext().getModule();
                // store mvnPath again for later use
                loadedModule.setMvnPath(module.getMvnPath());

                // temporary hacks to enable more efficient update of baseline
                module.getRemovedConfigResources().forEach(loadedModule::addConfigResourceToRemove);
                module.getRemovedContentResources().forEach(loadedModule::addContentResourceToRemove);
                module.getConfigSources().forEach(source -> {
                    loadedModule.getConfigSource(source.getPath())
                            .ifPresent(s -> {
                                if (source.hasChangedSinceLoad()) {
                                    s.markChanged();
                                }
                            });
                });
                module.getContentSources().forEach(source -> {
                    loadedModule.getContentSource(source.getPath())
                            .ifPresent(s -> {
                                if (source.hasChangedSinceLoad()) {
                                    s.markChanged();
                                }
                            });
                });

                reloadedModules.add(loadedModule);
            }

            // 2) configuration.setLastRevision(lastRevision) (should NOT save the JCR session!)
            autoExportConfig.setLastRevision(lastRevision);

            stopWatch.stop();
            log.info("Diff export (writing modules) in {}", stopWatch.toString());

            // 3) save result to baseline (which should do Session.save() thereby also saving the lastRevision update
            // 4) update or reload ConfigurationService.currentRuntimeModel
            configurationService.updateBaselineForAutoExport(reloadedModules);
        }
    }
}<|MERGE_RESOLUTION|>--- conflicted
+++ resolved
@@ -71,12 +71,7 @@
 import org.slf4j.LoggerFactory;
 
 import static org.onehippo.cm.engine.Constants.HCM_ROOT;
-<<<<<<< HEAD
-import static org.onehippo.cm.engine.autoexport.AutoExportConstants.CONFIG_LAST_REVISION_PROPERTY_NAME;
-=======
 import static org.onehippo.cm.engine.ValueProcessor.isKnownDerivedPropertyName;
-import static org.onehippo.cm.engine.autoexport.Constants.CONFIG_LAST_REVISION_PROPERTY_NAME;
->>>>>>> 341a588a
 import static org.onehippo.cm.model.util.FilePathUtils.nativePath;
 
 public class EventJournalProcessor {
@@ -192,7 +187,7 @@
         nodeTypeRegistryLastModifiedPropertyPath = autoExportConfig.getModuleConfigPath()
                 + "/" + AutoExportConstants.CONFIG_NTR_LAST_MODIFIED_PROPERTY_NAME;
         lastRevisionPropertyPath = autoExportConfig.getModuleConfigPath()
-                + "/" + CONFIG_LAST_REVISION_PROPERTY_NAME;
+                + "/" + AutoExportConstants.CONFIG_LAST_REVISION_PROPERTY_NAME;
         PathsMap ignoredEventPaths = new PathsMap(builtinIgnoredEventPaths);
         ignoredEventPaths.addAll(extraIgnoredEventPaths);
         ignoredEventPaths.add(nodeTypeRegistryLastModifiedPropertyPath);
@@ -261,7 +256,7 @@
             currentModel = null;
             // force reset lastRevision as well, allowing a actual 'reset' to -1 (or delete) of the property
             // by a developer, thereby 'skipping' next autoexport when enabled to the then current 'head' revision
-            configuration.resetLastRevision();
+            autoExportConfig.resetLastRevision();
         }
     }
 
@@ -314,14 +309,7 @@
         if (eventJournal == null) {
             final ObservationManager observationManager = eventProcessorSession.getWorkspace().getObservationManager();
             eventJournal = (RevisionEventJournal) observationManager.getEventJournal();
-<<<<<<< HEAD
             lastRevision = autoExportConfig.getLastRevision();
-            if (lastRevision == -1) {
-                lastRevision = skipToHeadRevision(eventJournal);
-            }
-=======
-            lastRevision = configuration.getLastRevision();
->>>>>>> 341a588a
         }
         try {
             if (lastRevision == -1) {
@@ -339,8 +327,8 @@
                 lastRevision = event.getRevision();
                 if (storeLastRevision) {
                     // still haven't yet stored the current last revision: do so now
-                    configuration.setLastRevision(lastRevision);
-                    configuration.getModuleSession().save();
+                    autoExportConfig.setLastRevision(lastRevision);
+                    autoExportConfig.getModuleSession().save();
                 }
                 if (event.getType() == Event.PERSIST) {
                     continue;
@@ -372,8 +360,8 @@
                 } else {
                     // all events are skipped, bump lastRevision to skip these in the future
                     currentChanges = null;
-                    configuration.setLastRevision(lastRevision);
-                    configuration.getModuleSession().save();
+                    autoExportConfig.setLastRevision(lastRevision);
+                    autoExportConfig.getModuleSession().save();
                 }
             }
             if (count > 0) {
@@ -627,13 +615,8 @@
             stopWatch.start();
 
             // save this fact immediately and do nothing else
-<<<<<<< HEAD
             autoExportConfig.setLastRevision(lastRevision);
-            eventProcessorSession.save();
-=======
-            configuration.setLastRevision(lastRevision);
-            configuration.getModuleSession().save();
->>>>>>> 341a588a
+            autoExportConfig.getModuleSession().save();
 
             stopWatch.stop();
             log.info("Diff export (revision update only) in {}", stopWatch.toString());
