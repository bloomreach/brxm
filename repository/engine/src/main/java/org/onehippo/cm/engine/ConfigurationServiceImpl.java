--- conflicted
+++ resolved
@@ -273,9 +273,8 @@
             boolean success = applyConfig(newBaselineModel, newRuntimeConfigModel, false, verify, fullConfigure, !first, false);
             if (success) {
                 log.debug("processing webfiles for site: {}", siteName);
-                //process webfilebundle instructions from HCM Site which are not from the current site
-                final List<WebFileBundleDefinitionImpl> webfileBundleDefs = getWebFileBundleDefsForSite(newRuntimeConfigModel, siteName);
-                configService.writeWebfiles(webfileBundleDefs, baselineService, session);
+                //process webfilebundle instructions from current HCM Site
+                applyWebfiles(runtimeConfigurationModel, siteName);
 
                 log.debug("applying model content for sites: {}", siteNames);
                 success = applyContent(newRuntimeConfigModel);
@@ -291,13 +290,6 @@
                     this.baselineModel = loadBaselineModel(siteNames);
                 }
 
-<<<<<<< HEAD
-                log.debug("processing webfiles for site: {}", siteName);
-                //process webfilebundle instructions from current HCM Site
-                applyWebfiles(runtimeConfigurationModel, siteName);
-
-=======
->>>>>>> 05d9e072
                 // Run post site migrators for this site
                 log.debug("applying site post-migrators for site: {}", siteName);
                 applyPostMigrators(newRuntimeConfigModel, singleton(record),
