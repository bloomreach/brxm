<?xml version="1.0" encoding="UTF-8"?>
<!--
  Copyright 2007-2017 Hippo B.V. (http://www.onehippo.com)
 
  Licensed under the Apache License, Version 2.0 (the "License");
  you may not use this file except in compliance with the License.
  You may obtain a copy of the License at
 
       http://www.apache.org/licenses/LICENSE-2.0
 
  Unless required by applicable law or agreed to in writing, software
  distributed under the License is distributed on an "AS IS" BASIS,
  WITHOUT WARRANTIES OR CONDITIONS OF ANY KIND, either express or implied.
  See the License for the specific language governing permissions and
  limitations under the License.
-->
<project xmlns="http://maven.apache.org/POM/4.0.0" xmlns:xsi="http://www.w3.org/2001/XMLSchema-instance" xsi:schemaLocation="http://maven.apache.org/POM/4.0.0 http://maven.apache.org/maven-v4_0_0.xsd">
  <modelVersion>4.0.0</modelVersion>

  <parent>
    <groupId>org.onehippo.cms7</groupId>
    <artifactId>hippo-repository</artifactId>
<<<<<<< HEAD
    <version>5.1.0-projectdocs-SNAPSHOT</version>
=======
    <version>5.2.0-SNAPSHOT</version>
>>>>>>> 90dcd5a5
  </parent>

  <name>Repository Engine</name>
  <description>Hippo Repository Engine</description>
  <artifactId>hippo-repository-engine</artifactId>
  <packaging>jar</packaging>

  <dependencies>
    <dependency>
      <groupId>javax.jcr</groupId>
      <artifactId>jcr</artifactId>
      <classifier>sources</classifier>
    </dependency>
    <dependency>
      <groupId>org.apache.jackrabbit</groupId>
      <artifactId>jackrabbit-core</artifactId>
    </dependency>
    <dependency>
      <groupId>org.apache.jackrabbit</groupId>
      <artifactId>jackrabbit-jcr-commons</artifactId>
    </dependency>
    <dependency>
      <groupId>org.apache.jackrabbit</groupId>
      <artifactId>jackrabbit-spi-commons</artifactId>
    </dependency>
    <dependency>
      <groupId>org.onehippo.cms</groupId>
      <artifactId>hippo-configuration-management-api</artifactId>
    </dependency>
    <dependency>
      <groupId>org.onehippo.cms</groupId>
      <artifactId>hippo-configuration-management-model</artifactId>
    </dependency>
    <dependency>
      <groupId>org.onehippo.cms7</groupId>
      <artifactId>hippo-repository-api</artifactId>
      <version>${project.version}</version>
    </dependency>
    <dependency>
      <groupId>org.onehippo.cms7</groupId>
      <artifactId>hippo-repository-config</artifactId>
      <version>${project.version}</version>
    </dependency>
    <dependency>
      <groupId>org.onehippo.cms7</groupId>
      <artifactId>hippo-repository-connector</artifactId>
      <version>${project.version}</version>
    </dependency>
    <dependency>
      <groupId>org.onehippo.cms7</groupId>
      <artifactId>hippo-repository-provider</artifactId>
      <version>${project.version}</version>
    </dependency>
    <dependency>
      <groupId>org.onehippo.cms7</groupId>
      <artifactId>hippo-repository-utilities</artifactId>
      <version>${project.version}</version>
    </dependency>
    <dependency>
      <groupId>com.google.guava</groupId>
      <artifactId>guava</artifactId>
    </dependency>

    <dependency>
      <groupId>org.quartz-scheduler</groupId>
      <artifactId>quartz</artifactId>
      <exclusions>
        <exclusion>
          <groupId>javax.transaction</groupId>
          <artifactId>jta</artifactId>
        </exclusion>
      </exclusions>
    </dependency>
    <dependency>
      <groupId>org.apache.tika</groupId>
      <artifactId>tika-parsers</artifactId>
    </dependency>
    <dependency>
      <groupId>org.apache.xmlbeans</groupId>
      <artifactId>xmlbeans-java6</artifactId>
      <scope>runtime</scope>
    </dependency>
    <dependency>
      <groupId>commons-io</groupId>
      <artifactId>commons-io</artifactId>
    </dependency>
    <dependency>
      <groupId>commons-lang</groupId>
      <artifactId>commons-lang</artifactId>
    </dependency>
    <dependency>
      <groupId>org.apache.pdfbox</groupId>
      <artifactId>pdfbox</artifactId>
    </dependency>

    <dependency>
      <groupId>org.codehaus.groovy</groupId>
      <artifactId>groovy-all</artifactId>
    </dependency>

    <dependency>
      <groupId>org.onehippo.cms7</groupId>
      <artifactId>hippo-cms7-commons</artifactId>
    </dependency>
    <dependency>
      <groupId>org.onehippo.cms7</groupId>
      <artifactId>hippo-services</artifactId>
    </dependency>
    <dependency>
      <groupId>org.onehippo.cms7</groupId>
      <artifactId>hippo-cms7-utilities</artifactId>
    </dependency>

    <dependency>
      <groupId>org.onehippo.cms7</groupId>
      <artifactId>hippo-repository-builtin</artifactId>
      <version>${project.version}</version>
    </dependency>
    <dependency>
      <groupId>com.h2database</groupId>
      <artifactId>h2</artifactId>
      <version>${h2.version}</version>
      <scope>runtime</scope>
    </dependency>

    <dependency>
      <groupId>org.apache.cxf</groupId>
      <artifactId>cxf-rt-frontend-jaxrs</artifactId>
      <version>${cxf.version}</version>
    </dependency>
    <dependency>
      <groupId>org.apache.commons</groupId>
      <artifactId>commons-lang3</artifactId>
    </dependency>
    <dependency>
      <groupId>org.apache.commons</groupId>
      <artifactId>commons-collections4</artifactId>
    </dependency>

    <!-- test -->
    <dependency>
      <groupId>junit</groupId>
      <artifactId>junit</artifactId>
      <scope>test</scope>
    </dependency>
    <dependency>
      <groupId>org.easymock</groupId>
      <artifactId>easymock</artifactId>
      <scope>test</scope>
    </dependency>
    <dependency>
      <groupId>org.onehippo.cms7</groupId>
      <artifactId>jcrdiff-client</artifactId>
      <version>${hippo.jcrdiff.version}</version>
      <scope>test</scope>
    </dependency>
    <dependency>
      <groupId>org.onehippo.cms7</groupId>
      <artifactId>hippo-cms-testutils</artifactId>
      <version>${hippo.testutils.version}</version>
      <scope>test</scope>
    </dependency>
    <dependency>
      <groupId>org.onehippo.cms7</groupId>
      <artifactId>hippo-repository-testutils</artifactId>
      <version>${project.version}</version>
      <scope>test</scope>
    </dependency>
    <dependency>
      <groupId>org.onehippo.cms</groupId>
      <artifactId>hippo-configuration-management-model</artifactId>
      <version>${hippo.configuration-management.version}</version>
      <scope>test</scope>
      <type>test-jar</type>
    </dependency>
    <dependency>
      <groupId>org.powermock</groupId>
      <artifactId>powermock-core</artifactId>
    </dependency>
    <dependency>
      <groupId>org.powermock</groupId>
      <artifactId>powermock-api-easymock</artifactId>
    </dependency>
    <dependency>
      <groupId>org.powermock</groupId>
      <artifactId>powermock-module-junit4</artifactId>
    </dependency>

  </dependencies>

  <build>
    <defaultGoal>install</defaultGoal>
    <plugins>
      <plugin>
        <groupId>org.apache.maven.plugins</groupId>
        <artifactId>maven-surefire-plugin</artifactId>
        <configuration>
          <excludes>
            <exclude>**/RefreshTest.java</exclude>
            <exclude>**/ExternalRepositorySyncRevisionServiceTest.java</exclude>
            <exclude>**/ExternalRepositorySyncRevisionServiceNoClusterTest.java</exclude>
          </excludes>
          <systemPropertyVariables>
            <org.onehippo.repository.test.keepserver>true</org.onehippo.repository.test.keepserver>
          </systemPropertyVariables>
        </configuration>
      </plugin>
      <plugin>
        <groupId>org.apache.maven.plugins</groupId>
        <artifactId>maven-failsafe-plugin</artifactId>
        <executions>
          <execution>
            <goals>
              <goal>integration-test</goal>
              <goal>verify</goal>
            </goals>
          </execution>
        </executions>
        <configuration>
          <includes>
            <include>**/RefreshTest.java</include>
            <include>**/ExternalRepositorySyncRevisionServiceTest.java</include>
            <include>**/ExternalRepositorySyncRevisionServiceNoClusterTest.java</include>
          </includes>
          <systemPropertyVariables>
            <org.onehippo.repository.test.keepserver>false</org.onehippo.repository.test.keepserver>
          </systemPropertyVariables>
        </configuration>
      </plugin>
   </plugins>
  </build>

</project><|MERGE_RESOLUTION|>--- conflicted
+++ resolved
@@ -20,11 +20,7 @@
   <parent>
     <groupId>org.onehippo.cms7</groupId>
     <artifactId>hippo-repository</artifactId>
-<<<<<<< HEAD
-    <version>5.1.0-projectdocs-SNAPSHOT</version>
-=======
-    <version>5.2.0-SNAPSHOT</version>
->>>>>>> 90dcd5a5
+    <version>5.2.0-projectdocs-SNAPSHOT</version>
   </parent>
 
   <name>Repository Engine</name>
@@ -222,38 +218,11 @@
         <groupId>org.apache.maven.plugins</groupId>
         <artifactId>maven-surefire-plugin</artifactId>
         <configuration>
-          <excludes>
-            <exclude>**/RefreshTest.java</exclude>
-            <exclude>**/ExternalRepositorySyncRevisionServiceTest.java</exclude>
-            <exclude>**/ExternalRepositorySyncRevisionServiceNoClusterTest.java</exclude>
-          </excludes>
           <systemPropertyVariables>
             <org.onehippo.repository.test.keepserver>true</org.onehippo.repository.test.keepserver>
           </systemPropertyVariables>
         </configuration>
       </plugin>
-      <plugin>
-        <groupId>org.apache.maven.plugins</groupId>
-        <artifactId>maven-failsafe-plugin</artifactId>
-        <executions>
-          <execution>
-            <goals>
-              <goal>integration-test</goal>
-              <goal>verify</goal>
-            </goals>
-          </execution>
-        </executions>
-        <configuration>
-          <includes>
-            <include>**/RefreshTest.java</include>
-            <include>**/ExternalRepositorySyncRevisionServiceTest.java</include>
-            <include>**/ExternalRepositorySyncRevisionServiceNoClusterTest.java</include>
-          </includes>
-          <systemPropertyVariables>
-            <org.onehippo.repository.test.keepserver>false</org.onehippo.repository.test.keepserver>
-          </systemPropertyVariables>
-        </configuration>
-      </plugin>
    </plugins>
   </build>
 
