--- conflicted
+++ resolved
@@ -63,7 +63,6 @@
 import org.hippoecm.repository.util.JcrUtils;
 import org.hippoecm.repository.util.NodeIterable;
 import org.hippoecm.repository.util.PropertyIterable;
-import org.jetbrains.annotations.NotNull;
 import org.onehippo.repository.util.DateMathParser;
 import org.onehippo.repository.util.JcrConstants;
 import org.slf4j.Logger;
@@ -452,7 +451,6 @@
         }
     }
 
-<<<<<<< HEAD
     private void copyXPageFolderMixinAndChannelIdToChild(final Node result) throws RepositoryException {
         if (subject.isNodeType(NT_XPAGE_FOLDER)) {
             result.addMixin(NT_XPAGE_FOLDER);
@@ -463,8 +461,6 @@
         }
     }
 
-=======
->>>>>>> aab7866b
     private void append(Node current, final JcrTemplateNode jcrTemplateNode) throws RepositoryException {
         if (jcrTemplateNode == null) {
             return;
@@ -509,7 +505,7 @@
         } catch (RepositoryException ex) {
             log.error("error while deleting document variants from attic", ex);
         }
-        rootSession.save();
+
     }
 
     private void clear(final Node node) throws RepositoryException {
@@ -554,7 +550,6 @@
         }
     }
 
-    @NotNull
     private String getAtticPath() throws WorkflowException {
         String atticPath = null;
         RepositoryMap config = workflowContext.getWorkflowConfiguration();
@@ -813,7 +808,6 @@
         return copyFrom(new Document(source), new Document(target), absPath.substring(absPath.lastIndexOf('/') + 1), arguments);
     }
 
-    @NotNull
     private Node validateSourceAndDestination(final String absPath,
                                               final Node source) throws RepositoryException {
         if (!source.isNodeType(HippoNodeType.NT_DOCUMENT) && !source.isNodeType(NT_HANDLE)) {
