/*
 * Copyright 2014-2018 Hippo B.V. (http://www.onehippo.com)
 *
 * Licensed under the Apache License, Version 2.0 (the "License");
 * you may not use this file except in compliance with the License.
 * You may obtain a copy of the License at
 *
 *         http://www.apache.org/licenses/LICENSE-2.0
 *
 * Unless required by applicable law or agreed to in writing, software
 * distributed under the License is distributed on an "AS IS" BASIS,
 * WITHOUT WARRANTIES OR CONDITIONS OF ANY KIND, either express or implied.
 * See the License for the specific language governing permissions and
 * limitations under the License.
 */

package org.onehippo.repository.documentworkflow;

import java.util.Map;

import javax.jcr.RepositoryException;

import org.apache.commons.io.IOUtils;
import org.assertj.core.api.SoftAssertions;
import org.hippoecm.repository.HippoStdNodeType;
import org.hippoecm.repository.HippoStdPubWfNodeType;
import org.hippoecm.repository.api.HippoNodeType;
import org.hippoecm.repository.quartz.HippoSchedJcrConstants;
import org.onehippo.cms7.services.HippoServiceRegistry;
import org.onehippo.repository.documentworkflow.action.ArchiveDocumentAction;
import org.onehippo.repository.documentworkflow.action.BranchAction;
import org.onehippo.repository.documentworkflow.action.CheckoutBranchAction;
import org.onehippo.repository.documentworkflow.action.ConfigVariantAction;
import org.onehippo.repository.documentworkflow.action.CopyDocumentAction;
import org.onehippo.repository.documentworkflow.action.CopyVariantAction;
import org.onehippo.repository.documentworkflow.action.DeleteRequestAction;
import org.onehippo.repository.documentworkflow.action.GetBranchAction;
import org.onehippo.repository.documentworkflow.action.IsModifiedAction;
import org.onehippo.repository.documentworkflow.action.LabelAction;
import org.onehippo.repository.documentworkflow.action.ListBranchesAction;
import org.onehippo.repository.documentworkflow.action.ListVersionsVariantAction;
import org.onehippo.repository.documentworkflow.action.MoveDocumentAction;
import org.onehippo.repository.documentworkflow.action.RejectRequestAction;
import org.onehippo.repository.documentworkflow.action.RemoveBranchAction;
import org.onehippo.repository.documentworkflow.action.RenameDocumentAction;
import org.onehippo.repository.documentworkflow.action.RequestActionAction;
import org.onehippo.repository.documentworkflow.action.RestoreVersionAction;
import org.onehippo.repository.documentworkflow.action.RestoreVersionByVersionAction;
import org.onehippo.repository.documentworkflow.action.RetrieveVersionAction;
import org.onehippo.repository.documentworkflow.action.ScheduleWorkflowAction;
import org.onehippo.repository.documentworkflow.action.SetHolderAction;
import org.onehippo.repository.documentworkflow.action.SetPreReintegrationLabelsAction;
import org.onehippo.repository.documentworkflow.action.VersionRestoreToAction;
import org.onehippo.repository.documentworkflow.action.VersionVariantAction;
import org.onehippo.repository.documentworkflow.action.WorkflowRequestAction;
import org.onehippo.repository.mock.MockNode;
import org.onehippo.repository.scxml.ActionAction;
import org.onehippo.repository.scxml.FeedbackAction;
import org.onehippo.repository.scxml.LogEventAction;
import org.onehippo.repository.scxml.MockRepositorySCXMLRegistry;
import org.onehippo.repository.scxml.RepositorySCXMLExecutorFactory;
import org.onehippo.repository.scxml.ResultAction;
import org.onehippo.repository.scxml.SCXMLExecutorFactory;
import org.onehippo.repository.scxml.SCXMLRegistry;
import org.onehippo.repository.scxml.WorkflowExceptionAction;

import static org.hippoecm.repository.api.HippoNodeType.HIPPO_AVAILABILITY;

/**
 * Base class for DocumentWorkflow based tests
 */
public class BaseDocumentWorkflowTest {

<<<<<<< HEAD
    private static SCXMLRegistry scxmlRegistry;
    private static SCXMLExecutorFactory scxmlExecutorFactory;
=======
    private static final MockRepositorySCXMLRegistry registry = new MockRepositorySCXMLRegistry();
    private static final RepositorySCXMLExecutorFactory service = new RepositorySCXMLExecutorFactory();

>>>>>>> bb860a26

    protected static String loadSCXML() throws Exception {
        return IOUtils.toString(DocumentWorkflowTest.class.getResourceAsStream("/hcm-config/documentworkflow.scxml"));
    }

    protected static void createDocumentWorkflowSCXMLRegistry() throws Exception {

        MockNode scxmlConfigNode = registry.createConfigNode();
        MockNode scxmlNode = registry.addScxmlNode(scxmlConfigNode, "documentworkflow", loadSCXML());
        registry.addCustomAction(scxmlNode, "http://www.onehippo.org/cms7/repository/scxml", "action", ActionAction.class.getName());
        registry.addCustomAction(scxmlNode, "http://www.onehippo.org/cms7/repository/scxml", "result", ResultAction.class.getName());
        registry.addCustomAction(scxmlNode, "http://www.onehippo.org/cms7/repository/scxml", "feedback", FeedbackAction.class.getName());
        registry.addCustomAction(scxmlNode, "http://www.onehippo.org/cms7/repository/scxml", "copyVariant", CopyVariantAction.class.getName());
        registry.addCustomAction(scxmlNode, "http://www.onehippo.org/cms7/repository/scxml", "configVariant", ConfigVariantAction.class.getName());
        registry.addCustomAction(scxmlNode, "http://www.onehippo.org/cms7/repository/scxml", "workflowRequest", WorkflowRequestAction.class.getName());
        registry.addCustomAction(scxmlNode, "http://www.onehippo.org/cms7/repository/scxml", "archiveDocument", ArchiveDocumentAction.class.getName());
        registry.addCustomAction(scxmlNode, "http://www.onehippo.org/cms7/repository/scxml", "isModified", IsModifiedAction.class.getName());
        registry.addCustomAction(scxmlNode, "http://www.onehippo.org/cms7/repository/scxml", "scheduleWorkflow", ScheduleWorkflowAction.class.getName());
        registry.addCustomAction(scxmlNode, "http://www.onehippo.org/cms7/repository/scxml", "copyDocument", CopyDocumentAction.class.getName());
        registry.addCustomAction(scxmlNode, "http://www.onehippo.org/cms7/repository/scxml", "moveDocument", MoveDocumentAction.class.getName());
        registry.addCustomAction(scxmlNode, "http://www.onehippo.org/cms7/repository/scxml", "renameDocument", RenameDocumentAction.class.getName());
        registry.addCustomAction(scxmlNode, "http://www.onehippo.org/cms7/repository/scxml", "setHolder", SetHolderAction.class.getName());
        registry.addCustomAction(scxmlNode, "http://www.onehippo.org/cms7/repository/scxml", "deleteRequest", DeleteRequestAction.class.getName());
        registry.addCustomAction(scxmlNode, "http://www.onehippo.org/cms7/repository/scxml", "workflowException", WorkflowExceptionAction.class.getName());
        registry.addCustomAction(scxmlNode, "http://www.onehippo.org/cms7/repository/scxml", "version", VersionVariantAction.class.getName());
        registry.addCustomAction(scxmlNode, "http://www.onehippo.org/cms7/repository/scxml", "listVersions", ListVersionsVariantAction.class.getName());
        registry.addCustomAction(scxmlNode, "http://www.onehippo.org/cms7/repository/scxml", "retrieveVersion", RetrieveVersionAction.class.getName());
        registry.addCustomAction(scxmlNode, "http://www.onehippo.org/cms7/repository/scxml", "restoreVersion", RestoreVersionAction.class.getName());
        registry.addCustomAction(scxmlNode, "http://www.onehippo.org/cms7/repository/scxml", "versionRestoreTo", VersionRestoreToAction.class.getName());
        registry.addCustomAction(scxmlNode, "http://www.onehippo.org/cms7/repository/scxml", "restoreVersionByVersion", RestoreVersionByVersionAction.class.getName());
        registry.addCustomAction(scxmlNode, "http://www.onehippo.org/cms7/repository/scxml", "requestAction", RequestActionAction.class.getName());
        registry.addCustomAction(scxmlNode, "http://www.onehippo.org/cms7/repository/scxml", "rejectRequest", RejectRequestAction.class.getName());
        registry.addCustomAction(scxmlNode, "http://www.onehippo.org/cms7/repository/scxml", "logEvent", LogEventAction.class.getName());
        registry.addCustomAction(scxmlNode, "http://www.onehippo.org/cms7/repository/scxml", "listBranches", ListBranchesAction.class.getName());
        registry.addCustomAction(scxmlNode, "http://www.onehippo.org/cms7/repository/scxml", "branch", BranchAction.class.getName());
        registry.addCustomAction(scxmlNode, "http://www.onehippo.org/cms7/repository/scxml", "getBranch", GetBranchAction.class.getName());
        registry.addCustomAction(scxmlNode, "http://www.onehippo.org/cms7/repository/scxml", "removeBranch", RemoveBranchAction.class.getName());
        registry.addCustomAction(scxmlNode, "http://www.onehippo.org/cms7/repository/scxml", "checkoutBranch", CheckoutBranchAction.class.getName());
        registry.addCustomAction(scxmlNode, "http://www.onehippo.org/cms7/repository/scxml", "setPreReintegrationLabels", SetPreReintegrationLabelsAction.class.getName());
        registry.addCustomAction(scxmlNode, "http://www.onehippo.org/cms7/repository/scxml", "label", LabelAction.class.getName());
        registry.setUp(scxmlConfigNode);

<<<<<<< HEAD
        HippoServiceRegistry.register(scxmlRegistry = registry, SCXMLRegistry.class);
        HippoServiceRegistry.register(scxmlExecutorFactory = new RepositorySCXMLExecutorFactory(), SCXMLExecutorFactory.class);
    }

    protected static void destroyDocumentWorkflowSCXMLRegistry() throws Exception {
        HippoServiceRegistry.unregister(scxmlExecutorFactory, SCXMLExecutorFactory.class);
        HippoServiceRegistry.unregister(scxmlRegistry, SCXMLRegistry.class);
=======
        HippoServiceRegistry.registerService(registry, SCXMLRegistry.class);
        HippoServiceRegistry.registerService(service, SCXMLExecutorFactory.class);

    }

    protected static void destroyDocumentWorkflowSCXMLRegistry() throws Exception {
        HippoServiceRegistry.unregisterService(registry, SCXMLRegistry.class);
        HippoServiceRegistry.unregisterService(service, SCXMLExecutorFactory.class);
>>>>>>> bb860a26
    }

    protected static MockNode addVariant(MockNode handle, String state) throws RepositoryException {
        MockNode variant = handle.addNode(handle.getName(), HippoStdPubWfNodeType.HIPPOSTDPUBWF_DOCUMENT);
        variant.setProperty(HippoStdNodeType.HIPPOSTD_STATE, state);
        if (state.equals("published")) {
            variant.setProperty(HIPPO_AVAILABILITY, new String[]{"live"});
        } else if (state.equals("unpublished")) {
            variant.setProperty(HIPPO_AVAILABILITY, new String[]{"preview"});
        }
        return variant;
    }

    protected static MockNode addRequest(MockNode handle, String type, boolean workflowRequest) throws RepositoryException {
        MockNode variant = handle.addNode(HippoStdPubWfNodeType.HIPPO_REQUEST,
                workflowRequest ? HippoStdPubWfNodeType.NT_HIPPOSTDPUBWF_REQUEST : HippoSchedJcrConstants.HIPPOSCHED_WORKFLOW_JOB);
        variant.setProperty(HippoStdPubWfNodeType.HIPPOSTDPUBWF_TYPE, type);
        variant.addMixin(HippoNodeType.NT_REQUEST);
        return variant;
    }

    protected void assertMatchingKeyValues(Map<String, ?> actions, Map<String, ?> expected) {

        SoftAssertions.assertSoftly(softAssertions -> {
                    expected.forEach((key, value) ->
                            softAssertions
                                    .assertThat(actions.get(key))
                                    .as(key)
                                    .isEqualTo(value)
                    );
                    softAssertions.assertThat(actions.keySet())
                            .containsOnlyElementsOf(expected.keySet());

                }
        );
    }

}<|MERGE_RESOLUTION|>--- conflicted
+++ resolved
@@ -71,14 +71,9 @@
  */
 public class BaseDocumentWorkflowTest {
 
-<<<<<<< HEAD
-    private static SCXMLRegistry scxmlRegistry;
-    private static SCXMLExecutorFactory scxmlExecutorFactory;
-=======
     private static final MockRepositorySCXMLRegistry registry = new MockRepositorySCXMLRegistry();
     private static final RepositorySCXMLExecutorFactory service = new RepositorySCXMLExecutorFactory();
 
->>>>>>> bb860a26
 
     protected static String loadSCXML() throws Exception {
         return IOUtils.toString(DocumentWorkflowTest.class.getResourceAsStream("/hcm-config/documentworkflow.scxml"));
@@ -121,15 +116,6 @@
         registry.addCustomAction(scxmlNode, "http://www.onehippo.org/cms7/repository/scxml", "label", LabelAction.class.getName());
         registry.setUp(scxmlConfigNode);
 
-<<<<<<< HEAD
-        HippoServiceRegistry.register(scxmlRegistry = registry, SCXMLRegistry.class);
-        HippoServiceRegistry.register(scxmlExecutorFactory = new RepositorySCXMLExecutorFactory(), SCXMLExecutorFactory.class);
-    }
-
-    protected static void destroyDocumentWorkflowSCXMLRegistry() throws Exception {
-        HippoServiceRegistry.unregister(scxmlExecutorFactory, SCXMLExecutorFactory.class);
-        HippoServiceRegistry.unregister(scxmlRegistry, SCXMLRegistry.class);
-=======
         HippoServiceRegistry.registerService(registry, SCXMLRegistry.class);
         HippoServiceRegistry.registerService(service, SCXMLExecutorFactory.class);
 
@@ -138,7 +124,6 @@
     protected static void destroyDocumentWorkflowSCXMLRegistry() throws Exception {
         HippoServiceRegistry.unregisterService(registry, SCXMLRegistry.class);
         HippoServiceRegistry.unregisterService(service, SCXMLExecutorFactory.class);
->>>>>>> bb860a26
     }
 
     protected static MockNode addVariant(MockNode handle, String state) throws RepositoryException {
