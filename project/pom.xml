--- conflicted
+++ resolved
@@ -97,17 +97,10 @@
     <cxf.version>3.4.5</cxf.version>
     <jaxrs.version>2.1.1</jaxrs.version>
     <!-- the jackson2 version must be compatible with Jackson used in cxf -->
-<<<<<<< HEAD
-    <jackson2.version>2.13.3</jackson2.version>
-    <jackson2-databind.version>2.13.3</jackson2-databind.version>
+    <jackson2.version>2.13.4</jackson2.version>
+    <jackson2-databind.version>2.13.4</jackson2-databind.version>
     <spring.version>5.3.22</spring.version>
     <spring-boot.version>2.6.10</spring-boot.version>
-=======
-    <jackson2.version>2.13.4</jackson2.version>
-    <jackson2-databind.version>2.13.4</jackson2-databind.version>
-    <spring.version>5.3.20</spring.version>
-    <spring-boot.version>2.5.14</spring-boot.version>
->>>>>>> 6115130c
     <!-- spring-data-redis version is not in sync with spring, caching module needs to be updated. See ENT-2061 -->
     <spring-data-redis.version>1.8.23.RELEASE</spring-data-redis.version>
     <spring-integration-ftp.version>5.5.14</spring-integration-ftp.version>
