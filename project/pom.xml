<?xml version="1.0" encoding="UTF-8"?>
<!--
  Copyright 2007-2020 Hippo B.V. (http://www.onehippo.com)

  Licensed under the Apache License, Version 2.0 (the "License");
  you may not use this file except in compliance with the License.
  You may obtain a copy of the License at

       http://www.apache.org/licenses/LICENSE-2.0

  Unless required by applicable law or agreed to in writing, software
  distributed under the License is distributed on an "AS IS" BASIS,
  WITHOUT WARRANTIES OR CONDITIONS OF ANY KIND, either express or implied.
  See the License for the specific language governing permissions and
  limitations under the License.
-->
<project xmlns="http://maven.apache.org/POM/4.0.0" xmlns:xsi="http://www.w3.org/2001/XMLSchema-instance" xsi:schemaLocation="http://maven.apache.org/POM/4.0.0 http://maven.apache.org/maven-v4_0_0.xsd">
  <modelVersion>4.0.0</modelVersion>

  <groupId>org.onehippo.cms7</groupId>
  <artifactId>hippo-cms7-project</artifactId>
<<<<<<< HEAD
  <version>14.4.0-cm-extjs-removal-SNAPSHOT</version>
=======
  <version>14.5.0-SNAPSHOT</version>
>>>>>>> dd0195b7

  <name>Hippo CMS Project POM</name>
  <description>Hippo CMS Project POM</description>
  <packaging>pom</packaging>

  <url>https://www.onehippo.org/</url>

  <organization>
    <name>Hippo B.V. (http://www.onehippo.com)</name>
    <url>http://www.onehippo.com/</url>
  </organization>

  <properties>
<<<<<<< HEAD
    <hippo.release.version>14.4.0-cm-extjs-removal-SNAPSHOT</hippo.release.version>
=======
    <hippo.release.version>14.5.0-SNAPSHOT</hippo.release.version>
>>>>>>> dd0195b7

    <!-- use UTF-8 encoding for filtered file copy and test reports -->
    <project.build.sourceEncoding>UTF-8</project.build.sourceEncoding>
    <project.reporting.outputEncoding>UTF-8</project.reporting.outputEncoding>

    <notice.project.name>${project.name}</notice.project.name>

    <!--
      Note on upgrading dependencies and plugins:
      Always check the apache pom for guidance before upgrading.
      Newer versions are not always better versions.
      If they haven't upgraded to a certain version then probably that's
      a good enough reason we shouldn't upgrade either.
      You can find the latest apache pom here:
      https://svn.apache.org/repos/asf/maven/pom/trunk/asf/pom.xml
    -->
    <javax.activation.version>1.1.1</javax.activation.version>
    <servlet-api.version>3.1.0</servlet-api.version>
    <javax.jcr.version>2.0</javax.jcr.version>
    <xml-apis.version>1.0.b2</xml-apis.version>
    <jta.version>1.1.1</jta.version>
    <mail.version>1.4.7</mail.version>
    <slf4j.version>1.7.30</slf4j.version>
    <log4j2.version>2.13.3</log4j2.version>
    <guava.version>27.0-jre</guava.version>

    <!-- Apache Commons -->
    <commons-beanutils.version>1.9.4</commons-beanutils.version>
    <commons-chain.version>1.2</commons-chain.version>
    <commons-codec.version>1.14</commons-codec.version>
    <commons-collections4.version>4.4</commons-collections4.version>
    <commons-compress.version>1.20</commons-compress.version>
    <commons-crypto.version>1.0.0</commons-crypto.version>
    <commons-csv.version>1.8</commons-csv.version>
    <commons-dbcp2.version>2.7.0</commons-dbcp2.version>
    <commons-email.version>1.5</commons-email.version>
    <commons-fileupload.version>1.4</commons-fileupload.version>
    <commons-imaging.version>1.0-alpha1</commons-imaging.version>
    <commons-io.version>2.6</commons-io.version>
    <commons-lang3.version>3.9</commons-lang3.version>
    <!-- commons-logging-api and commons-logging are set to test level -->
    <commons-logging-api.version>1.1</commons-logging-api.version>
    <commons-logging.version>1.2</commons-logging.version>
    <commons-math3.version>3.6.1</commons-math3.version>
    <commons-proxy.version>1.0</commons-proxy.version>
    <commons-scxml2.version>2.0-M1</commons-scxml2.version>
    <commons-text.version>1.8</commons-text.version>
    <commons-validator.version>1.6</commons-validator.version>

    <!-- legacy Apache Commons releases used in projects-->
    <commons-collections.version>3.2.2</commons-collections.version>
    <commons-configuration.version>1.10</commons-configuration.version>
    <commons-jexl.version>1.1</commons-jexl.version>
    <commons-lang.version>2.6</commons-lang.version>
    <commons-pool.version>1.6</commons-pool.version>

    <!--
        Below are only the defined versions of some dependencies that are used in multiple projects.
        Note that there is *no* dependency management for the version properties below.
    -->
    <google-api-services-analytics.version>v3-rev116-1.20.0</google-api-services-analytics.version>
    <cxf.version>3.3.8</cxf.version>
    <jaxrs.version>2.1</jaxrs.version>
    <!-- the jackson2 version must be compatible with Jackson used in cxf -->
    <jackson2.version>2.10.5</jackson2.version>
    <jackson2-databind.version>2.10.5</jackson2-databind.version>
    <spring.version>5.1.18.RELEASE</spring.version>
    <!-- spring-data-redis version is not in sync with spring, caching module needs to be updated. See ENT-2061 -->
    <spring-data-redis.version>1.8.23.RELEASE</spring-data-redis.version>
    <spring-integration-ftp.version>5.1.12.RELEASE</spring-integration-ftp.version>
    <spring-integration-sftp.version>5.1.12.RELEASE</spring-integration-sftp.version>
    <spring-security.version>5.1.12.RELEASE</spring-security.version>
    <spring-security-oauth2.version>2.3.7.RELEASE</spring-security-oauth2.version>
    <aspectjweaver.version>1.8.9</aspectjweaver.version> <!-- should be synchronized with dependency of spring-aop -->
    <groovy.version>2.5.14</groovy.version>
    <freemarker.version>2.3.28</freemarker.version>
    <nodejs.version>v12.16.1</nodejs.version>
    <npm.version>6.13.4</npm.version>
    <httpclient.version>4.5.6</httpclient.version>
    <httpcore.version>4.4.10</httpcore.version>

    <!-- test dependencies -->
    <restassured.version>4.1.2</restassured.version>
    <!-- sling-javsx-activation is used by rest-assured and must be set to test scope -->
    <sling-javax-activation.version>0.1.0</sling-javax-activation.version>

    <!-- END properties versions with dependency management -->
    <maven.required.version>3.3.9</maven.required.version>

    <maven.plugin.antrun.version>3.0.0</maven.plugin.antrun.version>
    <maven.plugin.assembly.version>3.3.0</maven.plugin.assembly.version>
    <maven.plugin.buildnumber.version>1.4</maven.plugin.buildnumber.version>
    <maven.plugin.cargo.version>1.7.15</maven.plugin.cargo.version>
    <maven.plugin.changes.version>2.12.1</maven.plugin.changes.version>
    <maven.plugin.changelog.version>2.3</maven.plugin.changelog.version>
    <maven.plugin.clean.version>3.1.0</maven.plugin.clean.version>
    <maven.plugin.compiler.version>3.8.1</maven.plugin.compiler.version>
    <maven.plugin.dependency.version>3.1.2</maven.plugin.dependency.version>
    <maven.plugin.deploy.version>2.8.2</maven.plugin.deploy.version>
    <maven.plugin.eclipse.version>2.10</maven.plugin.eclipse.version>
    <maven.plugin.flatten.version>1.1.0</maven.plugin.flatten.version>
    <maven.plugin.exec.version>3.0.0</maven.plugin.exec.version>
    <maven.plugin.failsafe.version>3.0.0-M5</maven.plugin.failsafe.version>
    <maven.plugin.frontend.version>1.10.0</maven.plugin.frontend.version>
    <maven.plugin.install.version>2.5.2</maven.plugin.install.version>
    <maven.plugin.jar.version>3.2.0</maven.plugin.jar.version>
    <maven.plugin.jacoco.version>0.8.5</maven.plugin.jacoco.version>
    <maven.plugin.javadoc.version>3.2.0</maven.plugin.javadoc.version>
    <maven.plugin.jrebel.version>1.1.10</maven.plugin.jrebel.version>
    <maven.plugin.project-info.version>3.1.0</maven.plugin.project-info.version>
    <maven.plugin.release.version>2.5.3</maven.plugin.release.version>
    <maven.plugin.rat.version>0.13</maven.plugin.rat.version>
    <maven.plugin.remote-resources.version>1.7.0</maven.plugin.remote-resources.version>
    <maven.plugin.resources.version>3.1.0</maven.plugin.resources.version>
    <maven.plugin.site.version>3.9.1</maven.plugin.site.version>
    <maven.plugin.source.version>3.2.1</maven.plugin.source.version>
    <maven.plugin.surefire.version>3.0.0-M5</maven.plugin.surefire.version>
    <maven.plugin.surefire-report.version>3.0.0-M5</maven.plugin.surefire-report.version>
    <maven.plugin.taglib.version>2.4</maven.plugin.taglib.version>
    <maven.plugin.war.version>3.3.1</maven.plugin.war.version>
    <maven.plugin.enforcer.version>3.0.0-M3</maven.plugin.enforcer.version>
    <maven.plugin.gmavenplus.version>1.9.0</maven.plugin.gmavenplus.version>
    <maven.build.helper.version>3.2.0</maven.build.helper.version>

    <!-- if you want a remote debugging on a different a address
         override on command line with -Dcargo.debug.addres=xxxx -->
    <cargo.debug.address>8000</cargo.debug.address>
    <!-- if you want to start remote debugging session suspended
         override on command line with -Dcargo.debug.suspend=y -->
    <cargo.debug.suspend>n</cargo.debug.suspend>
    <!-- Cargo Tomcat container version used for Tomcat tarball distribution url -->
    <cargo.tomcat.major.version>9</cargo.tomcat.major.version>
    <!-- Cargo Tomcat full version used for Tomcat tarball distribution url -->
    <cargo.tomcat.full.version>9.0.37</cargo.tomcat.full.version>
    <!-- Cargo Tomcat distribution prefix URL used for Tomcat tarball distribution url -->
    <cargo.tomcat.distribution.url.prefix>https://archive.apache.org/dist/tomcat/</cargo.tomcat.distribution.url.prefix>
    <!-- Cargo Tomcat distribution archive path used for Tomcat tarball distribution url -->
    <cargo.tomcat.distribution.url.archive>tomcat-${cargo.tomcat.major.version}/v${cargo.tomcat.full.version}/bin/apache-tomcat-${cargo.tomcat.full.version}</cargo.tomcat.distribution.url.archive>
    <!-- Cargo Tomcat distribution url postfix used for Tomcat tarball distribution url -->
    <cargo.tomcat.distribution.url.postfix>.tar.gz</cargo.tomcat.distribution.url.postfix>
    <!-- Cargo Tomcat full distribution url -->
    <cargo.tomcat.distribution.url>${cargo.tomcat.distribution.url.prefix}${cargo.tomcat.distribution.url.archive}${cargo.tomcat.distribution.url.postfix}</cargo.tomcat.distribution.url>
    <!-- Extra JVM arguments to pass to Cargo -->
    <cargo.jvm.args />
    <!-- Default message displayed in the console after the cargo container has started -->
    <cargo.started.message>Press Ctrl-C to stop the Cargo container...</cargo.started.message>

    <!-- default empty javaagent, to be set for JRebel or HotSwapAgent -->
    <javaagent />
    <!-- the h2 driver version to use for development environments. The h2 driver is bundled with the repository and added to the Tomcat classpath-->
    <h2.database.version>1.4.200</h2.database.version>

    <javadoc.base.version>14.3</javadoc.base.version>
  </properties>

  <licenses>
    <license>
      <name>The Apache Software License, Version 2.0</name>
      <url>http://www.apache.org/licenses/LICENSE-2.0.txt</url>
      <distribution>repo</distribution>
    </license>
  </licenses>

  <!--
     Software configuration management (scm): where to find and how to get acces to the source repository
     This is used by normal plugins, but also to autogenerate documentation in .../target/site/source-repository.html
  -->
  <scm>
    <connection>scm:git:https://code.onehippo.org/cms-community/hippo-cms-project.git</connection>
    <developerConnection>scm:git:git@code.onehippo.org:cms-community/hippo-cms-project.git</developerConnection>
    <url>https://code.onehippo.org/cms-community/hippo-cms-project</url>
  </scm>

  <issueManagement>
    <system>Jira</system>
    <url>https://issues.onehippo.com/browse/CMS</url>
  </issueManagement>

  <inceptionYear>2007</inceptionYear>

  <!-- Where to publish the project data -->
  <distributionManagement>
    <repository>
      <name>Hippo Maven 2 Enterprise Repository</name>
      <id>hippo-maven2-enterprise</id>
      <url>https://maven.onehippo.com/content/repositories/enterprise-releases/</url>
      <uniqueVersion>false</uniqueVersion>
    </repository>
    <snapshotRepository>
      <name>Hippo Maven 2 Enterprise Snapshots</name>
      <id>hippo-maven2-enterprise-snapshots</id>
      <url>https://maven.onehippo.com/content/repositories/enterprise-snapshots/</url>
      <uniqueVersion>false</uniqueVersion>
    </snapshotRepository>
  </distributionManagement>

  <!-- Set the prerequisites to list relevant plugin updates with mvn versions:display-plugin-updates
  <prerequisites>
    <maven>${maven.required.version}</maven>
  </prerequisites>
  -->

  <repositories>
    <repository>
      <id>hippo-maven2</id>
      <name>Hippo Maven 2</name>
      <url>https://maven.onehippo.com/maven2/</url>
      <snapshots>
        <enabled>false</enabled>
      </snapshots>
      <releases>
        <updatePolicy>never</updatePolicy>
        <checksumPolicy>fail</checksumPolicy>
      </releases>
    </repository>

    <repository>
      <id>codehaus-snapshots</id>
      <url>http://snapshots.repository.codehaus.org</url>
      <snapshots>
        <enabled>false</enabled>
      </snapshots>
      <releases>
        <enabled>false</enabled>
      </releases>
    </repository>
  </repositories>

  <pluginRepositories>
    <pluginRepository>
      <id>hippo</id>
      <name>Hippo maven 2 repository.</name>
      <url>https://maven.onehippo.com/maven2/</url>
      <snapshots>
        <enabled>false</enabled>
      </snapshots>
      <releases>
        <updatePolicy>never</updatePolicy>
        <checksumPolicy>fail</checksumPolicy>
      </releases>
      <layout>default</layout>
    </pluginRepository>
  </pluginRepositories>

  <dependencyManagement>
    <dependencies>
      <!-- provided third party libraries -->
      <!-- CMS-11262 javax.activation is provided by the JRE but sometimes a previous version is referenced
           from third-party libraries. This entry prevents accidental downgrades. -->
      <dependency>
        <groupId>javax.activation</groupId>
        <artifactId>activation</artifactId>
        <version>${javax.activation.version}</version>
        <scope>provided</scope>
      </dependency>
      <dependency>
        <groupId>javax.servlet</groupId>
        <artifactId>javax.servlet-api</artifactId>
        <version>${servlet-api.version}</version>
        <scope>provided</scope>
      </dependency>
      <dependency>
        <groupId>org.apache.geronimo.specs</groupId>
        <artifactId>geronimo-jta_1.1_spec</artifactId>
        <version>${jta.version}</version>
        <scope>provided</scope>
      </dependency>
      <dependency>
        <groupId>xml-apis</groupId>
        <artifactId>xml-apis</artifactId>
        <version>${xml-apis.version}</version>
        <scope>test</scope>
      </dependency>
      <dependency>
        <groupId>javax.jcr</groupId>
        <artifactId>jcr</artifactId>
        <version>${javax.jcr.version}</version>
        <scope>provided</scope>
      </dependency>
      <dependency>
        <groupId>javax.mail</groupId>
        <artifactId>mail</artifactId>
        <version>${mail.version}</version>
        <scope>provided</scope>
      </dependency>
      <!-- exclude geronimo-javamail via scope 'test', since it clashes with javax.mail -->
      <dependency>
        <groupId>org.apache.geronimo.specs</groupId>
        <artifactId>geronimo-javamail_1.4_spec</artifactId>
        <version>1.7.1</version>
        <scope>test</scope>
      </dependency>
      <dependency>
        <groupId>org.slf4j</groupId>
        <artifactId>slf4j-api</artifactId>
        <version>${slf4j.version}</version>
        <scope>provided</scope>
      </dependency>
      <dependency>
        <groupId>org.apache.cxf</groupId>
        <artifactId>cxf-core</artifactId>
        <version>${cxf.version}</version>
        <exclusions>
          <exclusion>
            <groupId>jakarta.activation</groupId>
            <artifactId>jakarta.activation-api</artifactId>
          </exclusion>
        </exclusions>
      </dependency>
      <dependency>
        <groupId>com.fasterxml.jackson.module</groupId>
        <artifactId>jackson-module-jaxb-annotations</artifactId>
        <version>${jackson2.version}</version>
        <exclusions>
          <exclusion>
            <groupId>jakarta.activation</groupId>
            <artifactId>jakarta.activation-api</artifactId>
          </exclusion>
        </exclusions>
      </dependency>
      <dependency>
        <groupId>org.slf4j</groupId>
        <artifactId>jcl-over-slf4j</artifactId>
        <version>${slf4j.version}</version>
        <scope>test</scope>
      </dependency>
      <dependency>
        <groupId>org.apache.logging.log4j</groupId>
        <artifactId>log4j-slf4j-impl</artifactId>
        <version>${log4j2.version}</version>
        <scope>test</scope>
      </dependency>
      <dependency>
        <groupId>org.apache.logging.log4j</groupId>
        <artifactId>log4j-api</artifactId>
        <version>${log4j2.version}</version>
        <scope>test</scope>
      </dependency>
      <dependency>
        <groupId>org.apache.logging.log4j</groupId>
        <artifactId>log4j-core</artifactId>
        <version>${log4j2.version}</version>
        <scope>test</scope>
      </dependency>

      <!-- Apache Commons -->
      <dependency>
        <groupId>commons-beanutils</groupId>
        <artifactId>commons-beanutils</artifactId>
        <version>${commons-beanutils.version}</version>
        <exclusions>
          <exclusion>
            <groupId>commons-logging</groupId>
            <artifactId>commons-logging</artifactId>
          </exclusion>
        </exclusions>
      </dependency>

      <dependency>
        <groupId>commons-chain</groupId>
        <artifactId>commons-chain</artifactId>
        <version>${commons-chain.version}</version>
      </dependency>

      <dependency>
        <groupId>commons-codec</groupId>
        <artifactId>commons-codec</artifactId>
        <version>${commons-codec.version}</version>
      </dependency>

      <dependency>
        <groupId>org.apache.commons</groupId>
        <artifactId>commons-collections4</artifactId>
        <version>${commons-collections4.version}</version>
      </dependency>

      <dependency>
        <groupId>org.apache.commons</groupId>
        <artifactId>commons-compress</artifactId>
        <version>${commons-compress.version}</version>
      </dependency>

      <dependency>
        <groupId>org.apache.commons</groupId>
        <artifactId>commons-crypto</artifactId>
        <version>${commons-crypto.version}</version>
      </dependency>

      <dependency>
        <groupId>org.apache.commons</groupId>
        <artifactId>commons-csv</artifactId>
        <version>${commons-csv.version}</version>
      </dependency>

      <dependency>
        <groupId>org.apache.commons</groupId>
        <artifactId>commons-email</artifactId>
        <version>${commons-email.version}</version>
      </dependency>

      <dependency>
        <groupId>org.apache.commons</groupId>
        <artifactId>commons-dbcp2</artifactId>
        <version>${commons-dbcp2.version}</version>
      </dependency>

      <dependency>
        <groupId>commons-fileupload</groupId>
        <artifactId>commons-fileupload</artifactId>
        <version>${commons-fileupload.version}</version>
        <exclusions>
          <exclusion>
            <groupId>commons-logging</groupId>
            <artifactId>commons-logging</artifactId>
          </exclusion>
        </exclusions>
      </dependency>

      <dependency>
        <groupId>org.apache.commons</groupId>
        <artifactId>commons-imaging</artifactId>
        <version>${commons-imaging.version}</version>
      </dependency>

      <dependency>
        <groupId>commons-io</groupId>
        <artifactId>commons-io</artifactId>
        <version>${commons-io.version}</version>
      </dependency>

      <dependency>
        <groupId>org.apache.commons</groupId>
        <artifactId>commons-lang3</artifactId>
        <version>${commons-lang3.version}</version>
      </dependency>

      <dependency>
        <groupId>org.apache.commons</groupId>
        <artifactId>commons-math3</artifactId>
        <version>${commons-math3.version}</version>
      </dependency>

      <dependency>
        <groupId>org.apache.commons</groupId>
        <artifactId>commons-proxy</artifactId>
        <version>${commons-proxy.version}</version>
      </dependency>

      <dependency>
        <groupId>org.apache.commons</groupId>
        <artifactId>commons-scxml2</artifactId>
        <version>${commons-scxml2.version}</version>
        <exclusions>
          <exclusion>
            <groupId>commons-logging</groupId>
            <artifactId>commons-logging</artifactId>
          </exclusion>
        </exclusions>
      </dependency>

      <dependency>
        <groupId>org.apache.commons</groupId>
        <artifactId>commons-text</artifactId>
        <version>${commons-text.version}</version>
      </dependency>

      <dependency>
        <groupId>commons-validator</groupId>
        <artifactId>commons-validator</artifactId>
        <version>${commons-validator.version}</version>
        <exclusions>
          <exclusion>
            <groupId>commons-logging</groupId>
            <artifactId>commons-logging</artifactId>
          </exclusion>
        </exclusions>
      </dependency>

      <!-- Apache Commons legacy -->
      <dependency>
        <groupId>commons-collections</groupId>
        <artifactId>commons-collections</artifactId>
        <version>${commons-collections.version}</version>
      </dependency>

      <dependency>
        <groupId>commons-configuration</groupId>
        <artifactId>commons-configuration</artifactId>
        <version>${commons-configuration.version}</version>
        <exclusions>
          <exclusion>
            <groupId>commons-logging</groupId>
            <artifactId>commons-logging</artifactId>
          </exclusion>
          <exclusion>
            <groupId>commons-beanutils</groupId>
            <artifactId>commons-beanutils-core</artifactId>
          </exclusion>
        </exclusions>
      </dependency>

      <dependency>
        <groupId>commons-jexl</groupId>
        <artifactId>commons-jexl</artifactId>
        <version>${commons-jexl.version}</version>
        <exclusions>
          <exclusion>
            <groupId>commons-logging</groupId>
            <artifactId>commons-logging</artifactId>
          </exclusion>
          <exclusion>
            <groupId>junit</groupId>
            <artifactId>junit</artifactId>
          </exclusion>
        </exclusions>
      </dependency>

      <dependency>
        <groupId>commons-lang</groupId>
        <artifactId>commons-lang</artifactId>
        <version>${commons-lang.version}</version>
      </dependency>

      <dependency>
        <groupId>commons-pool</groupId>
        <artifactId>commons-pool</artifactId>
        <version>${commons-pool.version}</version>
      </dependency>

      <!-- only (should) be needed to (test)compile log4j1.x (backward compatible) usages -->
      <dependency>
        <groupId>org.apache.logging.log4j</groupId>
        <artifactId>log4j-1.2-api</artifactId>
        <version>${log4j2.version}</version>
        <scope>test</scope>
      </dependency>
      <dependency>
        <groupId>commons-logging</groupId>
        <artifactId>commons-logging</artifactId>
        <version>${commons-logging.version}</version>
        <scope>test</scope>
      </dependency>
      <dependency>
        <groupId>commons-logging</groupId>
        <artifactId>commons-logging-api</artifactId>
        <version>${commons-logging-api.version}</version>
        <scope>test</scope>
      </dependency>
      <dependency>
        <groupId>com.google.guava</groupId>
        <artifactId>guava</artifactId>
        <version>${guava.version}</version>
      </dependency>
      <dependency>
        <groupId>javax.ws.rs</groupId>
        <artifactId>javax.ws.rs-api</artifactId>
        <version>${jaxrs.version}</version>
      </dependency>

      <!-- test dependencies -->
      <dependency>
        <groupId>io.rest-assured</groupId>
        <artifactId>rest-assured</artifactId>
        <version>${restassured.version}</version>
        <scope>test</scope>
      </dependency>
      <!-- org.apache.sling.javax.activation is used by rest-assured -->
      <dependency>
        <groupId>org.apache.sling</groupId>
        <artifactId>org.apache.sling.javax.activation</artifactId>
        <version>${sling-javax-activation.version}</version>
        <scope>test</scope>
      </dependency>
    </dependencies>
  </dependencyManagement>


  <dependencies>

    <!-- all shared third party dependencies -->
    <dependency>
      <groupId>javax.servlet</groupId>
      <artifactId>javax.servlet-api</artifactId>
    </dependency>
    <dependency>
      <groupId>org.apache.geronimo.specs</groupId>
      <artifactId>geronimo-jta_1.1_spec</artifactId>
    </dependency>
    <dependency>
      <groupId>xml-apis</groupId>
      <artifactId>xml-apis</artifactId>
    </dependency>
    <dependency>
      <groupId>javax.jcr</groupId>
      <artifactId>jcr</artifactId>
    </dependency>
    <dependency>
      <groupId>javax.mail</groupId>
      <artifactId>mail</artifactId>
    </dependency>
    <dependency>
      <groupId>org.apache.geronimo.specs</groupId>
      <artifactId>geronimo-javamail_1.4_spec</artifactId>
    </dependency>
    <dependency>
      <groupId>org.slf4j</groupId>
      <artifactId>slf4j-api</artifactId>
    </dependency>
    <dependency>
      <groupId>org.apache.logging.log4j</groupId>
      <artifactId>log4j-slf4j-impl</artifactId>
    </dependency>
    <dependency>
      <groupId>org.apache.logging.log4j</groupId>
      <artifactId>log4j-api</artifactId>
    </dependency>
    <dependency>
      <groupId>org.apache.logging.log4j</groupId>
      <artifactId>log4j-core</artifactId>
    </dependency>
    <dependency>
      <groupId>org.slf4j</groupId>
      <artifactId>jcl-over-slf4j</artifactId>
    </dependency>
    <dependency>
      <groupId>commons-logging</groupId>
      <artifactId>commons-logging</artifactId>
    </dependency>
    <dependency>
      <groupId>commons-logging</groupId>
      <artifactId>commons-logging-api</artifactId>
    </dependency>
  </dependencies>

  <build>
    <pluginManagement>
      <plugins>
        <plugin>
          <groupId>org.apache.maven.plugins</groupId>
          <artifactId>maven-antrun-plugin</artifactId>
          <version>${maven.plugin.antrun.version}</version>
        </plugin>
        <plugin>
          <groupId>org.apache.maven.plugins</groupId>
          <artifactId>maven-assembly-plugin</artifactId>
          <version>${maven.plugin.assembly.version}</version>
        </plugin>
        <plugin>
          <groupId>org.codehaus.mojo</groupId>
          <artifactId>exec-maven-plugin</artifactId>
          <version>${maven.plugin.exec.version}</version>
        </plugin>
        <plugin>
          <groupId>org.apache.maven.plugins</groupId>
          <artifactId>maven-install-plugin</artifactId>
          <version>${maven.plugin.install.version}</version>
        </plugin>
        <plugin>
          <groupId>org.apache.maven.plugins</groupId>
          <artifactId>maven-dependency-plugin</artifactId>
          <version>${maven.plugin.dependency.version}</version>
        </plugin>
        <plugin>
          <groupId>org.apache.maven.plugins</groupId>
          <artifactId>maven-deploy-plugin</artifactId>
          <version>${maven.plugin.deploy.version}</version>
        </plugin>
        <plugin>
          <groupId>org.apache.maven.plugins</groupId>
          <artifactId>maven-release-plugin</artifactId>
          <version>${maven.plugin.release.version}</version>
          <inherited>true</inherited>
          <configuration>
            <autoVersionSubmodules>true</autoVersionSubmodules>
            <!-- Default preparation goals are "clean verify", however for some multi-module projects
                 this isn't always working. If some modules depend on other modules which are not in
                 or under the same parent module, then Maven internal dependency resolution sometimes
                 fails to find the dependent module. By doing a forced install during the release
                 it is ensured these modules are (first) deployed to the local maven repository and
                 thereby resolvable.
                 To prevent unit-tests to be executed during this install additionally the environment
                 parameter skipTests=true is set
            -->
            <preparationGoals>clean install</preparationGoals>
            <!-- Default release:perform goals are "deploy site-deploy", but we don't do
                 site deployment (anymore), which is why this is overridden to execute only "deploy"
            -->
            <goals>deploy</goals>
            <arguments>-DskipTests=true</arguments>
          </configuration>
        </plugin>
        <plugin>
          <groupId>org.apache.maven.plugins</groupId>
          <artifactId>maven-jar-plugin</artifactId>
          <version>${maven.plugin.jar.version}</version>
          <inherited>true</inherited>
          <configuration>
            <archive>
              <manifest>
                <addDefaultSpecificationEntries>true</addDefaultSpecificationEntries>
                <addDefaultImplementationEntries>true</addDefaultImplementationEntries>
              </manifest>
            </archive>
          </configuration>
        </plugin>
        <plugin>
          <groupId>org.apache.maven.plugins</groupId>
          <artifactId>maven-war-plugin</artifactId>
          <version>${maven.plugin.war.version}</version>
          <configuration>
            <archive>
              <manifest>
                <addDefaultImplementationEntries>true</addDefaultImplementationEntries>
              </manifest>
            </archive>
            <!-- copy/move (possible) L&N files as added/appended by maven-remote-resources-plugin
                 under /WEB-INF/classes/META-INF/ as for war artifacts these should
                 be provided under /META-INF/ instead
            -->
            <webResources>
              <resource>
                <directory>${project.build.directory}/classes</directory>
                <includes>
                  <include>META-INF/LICENSE</include>
                  <include>META-INF/NOTICE</include>
                  <include>META-INF/DEPENDENCIES</include>
                </includes>
                <filtering>false</filtering>
              </resource>
            </webResources>
            <!-- exclude (possible) L&N files added/appended by maven-remote-resources-plugin
                 under /WEB-INF/classes/META-INF/ as for war artifacts these should (see above)
                 be provided under /META-INF/ instead
            -->
            <packagingExcludes>
              WEB-INF/classes/META-INF/LICENSE,
              WEB-INF/classes/META-INF/NOTICE,
              WEB-INF/classes/META-INF/DEPENDENCIES
            </packagingExcludes>
          </configuration>
        </plugin>
        <plugin>
          <groupId>org.apache.maven.plugins</groupId>
          <artifactId>maven-eclipse-plugin</artifactId>
          <version>${maven.plugin.eclipse.version}</version>
          <inherited>true</inherited>
          <configuration>
            <downloadSources>true</downloadSources>
            <downloadJavadocs>true</downloadJavadocs>
          </configuration>
        </plugin>
        <plugin>
          <groupId>org.apache.maven.plugins</groupId>
          <artifactId>maven-surefire-plugin</artifactId>
          <version>${maven.plugin.surefire.version}</version>
          <inherited>true</inherited>
        </plugin>
        <plugin>
          <groupId>org.apache.maven.plugins</groupId>
          <artifactId>maven-surefire-report-plugin</artifactId>
          <version>${maven.plugin.surefire-report.version}</version>
          <inherited>true</inherited>
        </plugin>
        <plugin>
          <groupId>org.apache.maven.plugins</groupId>
          <artifactId>maven-failsafe-plugin</artifactId>
          <version>${maven.plugin.failsafe.version}</version>
          <inherited>true</inherited>
        </plugin>
        <plugin>
          <groupId>org.apache.maven.plugins</groupId>
          <artifactId>maven-compiler-plugin</artifactId>
          <version>${maven.plugin.compiler.version}</version>
          <inherited>true</inherited>
          <configuration>
            <fork>true</fork>
            <meminitial>128m</meminitial>
            <maxmem>256m</maxmem>
            <target>1.8</target>
            <source>1.8</source>
          </configuration>
        </plugin>
        <plugin>
          <groupId>org.apache.maven.plugins</groupId>
          <artifactId>maven-remote-resources-plugin</artifactId>
          <version>${maven.plugin.remote-resources.version}</version>
          <inherited>true</inherited>
          <executions>
            <execution>
              <goals>
                <goal>process</goal>
              </goals>
              <configuration>
                <resourceBundles>
                  <resourceBundle>org.onehippo.cms7:hippo-cms7-legal-resources:1</resourceBundle>
                </resourceBundles>
                <properties>
                  <projectName>${notice.project.name}</projectName>
                </properties>
              </configuration>
            </execution>
          </executions>
        </plugin>
        <plugin>
          <groupId>org.apache.maven.plugins</groupId>
          <artifactId>maven-source-plugin</artifactId>
          <version>${maven.plugin.source.version}</version>
          <inherited>true</inherited>
          <executions>
            <execution>
              <id>attach-sources</id>
              <phase>DISABLE_FORKED_LIFECYCLE_MSOURCES-13</phase>
            </execution>
            <execution>
              <id>attach-sources-no-fork</id>
              <inherited>true</inherited>
              <goals>
                <goal>jar-no-fork</goal>
              </goals>
            </execution>
          </executions>
        </plugin>
        <plugin>
          <groupId>org.apache.maven.plugins</groupId>
          <artifactId>maven-javadoc-plugin</artifactId>
          <version>${maven.plugin.javadoc.version}</version>
          <configuration>
            <source>1.8</source>
            <javadocVersion>1.8.0</javadocVersion>
            <links>
              <link>https://download.oracle.com/javase/8/docs/api</link>
            </links>
            <!-- disable JDK 8 doclint for javadoc -->
            <doclint>none</doclint>
          </configuration>
        </plugin>
        <plugin>
          <groupId>net.sourceforge.maven-taglib</groupId>
          <artifactId>maven-taglib-plugin</artifactId>
          <version>${maven.plugin.taglib.version}</version>
        </plugin>
        <plugin>
          <groupId>org.apache.maven.plugins</groupId>
          <artifactId>maven-resources-plugin</artifactId>
          <version>${maven.plugin.resources.version}</version>
          <configuration>
            <encoding>${project.build.sourceEncoding}</encoding>
          </configuration>
        </plugin>
        <plugin>
          <groupId>org.apache.maven.plugins</groupId>
          <artifactId>maven-project-info-reports-plugin</artifactId>
          <version>${maven.plugin.project-info.version}</version>
        </plugin>
        <plugin>
          <groupId>org.apache.maven.plugins</groupId>
          <artifactId>maven-changelog-plugin</artifactId>
          <version>${maven.plugin.changelog.version}</version>
        </plugin>
        <plugin>
          <groupId>org.apache.maven.plugins</groupId>
          <artifactId>maven-changes-plugin</artifactId>
          <version>${maven.plugin.changes.version}</version>
        </plugin>
        <plugin>
          <groupId>org.codehaus.mojo</groupId>
          <artifactId>buildnumber-maven-plugin</artifactId>
          <version>${maven.plugin.buildnumber.version}</version>
          <executions>
            <execution>
              <phase>validate</phase>
              <goals>
                <goal>create</goal>
              </goals>
            </execution>
          </executions>
          <configuration>
            <doCheck>false</doCheck>
            <doUpdate>false</doUpdate>
          </configuration>
        </plugin>
        <plugin>
          <groupId>org.codehaus.cargo</groupId>
          <artifactId>cargo-maven2-plugin</artifactId>
          <version>${maven.plugin.cargo.version}</version>
          <configuration>
            <configuration>
              <properties>
                <cargo.remote.username>admin</cargo.remote.username>
                <cargo.remote.password />
              </properties>
            </configuration>
            <container>
              <containerId>tomcat${cargo.tomcat.major.version}x</containerId>
              <systemProperties>
                <Log4jContextSelector>org.apache.logging.log4j.core.selector.BasicContextSelector</Log4jContextSelector>
                <h2.implicitRelativePath>true</h2.implicitRelativePath>
              </systemProperties>
            </container>
          </configuration>
        </plugin>
        <plugin>
          <groupId>org.apache.maven.plugins</groupId>
          <artifactId>maven-enforcer-plugin</artifactId>
          <version>${maven.plugin.enforcer.version}</version>
        </plugin>
        <plugin>
          <groupId>org.codehaus.gmavenplus</groupId>
          <artifactId>gmavenplus-plugin</artifactId>
          <version>${maven.plugin.gmavenplus.version}</version>
          <dependencies>
            <dependency>
              <groupId>org.codehaus.groovy</groupId>
              <artifactId>groovy-all</artifactId>
              <version>${groovy.version}</version>
              <type>pom</type>
              <scope>runtime</scope>
            </dependency>
          </dependencies>
        </plugin>
        <plugin>
          <groupId>org.zeroturnaround</groupId>
          <artifactId>jrebel-maven-plugin</artifactId>
          <version>${maven.plugin.jrebel.version}</version>
        </plugin>
        <plugin>
          <groupId>com.github.eirslett</groupId>
          <artifactId>frontend-maven-plugin</artifactId>
          <version>${maven.plugin.frontend.version}</version>
        </plugin>
        <plugin>
          <groupId>org.jacoco</groupId>
          <artifactId>jacoco-maven-plugin</artifactId>
          <version>${maven.plugin.jacoco.version}</version>
        </plugin>
        <plugin>
          <groupId>org.apache.maven.plugins</groupId>
          <artifactId>maven-site-plugin</artifactId>
          <version>${maven.plugin.site.version}</version>
        </plugin>
      </plugins>
    </pluginManagement>
    <plugins>
      <plugin>
        <inherited>true</inherited>
        <groupId>org.apache.maven.plugins</groupId>
        <artifactId>maven-remote-resources-plugin</artifactId>
      </plugin>
      <plugin>
        <inherited>true</inherited>
        <groupId>org.apache.maven.plugins</groupId>
        <artifactId>maven-source-plugin</artifactId>
      </plugin>
      <plugin>
        <groupId>org.apache.maven.plugins</groupId>
        <artifactId>maven-clean-plugin</artifactId>
        <version>${maven.plugin.clean.version}</version>
      </plugin>
      <plugin>
        <groupId>org.apache.maven.plugins</groupId>
        <artifactId>maven-enforcer-plugin</artifactId>
        <executions>
          <execution>
            <id>enforce-maven-versions</id>
            <goals>
              <goal>enforce</goal>
            </goals>
            <configuration>
              <rules>
                <requireMavenVersion>
                  <version>${maven.required.version}</version>
                </requireMavenVersion>
              </rules>
            </configuration>
          </execution>
        </executions>
      </plugin>
    </plugins>
  </build>

  <profiles>
    <profile>
      <id>release-profile</id>
      <build>
        <plugins>
          <plugin>
            <inherited>true</inherited>
            <artifactId>maven-source-plugin</artifactId>
            <executions>
              <execution>
                <id>attach-sources-no-fork</id>
                <inherited>true</inherited>
                <goals>
                  <goal>jar-no-fork</goal>
                </goals>
              </execution>
            </executions>
          </plugin>
        </plugins>
      </build>
    </profile>
    <profile>
      <id>clean</id>
      <activation>
        <activeByDefault>true</activeByDefault>
      </activation>
      <build>
        <plugins>
          <plugin>
            <inherited>false</inherited>
            <artifactId>maven-clean-plugin</artifactId>
            <configuration>
              <filesets>
                <fileset>
                  <directory>.</directory>
                  <includes>
                    <include>**/*~</include>
                    <include>derby.log</include>
                    <include>**/.lock</include>
                  </includes>
                </fileset>
              </filesets>
            </configuration>
          </plugin>
        </plugins>
      </build>
    </profile>
    <profile>
      <id>cargo.run</id>
      <properties>
        <repo.base.path>${project.basedir}</repo.base.path>
        <repo.path>${project.build.directory}/storage</repo.path>
        <repo.config />
        <repo.bootstrap>true</repo.bootstrap>
        <repo.autoexport.allowed>true</repo.autoexport.allowed>
      </properties>
      <dependencies>
        <dependency>
          <groupId>org.apache.logging.log4j</groupId>
          <artifactId>log4j-slf4j-impl</artifactId>
          <scope>provided</scope>
        </dependency>
        <dependency>
          <groupId>org.slf4j</groupId>
          <artifactId>jcl-over-slf4j</artifactId>
          <scope>provided</scope>
        </dependency>
        <dependency>
          <groupId>org.apache.logging.log4j</groupId>
          <artifactId>log4j-api</artifactId>
          <scope>provided</scope>
        </dependency>
        <dependency>
          <groupId>org.apache.logging.log4j</groupId>
          <artifactId>log4j-core</artifactId>
          <scope>provided</scope>
        </dependency>
      </dependencies>
      <build>
        <defaultGoal>initialize</defaultGoal>
        <plugins>
          <plugin>
            <groupId>org.codehaus.cargo</groupId>
            <artifactId>cargo-maven2-plugin</artifactId>
            <executions>
              <execution>
                <id>cargo-run</id>
                <phase>validate</phase>
                <goals>
                  <goal>start</goal>
                </goals>
              </execution>
            </executions>
            <configuration>
              <configuration>
                <home>${project.build.directory}/tomcat${cargo.tomcat.major.version}x</home>
                <properties>
                  <cargo.jvmargs>
                    <![CDATA[-agentlib:jdwp=transport=dt_socket,address=${cargo.debug.address},server=y,suspend=${cargo.debug.suspend} -noverify ${javaagent} ${cargo.jvm.args}]]>
                  </cargo.jvmargs>
                  <cargo.tomcat.uriencoding>UTF-8</cargo.tomcat.uriencoding>
                  <cargo.servlet.users>admin::manager-script,manager-gui</cargo.servlet.users>
                </properties>
              </configuration>
              <container>
                <systemProperties>
                  <repo.base.path>${repo.base.path}</repo.base.path>
                  <repo.path>${repo.path}</repo.path>
                  <repo.config>${repo.config}</repo.config>
                  <repo.bootstrap>${repo.bootstrap}</repo.bootstrap>
                  <repo.autoexport.allowed>${repo.autoexport.allowed}</repo.autoexport.allowed>
                  <project.version>${hippo.release.version}</project.version>
                </systemProperties>
                <zipUrlInstaller>
                  <downloadDir>${settings.localRepository}/org/codehaus/cargo/cargo-container-archives</downloadDir>
                  <url>${cargo.tomcat.distribution.url}</url>
                </zipUrlInstaller>
                <timeout>600000</timeout>
                <dependencies combine.children="append">
                  <dependency>
                    <groupId>org.apache.geronimo.specs</groupId>
                    <artifactId>geronimo-jta_1.1_spec</artifactId>
                    <classpath>extra</classpath>
                  </dependency>
                  <dependency>
                    <groupId>javax.jcr</groupId>
                    <artifactId>jcr</artifactId>
                    <classpath>extra</classpath>
                  </dependency>
                  <dependency>
                    <groupId>javax.mail</groupId>
                    <artifactId>mail</artifactId>
                    <classpath>extra</classpath>
                  </dependency>
                  <dependency>
                    <groupId>org.apache.logging.log4j</groupId>
                    <artifactId>log4j-api</artifactId>
                    <classpath>shared</classpath>
                  </dependency>
                  <dependency>
                    <groupId>org.apache.logging.log4j</groupId>
                    <artifactId>log4j-core</artifactId>
                    <classpath>shared</classpath>
                  </dependency>
                  <dependency>
                    <groupId>org.slf4j</groupId>
                    <artifactId>slf4j-api</artifactId>
                    <classpath>shared</classpath>
                  </dependency>
                  <dependency>
                    <groupId>org.slf4j</groupId>
                    <artifactId>jcl-over-slf4j</artifactId>
                    <classpath>shared</classpath>
                  </dependency>
                  <dependency>
                    <groupId>org.apache.logging.log4j</groupId>
                    <artifactId>log4j-slf4j-impl</artifactId>
                    <classpath>shared</classpath>
                  </dependency>
                </dependencies>
              </container>
            </configuration>
          </plugin>
          <plugin>
            <groupId>org.apache.maven.plugins</groupId>
            <artifactId>maven-antrun-plugin</artifactId>
            <executions>
              <execution>
                <id>cargo-started</id>
                <phase>initialize</phase>
                <goals><goal>run</goal></goals>
                <configuration>
                  <target unless="cargo.run.nowait">
                    <echo>${cargo.started.message}</echo><sleep hours="2147483647" />
                  </target>
                </configuration>
              </execution>
            </executions>
          </plugin>
        </plugins>
      </build>
    </profile>
    <profile>
      <id>jrebel</id>
      <activation>
        <property>
          <name>jrebel</name>
        </property>
      </activation>
      <build>
        <plugins>
          <plugin>
            <groupId>org.zeroturnaround</groupId>
            <artifactId>jrebel-maven-plugin</artifactId>
            <executions>
              <execution>
                <id>generate-rebel-xml</id>
                <phase>process-resources</phase>
                <goals>
                  <goal>generate</goal>
                </goals>
              </execution>
            </executions>
          </plugin>
        </plugins>
      </build>
    </profile>
    <profile>
      <id>coverage</id>
      <build>
        <plugins>
          <plugin>
            <groupId>org.jacoco</groupId>
            <artifactId>jacoco-maven-plugin</artifactId>
            <executions>
              <execution>
                <id>jacoco-initialize</id>
                <goals>
                  <goal>prepare-agent</goal>
                </goals>
                <configuration>
                  <excludes>
                    <exclude>org.hippoecm.*</exclude>
                  </excludes>
                  <destFile>${project.build.directory}/jacoco.exec</destFile>
                </configuration>
              </execution>
              <execution>
                <id>pre-integration-test</id>
                <phase>pre-integration-test</phase>
                <goals>
                  <goal>prepare-agent-integration</goal>
                </goals>
                <configuration>
                  <destFile>${project.build.directory}/jacoco-it.exec</destFile>
                </configuration>
              </execution>
              <execution>
                <id>jacoco-site</id>
                <goals>
                  <goal>report</goal>
                </goals>
              </execution>
            </executions>
          </plugin>
        </plugins>
      </build>
    </profile>
    <profile>
      <id>pedantic</id>
      <build>
        <plugins>
          <plugin>
            <groupId>org.apache.rat</groupId>
            <artifactId>apache-rat-plugin</artifactId>
            <version>${maven.plugin.rat.version}</version>
            <dependencies><!-- see https://issues.apache.org/jira/browse/RAT-158 -->
              <dependency>
                <groupId>org.apache.maven.doxia</groupId>
                <artifactId>doxia-core</artifactId>
                <version>1.6</version>
                <exclusions>
                  <exclusion>
                    <groupId>xerces</groupId>
                    <artifactId>xercesImpl</artifactId>
                  </exclusion>
                </exclusions>
              </dependency>
            </dependencies>
            <executions>
              <execution>
                <phase>validate</phase>
                <goals>
                  <goal>check</goal>
                </goals>
              </execution>
            </executions>
            <configuration>
              <addDefaultLicenseMatchers>false</addDefaultLicenseMatchers>
              <excludeSubProjects>false</excludeSubProjects>
              <consoleOutput>true</consoleOutput>
              <licenses>
                <license implementation="org.apache.rat.analysis.license.AppliedApacheSoftwareLicense20">
                  <copyrightOwner>Hippo B\.V\. \(http://www\.onehippo\.com\)</copyrightOwner>
                </license>
                <license implementation="org.apache.rat.analysis.license.AppliedApacheSoftwareLicense20">
                  <copyrightOwner>Bloomreach</copyrightOwner>
                </license>
              </licenses>
              <licenseFamilies>
                <licenseFamily implementation="org.apache.rat.license.Apache20LicenseFamily">
                  <familyName>Apache License Version 2.0</familyName>
                </licenseFamily>
              </licenseFamilies>
              <excludes>
                <!-- no license headers needed for these files -->
                <exclude>**/*.cnd</exclude>
                <exclude>**/*.json</exclude>
                <exclude>**/*.log</exclude>
                <exclude>**/*.patch</exclude>
                <exclude>**/*.properties</exclude>
                <exclude>**/*.yaml</exclude>
                <exclude>**/*.bin</exclude>
                <exclude>**/.browserslistrc</exclude>
                <exclude>**/.editorconfig</exclude>
                <exclude>**/MANIFEST.MF</exclude>
                <exclude>**/README.md</exclude>
                <exclude>**/README.adoc</exclude>
                <!-- Only exclude first three levels of target folders to avoid excluding packages named target -->
                <exclude>target/**</exclude>
                <exclude>*/target/**</exclude>
                <exclude>*/*/target/**</exclude>
                <exclude>**/node_modules/**</exclude>
                <exclude>**/node/**</exclude>
                <!-- exclude IntelliJ module files of sub-projects -->
                <exclude>**/*.iml</exclude>
                <!-- exclude IntelliJ Atlassian plugin file -->
                <exclude>**/atlassian-ide-plugin.xml</exclude>
              </excludes>
            </configuration>
          </plugin>
        </plugins>
      </build>
    </profile>
    <profile>
      <id>enforce-banned-dependencies</id>
      <build>
        <plugins>
          <plugin>
            <groupId>org.apache.maven.plugins</groupId>
            <artifactId>maven-enforcer-plugin</artifactId>
            <executions>
              <execution>
                <id>enforce-banned-dependencies</id>
                <goals>
                  <goal>enforce</goal>
                </goals>
                <configuration>
                  <rules>
                    <bannedDependencies>
                      <excludes>
                        <!--Provided dependencies-->
                        <exclude>javax.activation:activation</exclude>
                        <exclude>com.sun.activation:javax.activation</exclude>
                        <exclude>com.sun.activation:jakarta.activation</exclude>
                        <exclude>jakarta.activation:jakarta.activation-api</exclude>
                        <exclude>javax.servlet:javax.servlet-api</exclude>
                        <exclude>org.apache.geronimo.specs:geronimo-jta_1.1_spec</exclude>
                        <exclude>javax.jcr:jcr</exclude>
                        <exclude>javax.mail:mail</exclude>
                        <exclude>com.sun.mail:javax.mail</exclude>
                        <exclude>com.sun.mail:jakarta.mail</exclude>
                        <exclude>jakarta.mail:jakarta.mail-api</exclude>
                        <exclude>org.slf4j:slf4j-api</exclude>

                        <!-- Banned dependencies -->
                        <exclude>xml-apis:xml-apis</exclude>
                        <exclude>org.apache.geronimo.specs:geronimo-javamail_1.4_spec</exclude>
                        <exclude>org.slf4j:jcl-over-slf4j</exclude>
                        <exclude>org.apache.logging.log4j:log4j-slf4j-impl</exclude>
                        <exclude>org.apache.logging.log4j:log4j-api</exclude>
                        <exclude>org.apache.logging.log4j:log4j-core</exclude>
                        <exclude>org.apache.logging.log4j:log4j-1.2-api</exclude>
                        <exclude>commons-logging:commons-logging</exclude>
                        <exclude>commons-logging:commons-logging-api</exclude>
                      </excludes>
                      <includes>
                        <include>javax.activation:activation:*:*:provided</include>
                        <include>com.sun.activation:javax.activation:*:*:provided</include>
                        <include>javax.servlet:javax.servlet-api:*:*:provided</include>
                        <include>org.apache.geronimo.specs:geronimo-jta_1.1_spec:*:*:provided</include>
                        <include>javax.jcr:jcr:*:*:provided</include>
                        <include>javax.mail:mail:*:*:provided</include>
                        <include>org.slf4j:slf4j-api:*:*:provided</include>

                        <include>xml-apis:xml-apis:*:*:test</include>
                        <include>org.apache.geronimo.specs:geronimo-javamail_1.4_spec:*:*:test</include>
                        <include>org.slf4j:jcl-over-slf4j:*:*:test</include>
                        <include>org.apache.logging.log4j:log4j-slf4j-impl:*:*:test</include>
                        <include>org.apache.logging.log4j:log4j-api:*:*:test</include>
                        <include>org.apache.logging.log4j:log4j-core:*:*:test</include>
                        <include>org.apache.logging.log4j:log4j-1.2-api:*:*:test</include>
                        <include>commons-logging:commons-logging:*:*:test</include>
                        <include>commons-logging:commons-logging-api:*:*:test</include>
                      </includes>
                    </bannedDependencies>
                  </rules>
                  <fail>true</fail>
                </configuration>
              </execution>
            </executions>
          </plugin>
        </plugins>
      </build>
    </profile>
  </profiles>

</project><|MERGE_RESOLUTION|>--- conflicted
+++ resolved
@@ -19,11 +19,7 @@
 
   <groupId>org.onehippo.cms7</groupId>
   <artifactId>hippo-cms7-project</artifactId>
-<<<<<<< HEAD
-  <version>14.4.0-cm-extjs-removal-SNAPSHOT</version>
-=======
   <version>14.5.0-SNAPSHOT</version>
->>>>>>> dd0195b7
 
   <name>Hippo CMS Project POM</name>
   <description>Hippo CMS Project POM</description>
@@ -37,11 +33,7 @@
   </organization>
 
   <properties>
-<<<<<<< HEAD
-    <hippo.release.version>14.4.0-cm-extjs-removal-SNAPSHOT</hippo.release.version>
-=======
     <hippo.release.version>14.5.0-SNAPSHOT</hippo.release.version>
->>>>>>> dd0195b7
 
     <!-- use UTF-8 encoding for filtered file copy and test reports -->
     <project.build.sourceEncoding>UTF-8</project.build.sourceEncoding>
