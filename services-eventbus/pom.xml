--- conflicted
+++ resolved
@@ -21,21 +21,13 @@
   <parent>
     <groupId>org.onehippo.cms7</groupId>
     <artifactId>hippo-cms7-project</artifactId>
-<<<<<<< HEAD
-    <version>14.4.0-cm-extjs-removal-SNAPSHOT</version>
-=======
     <version>14.5.0-SNAPSHOT</version>
->>>>>>> 51cca033
     <relativePath>../project/pom.xml</relativePath>
   </parent>
 
   <name>Hippo CMS7 Services - eventbus</name>
   <artifactId>hippo-services-eventbus</artifactId>
-<<<<<<< HEAD
-  <version>14.4.0-cm-extjs-removal-SNAPSHOT</version>
-=======
   <version>14.5.0-SNAPSHOT</version>
->>>>>>> 51cca033
 
   <inceptionYear>2012</inceptionYear>
 
