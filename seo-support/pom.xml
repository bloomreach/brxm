--- conflicted
+++ resolved
@@ -20,22 +20,14 @@
   <parent>
     <groupId>org.onehippo.cms7</groupId>
     <artifactId>hippo-cms7-project</artifactId>
-<<<<<<< HEAD
-    <version>15.1.2-SNAPSHOT</version>
-=======
     <version>15.2.0-SNAPSHOT</version>
->>>>>>> 7f15c387
     <relativePath>../project/pom.xml</relativePath>
   </parent>
 
   <name>Hippo Plugin SEO Support</name>
   <description>Hippo Plugin SEO Support</description>
   <artifactId>hippo-plugin-seo-support-root</artifactId>
-<<<<<<< HEAD
-  <version>15.1.2-SNAPSHOT</version>
-=======
   <version>15.2.0-SNAPSHOT</version>
->>>>>>> 7f15c387
   <packaging>pom</packaging>
 
   <inceptionYear>2011</inceptionYear>
