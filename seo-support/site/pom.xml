--- conflicted
+++ resolved
@@ -20,11 +20,7 @@
   <parent>
     <artifactId>hippo-plugin-seo-support-root</artifactId>
     <groupId>org.onehippo.cms7</groupId>
-<<<<<<< HEAD
-    <version>15.3.0-SNAPSHOT</version>
-=======
     <version>15.2.2-SNAPSHOT</version>
->>>>>>> 26fca18b
   </parent>
 
   <name>Hippo Plugin SEO Support Site</name>
