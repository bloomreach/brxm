--- conflicted
+++ resolved
@@ -38,9 +38,6 @@
         <sv:property sv:name="hipposysedit:uri" sv:type="String">
           <sv:value>http://www.onehippo.org/robotstxt/nt/1.1</sv:value>
         </sv:property>
-        <sv:property sv:name="hipposysedit:supertype" sv:type="String">
-          <sv:value>hippo:compound</sv:value>
-        </sv:property>
         <sv:node sv:name="useragent">
           <sv:property sv:name="jcr:primaryType" sv:type="Name">
             <sv:value>hipposysedit:field</sv:value>
@@ -126,132 +123,6 @@
         <sv:property sv:name="type" sv:type="String">
           <sv:value>robotstxt:section</sv:value>
         </sv:property>
-<<<<<<< HEAD
-=======
-        <sv:node sv:name="translator">
-          <sv:property sv:name="jcr:primaryType" sv:type="Name">
-            <sv:value>frontend:plugin</sv:value>
-          </sv:property>
-          <sv:property sv:name="jcr:mixinTypes" sv:type="Name">
-            <sv:value>hippostd:translated</sv:value>
-          </sv:property>
-          <sv:property sv:name="plugin.class" sv:type="String">
-            <sv:value>org.hippoecm.frontend.i18n.ConfigTraversingPlugin</sv:value>
-          </sv:property>
-          <sv:property sv:name="translator.id" sv:type="String">
-            <sv:value>${cluster.id}.translator</sv:value>
-          </sv:property>
-          <sv:node sv:name="hippostd:translations">
-            <sv:property sv:name="jcr:primaryType" sv:type="Name">
-              <sv:value>hippostd:translations</sv:value>
-            </sv:property>
-            <sv:node sv:name="useragent">
-              <sv:property sv:name="jcr:primaryType" sv:type="Name">
-                <sv:value>frontend:pluginconfig</sv:value>
-              </sv:property>
-              <sv:property sv:name="jcr:mixinTypes" sv:type="Name">
-                <sv:value>hippo:translated</sv:value>
-              </sv:property>
-              <sv:node sv:name="hippo:translation">
-                <sv:property sv:name="jcr:primaryType" sv:type="Name">
-                  <sv:value>hippo:translation</sv:value>
-                </sv:property>
-                <sv:property sv:name="hippo:language" sv:type="String">
-                  <sv:value>nl</sv:value>
-                </sv:property>
-                <sv:property sv:name="hippo:message" sv:type="String">
-                  <sv:value>User-agent</sv:value>
-                </sv:property>
-              </sv:node>
-              <sv:node sv:name="hippo:translation">
-                <sv:property sv:name="jcr:primaryType" sv:type="Name">
-                  <sv:value>hippo:translation</sv:value>
-                </sv:property>
-                <sv:property sv:name="hippo:language" sv:type="String">
-                  <sv:value>en</sv:value>
-                </sv:property>
-                <sv:property sv:name="hippo:message" sv:type="String">
-                  <sv:value>User-agent</sv:value>
-                </sv:property>
-              </sv:node>
-              <sv:node sv:name="hippo:translation">
-                <sv:property sv:name="jcr:primaryType" sv:type="Name">
-                  <sv:value>hippo:translation</sv:value>
-                </sv:property>
-                <sv:property sv:name="hippo:language" sv:type="String">
-                  <sv:value>de</sv:value>
-                </sv:property>
-                <sv:property sv:name="hippo:message" sv:type="String">
-                  <sv:value>User-Agent</sv:value>
-                </sv:property>
-              </sv:node>
-              <sv:node sv:name="hippo:translation">
-                <sv:property sv:name="jcr:primaryType" sv:type="Name">
-                  <sv:value>hippo:translation</sv:value>
-                </sv:property>
-                <sv:property sv:name="hippo:language" sv:type="String">
-                  <sv:value>fr</sv:value>
-                </sv:property>
-                <sv:property sv:name="hippo:message" sv:type="String">
-                  <sv:value>User-agent</sv:value>
-                </sv:property>
-              </sv:node>
-            </sv:node>
-            <sv:node sv:name="disallow">
-              <sv:property sv:name="jcr:primaryType" sv:type="Name">
-                <sv:value>frontend:pluginconfig</sv:value>
-              </sv:property>
-              <sv:property sv:name="jcr:mixinTypes" sv:type="Name">
-                <sv:value>hippo:translated</sv:value>
-              </sv:property>
-              <sv:node sv:name="hippo:translation">
-                <sv:property sv:name="jcr:primaryType" sv:type="Name">
-                  <sv:value>hippo:translation</sv:value>
-                </sv:property>
-                <sv:property sv:name="hippo:language" sv:type="String">
-                  <sv:value>nl</sv:value>
-                </sv:property>
-                <sv:property sv:name="hippo:message" sv:type="String">
-                  <sv:value>Niet toestaan</sv:value>
-                </sv:property>
-              </sv:node>
-              <sv:node sv:name="hippo:translation">
-                <sv:property sv:name="jcr:primaryType" sv:type="Name">
-                  <sv:value>hippo:translation</sv:value>
-                </sv:property>
-                <sv:property sv:name="hippo:language" sv:type="String">
-                  <sv:value>en</sv:value>
-                </sv:property>
-                <sv:property sv:name="hippo:message" sv:type="String">
-                  <sv:value>Disallow</sv:value>
-                </sv:property>
-              </sv:node>
-              <sv:node sv:name="hippo:translation">
-                <sv:property sv:name="jcr:primaryType" sv:type="Name">
-                  <sv:value>hippo:translation</sv:value>
-                </sv:property>
-                <sv:property sv:name="hippo:language" sv:type="String">
-                  <sv:value>de</sv:value>
-                </sv:property>
-                <sv:property sv:name="hippo:message" sv:type="String">
-                  <sv:value>Nicht zulassen</sv:value>
-                </sv:property>
-              </sv:node>
-              <sv:node sv:name="hippo:translation">
-                <sv:property sv:name="jcr:primaryType" sv:type="Name">
-                  <sv:value>hippo:translation</sv:value>
-                </sv:property>
-                <sv:property sv:name="hippo:language" sv:type="String">
-                  <sv:value>fr</sv:value>
-                </sv:property>
-                <sv:property sv:name="hippo:message" sv:type="String">
-                  <sv:value>Interdire</sv:value>
-                </sv:property>
-              </sv:node>
-            </sv:node>
-          </sv:node>
-        </sv:node>
->>>>>>> 90adca88
         <sv:node sv:name="twocolumn">
           <sv:property sv:name="jcr:primaryType" sv:type="Name">
             <sv:value>frontend:plugin</sv:value>
@@ -516,242 +387,168 @@
         <sv:property sv:name="type" sv:type="String">
           <sv:value>robotstxt:robotstxt</sv:value>
         </sv:property>
-<<<<<<< HEAD
-=======
-        <sv:node sv:name="translator">
-          <sv:property sv:name="jcr:primaryType" sv:type="Name">
-            <sv:value>frontend:plugin</sv:value>
-          </sv:property>
-          <sv:property sv:name="jcr:mixinTypes" sv:type="Name">
-            <sv:value>hippostd:translated</sv:value>
-          </sv:property>
-          <sv:property sv:name="plugin.class" sv:type="String">
-            <sv:value>org.hippoecm.frontend.i18n.ConfigTraversingPlugin</sv:value>
+        <sv:node sv:name="sitemap">
+          <sv:property sv:name="jcr:primaryType" sv:type="Name">
+            <sv:value>frontend:pluginconfig</sv:value>
+          </sv:property>
+          <sv:property sv:multiple="true" sv:name="jcr:mixinTypes" sv:type="Name">
+            <sv:value>hippo:translated</sv:value>
+          </sv:property>
+          <sv:node sv:name="hippo:translation">
+            <sv:property sv:name="jcr:primaryType" sv:type="Name">
+              <sv:value>hippo:translation</sv:value>
+            </sv:property>
+            <sv:property sv:name="hippo:language" sv:type="String">
+              <sv:value>nl</sv:value>
+            </sv:property>
+            <sv:property sv:name="hippo:message" sv:type="String">
+              <sv:value>Sitemap</sv:value>
+            </sv:property>
+          </sv:node>
+          <sv:node sv:name="hippo:translation">
+            <sv:property sv:name="jcr:primaryType" sv:type="Name">
+              <sv:value>hippo:translation</sv:value>
+            </sv:property>
+            <sv:property sv:name="hippo:language" sv:type="String">
+              <sv:value>en</sv:value>
+            </sv:property>
+            <sv:property sv:name="hippo:message" sv:type="String">
+              <sv:value>Sitemap</sv:value>
+            </sv:property>
+          </sv:node>
+          <sv:node sv:name="hippo:translation">
+            <sv:property sv:name="jcr:primaryType" sv:type="Name">
+              <sv:value>hippo:translation</sv:value>
+            </sv:property>
+            <sv:property sv:name="hippo:language" sv:type="String">
+              <sv:value>de</sv:value>
+            </sv:property>
+            <sv:property sv:name="hippo:message" sv:type="String">
+              <sv:value>Sitemap</sv:value>
+            </sv:property>
+          </sv:node>
+          <sv:node sv:name="hippo:translation">
+            <sv:property sv:name="jcr:primaryType" sv:type="Name">
+              <sv:value>hippo:translation</sv:value>
+            </sv:property>
+            <sv:property sv:name="hippo:language" sv:type="String">
+              <sv:value>fr</sv:value>
+            </sv:property>
+            <sv:property sv:name="hippo:message" sv:type="String">
+              <sv:value>Sitemap</sv:value>
+            </sv:property>
+          </sv:node>
+        </sv:node>
+        <sv:node sv:name="sitemap.hint">
+          <sv:property sv:name="jcr:primaryType" sv:type="Name">
+            <sv:value>frontend:pluginconfig</sv:value>
+          </sv:property>
+          <sv:property sv:multiple="true" sv:name="jcr:mixinTypes" sv:type="Name">
+            <sv:value>hippo:translated</sv:value>
+          </sv:property>
+          <sv:node sv:name="hippo:translation">
+            <sv:property sv:name="jcr:primaryType" sv:type="Name">
+              <sv:value>hippo:translation</sv:value>
+            </sv:property>
+            <sv:property sv:name="hippo:language" sv:type="String">
+              <sv:value>nl</sv:value>
+            </sv:property>
+            <sv:property sv:name="hippo:message" sv:type="String">
+              <sv:value>Eén of meer volledige URL's die verwijzen naar een XML sitemap.</sv:value>
+            </sv:property>
+          </sv:node>
+          <sv:node sv:name="hippo:translation">
+            <sv:property sv:name="jcr:primaryType" sv:type="Name">
+              <sv:value>hippo:translation</sv:value>
+            </sv:property>
+            <sv:property sv:name="hippo:language" sv:type="String">
+              <sv:value>en</sv:value>
+            </sv:property>
+            <sv:property sv:name="hippo:message" sv:type="String">
+              <sv:value>One or more fully qualified URLs pointing to an XML sitemap.</sv:value>
+            </sv:property>
+          </sv:node>
+          <sv:node sv:name="hippo:translation">
+            <sv:property sv:name="jcr:primaryType" sv:type="Name">
+              <sv:value>hippo:translation</sv:value>
+            </sv:property>
+            <sv:property sv:name="hippo:language" sv:type="String">
+              <sv:value>de</sv:value>
+            </sv:property>
+            <sv:property sv:name="hippo:message" sv:type="String">
+              <sv:value>Eine oder mehrere vollqualifizierte URLs, die auf eine XML-Sitemap verweisen.</sv:value>
+            </sv:property>
+          </sv:node>
+          <sv:node sv:name="hippo:translation">
+            <sv:property sv:name="jcr:primaryType" sv:type="Name">
+              <sv:value>hippo:translation</sv:value>
+            </sv:property>
+            <sv:property sv:name="hippo:language" sv:type="String">
+              <sv:value>fr</sv:value>
+            </sv:property>
+            <sv:property sv:name="hippo:message" sv:type="String">
+              <sv:value>Une ou plusieurs URL entièrement qualifiées indiquant un sitemap XML.</sv:value>
+            </sv:property>
+          </sv:node>
+        </sv:node>
+        <sv:node sv:name="list">
+          <sv:property sv:name="jcr:primaryType" sv:type="Name">
+            <sv:value>frontend:plugin</sv:value>
+          </sv:property>
+          <sv:property sv:name="item" sv:type="String">
+            <sv:value>${cluster.id}.field</sv:value>
+          </sv:property>
+          <sv:property sv:name="plugin.class" sv:type="String">
+            <sv:value>org.hippoecm.frontend.service.render.ListViewPlugin</sv:value>
+          </sv:property>
+          <sv:property sv:name="wicket.id" sv:type="String">
+            <sv:value>${wicket.id}</sv:value>
+          </sv:property>
+        </sv:node>
+        <sv:node sv:name="section">
+          <sv:property sv:name="jcr:primaryType" sv:type="Name">
+            <sv:value>frontend:plugin</sv:value>
+          </sv:property>
+          <sv:property sv:name="engine" sv:type="String">
+            <sv:value>${engine}</sv:value>
+          </sv:property>
+          <sv:property sv:name="field" sv:type="String">
+            <sv:value>section</sv:value>
+          </sv:property>
+          <sv:property sv:name="mode" sv:type="String">
+            <sv:value>${mode}</sv:value>
+          </sv:property>
+          <sv:property sv:name="plugin.class" sv:type="String">
+            <sv:value>org.hippoecm.frontend.editor.plugins.field.NodeFieldPlugin</sv:value>
+          </sv:property>
+          <sv:property sv:name="wicket.id" sv:type="String">
+            <sv:value>${cluster.id}.field</sv:value>
+          </sv:property>
+          <sv:property sv:name="wicket.model" sv:type="String">
+            <sv:value>${wicket.model}</sv:value>
+          </sv:property>
+          <sv:node sv:name="cluster.options">
+            <sv:property sv:name="jcr:primaryType" sv:type="Name">
+              <sv:value>frontend:pluginconfig</sv:value>
+            </sv:property>
+          </sv:node>
+        </sv:node>
+        <sv:node sv:name="sitemap">
+          <sv:property sv:name="jcr:primaryType" sv:type="Name">
+            <sv:value>frontend:plugin</sv:value>
+          </sv:property>
+          <sv:property sv:name="field" sv:type="String">
+            <sv:value>sitemap</sv:value>
+          </sv:property>
+          <sv:property sv:name="hint" sv:type="String">
+            <sv:value>sitemap.hint</sv:value>
+          </sv:property>
+          <sv:property sv:name="plugin.class" sv:type="String">
+            <sv:value>org.hippoecm.frontend.editor.plugins.field.PropertyFieldPlugin</sv:value>
           </sv:property>
           <sv:property sv:name="translator.id" sv:type="String">
             <sv:value>${cluster.id}.translator</sv:value>
           </sv:property>
-          <sv:node sv:name="hippostd:translations">
-            <sv:property sv:name="jcr:primaryType" sv:type="Name">
-              <sv:value>hippostd:translations</sv:value>
-            </sv:property>
-            <sv:node sv:name="section">
-              <sv:property sv:name="jcr:primaryType" sv:type="Name">
-                <sv:value>frontend:pluginconfig</sv:value>
-              </sv:property>
-              <sv:property sv:name="jcr:mixinTypes" sv:type="Name">
-                <sv:value>hippo:translated</sv:value>
-              </sv:property>
-              <sv:node sv:name="hippo:translation">
-                <sv:property sv:name="jcr:primaryType" sv:type="Name">
-                  <sv:value>hippo:translation</sv:value>
-                </sv:property>
-                <sv:property sv:name="hippo:language" sv:type="String">
-                  <sv:value>nl</sv:value>
-                </sv:property>
-                <sv:property sv:name="hippo:message" sv:type="String">
-                  <sv:value>Sectie</sv:value>
-                </sv:property>
-              </sv:node>
-              <sv:node sv:name="hippo:translation">
-                <sv:property sv:name="jcr:primaryType" sv:type="Name">
-                  <sv:value>hippo:translation</sv:value>
-                </sv:property>
-                <sv:property sv:name="hippo:language" sv:type="String">
-                  <sv:value>en</sv:value>
-                </sv:property>
-                <sv:property sv:name="hippo:message" sv:type="String">
-                  <sv:value>Section</sv:value>
-                </sv:property>
-              </sv:node>
-              <sv:node sv:name="hippo:translation">
-                <sv:property sv:name="jcr:primaryType" sv:type="Name">
-                  <sv:value>hippo:translation</sv:value>
-                </sv:property>
-                <sv:property sv:name="hippo:language" sv:type="String">
-                  <sv:value>de</sv:value>
-                </sv:property>
-                <sv:property sv:name="hippo:message" sv:type="String">
-                  <sv:value>Sektion</sv:value>
-                </sv:property>
-              </sv:node>
-              <sv:node sv:name="hippo:translation">
-                <sv:property sv:name="jcr:primaryType" sv:type="Name">
-                  <sv:value>hippo:translation</sv:value>
-                </sv:property>
-                <sv:property sv:name="hippo:language" sv:type="String">
-                  <sv:value>fr</sv:value>
-                </sv:property>
-                <sv:property sv:name="hippo:message" sv:type="String">
-                  <sv:value>Section</sv:value>
-                </sv:property>
-              </sv:node>
-            </sv:node>
-            <sv:node sv:name="sitemap">
-              <sv:property sv:name="jcr:primaryType" sv:type="Name">
-                <sv:value>frontend:pluginconfig</sv:value>
-              </sv:property>
-              <sv:property sv:multiple="true" sv:name="jcr:mixinTypes" sv:type="Name">
-                <sv:value>hippo:translated</sv:value>
-              </sv:property>
-              <sv:node sv:name="hippo:translation">
-                <sv:property sv:name="jcr:primaryType" sv:type="Name">
-                  <sv:value>hippo:translation</sv:value>
-                </sv:property>
-                <sv:property sv:name="hippo:language" sv:type="String">
-                  <sv:value>nl</sv:value>
-                </sv:property>
-                <sv:property sv:name="hippo:message" sv:type="String">
-                  <sv:value>Sitemap</sv:value>
-                </sv:property>
-              </sv:node>
-              <sv:node sv:name="hippo:translation">
-                <sv:property sv:name="jcr:primaryType" sv:type="Name">
-                  <sv:value>hippo:translation</sv:value>
-                </sv:property>
-                <sv:property sv:name="hippo:language" sv:type="String">
-                  <sv:value>en</sv:value>
-                </sv:property>
-                <sv:property sv:name="hippo:message" sv:type="String">
-                  <sv:value>Sitemap</sv:value>
-                </sv:property>
-              </sv:node>
-              <sv:node sv:name="hippo:translation">
-                <sv:property sv:name="jcr:primaryType" sv:type="Name">
-                  <sv:value>hippo:translation</sv:value>
-                </sv:property>
-                <sv:property sv:name="hippo:language" sv:type="String">
-                  <sv:value>de</sv:value>
-                </sv:property>
-                <sv:property sv:name="hippo:message" sv:type="String">
-                  <sv:value>Sitemap</sv:value>
-                </sv:property>
-              </sv:node>
-              <sv:node sv:name="hippo:translation">
-                <sv:property sv:name="jcr:primaryType" sv:type="Name">
-                  <sv:value>hippo:translation</sv:value>
-                </sv:property>
-                <sv:property sv:name="hippo:language" sv:type="String">
-                  <sv:value>fr</sv:value>
-                </sv:property>
-                <sv:property sv:name="hippo:message" sv:type="String">
-                  <sv:value>Sitemap</sv:value>
-                </sv:property>
-              </sv:node>
-            </sv:node>
-            <sv:node sv:name="sitemap.hint">
-              <sv:property sv:name="jcr:primaryType" sv:type="Name">
-                <sv:value>frontend:pluginconfig</sv:value>
-              </sv:property>
-              <sv:property sv:multiple="true" sv:name="jcr:mixinTypes" sv:type="Name">
-                <sv:value>hippo:translated</sv:value>
-              </sv:property>
-              <sv:node sv:name="hippo:translation">
-                <sv:property sv:name="jcr:primaryType" sv:type="Name">
-                  <sv:value>hippo:translation</sv:value>
-                </sv:property>
-                <sv:property sv:name="hippo:language" sv:type="String">
-                  <sv:value>nl</sv:value>
-                </sv:property>
-                <sv:property sv:name="hippo:message" sv:type="String">
-                  <sv:value>Eén of meer volledige URL's die verwijzen naar een XML sitemap.</sv:value>
-                </sv:property>
-              </sv:node>
-              <sv:node sv:name="hippo:translation">
-                <sv:property sv:name="jcr:primaryType" sv:type="Name">
-                  <sv:value>hippo:translation</sv:value>
-                </sv:property>
-                <sv:property sv:name="hippo:language" sv:type="String">
-                  <sv:value>en</sv:value>
-                </sv:property>
-                <sv:property sv:name="hippo:message" sv:type="String">
-                  <sv:value>One or more fully qualified URLs pointing to an XML sitemap.</sv:value>
-                </sv:property>
-              </sv:node>
-              <sv:node sv:name="hippo:translation">
-                <sv:property sv:name="jcr:primaryType" sv:type="Name">
-                  <sv:value>hippo:translation</sv:value>
-                </sv:property>
-                <sv:property sv:name="hippo:language" sv:type="String">
-                  <sv:value>de</sv:value>
-                </sv:property>
-                <sv:property sv:name="hippo:message" sv:type="String">
-                  <sv:value>Eine oder mehrere vollqualifizierte URLs, die auf eine XML-Sitemap verweisen.</sv:value>
-                </sv:property>
-              </sv:node>
-              <sv:node sv:name="hippo:translation">
-                <sv:property sv:name="jcr:primaryType" sv:type="Name">
-                  <sv:value>hippo:translation</sv:value>
-                </sv:property>
-                <sv:property sv:name="hippo:language" sv:type="String">
-                  <sv:value>fr</sv:value>
-                </sv:property>
-                <sv:property sv:name="hippo:message" sv:type="String">
-                  <sv:value>Une ou plusieurs URL entièrement qualifiées indiquant un sitemap XML.</sv:value>
-                </sv:property>
-              </sv:node>
-            </sv:node>
-          </sv:node>
-        </sv:node>
->>>>>>> 90adca88
-        <sv:node sv:name="list">
-          <sv:property sv:name="jcr:primaryType" sv:type="Name">
-            <sv:value>frontend:plugin</sv:value>
-          </sv:property>
-          <sv:property sv:name="item" sv:type="String">
-            <sv:value>${cluster.id}.field</sv:value>
-          </sv:property>
-          <sv:property sv:name="plugin.class" sv:type="String">
-            <sv:value>org.hippoecm.frontend.service.render.ListViewPlugin</sv:value>
-          </sv:property>
-          <sv:property sv:name="wicket.id" sv:type="String">
-            <sv:value>${wicket.id}</sv:value>
-          </sv:property>
-        </sv:node>
-        <sv:node sv:name="section">
-          <sv:property sv:name="jcr:primaryType" sv:type="Name">
-            <sv:value>frontend:plugin</sv:value>
-          </sv:property>
-          <sv:property sv:name="engine" sv:type="String">
-            <sv:value>${engine}</sv:value>
-          </sv:property>
-          <sv:property sv:name="field" sv:type="String">
-            <sv:value>section</sv:value>
-          </sv:property>
-          <sv:property sv:name="mode" sv:type="String">
-            <sv:value>${mode}</sv:value>
-          </sv:property>
-          <sv:property sv:name="plugin.class" sv:type="String">
-            <sv:value>org.hippoecm.frontend.editor.plugins.field.NodeFieldPlugin</sv:value>
-          </sv:property>
-          <sv:property sv:name="wicket.id" sv:type="String">
-            <sv:value>${cluster.id}.field</sv:value>
-          </sv:property>
-          <sv:property sv:name="wicket.model" sv:type="String">
-            <sv:value>${wicket.model}</sv:value>
-          </sv:property>
-          <sv:node sv:name="cluster.options">
-            <sv:property sv:name="jcr:primaryType" sv:type="Name">
-              <sv:value>frontend:pluginconfig</sv:value>
-            </sv:property>
-          </sv:node>
-        </sv:node>
-        <sv:node sv:name="sitemap">
-          <sv:property sv:name="jcr:primaryType" sv:type="Name">
-            <sv:value>frontend:plugin</sv:value>
-          </sv:property>
-          <sv:property sv:name="field" sv:type="String">
-            <sv:value>sitemap</sv:value>
-          </sv:property>
-          <sv:property sv:name="hint" sv:type="String">
-            <sv:value>sitemap.hint</sv:value>
-          </sv:property>
-          <sv:property sv:name="plugin.class" sv:type="String">
-            <sv:value>org.hippoecm.frontend.editor.plugins.field.PropertyFieldPlugin</sv:value>
-          </sv:property>
-          <sv:property sv:name="translator.id" sv:type="String">
-            <sv:value>${cluster.id}.translator</sv:value>
-          </sv:property>
           <sv:property sv:name="wicket.id" sv:type="String">
             <sv:value>${cluster.id}.field</sv:value>
           </sv:property>
