--- conflicted
+++ resolved
@@ -35,15 +35,9 @@
     <sv:property sv:name="hippo:nodetypesresource" sv:type="String">
       <sv:value>robotstxt.cnd</sv:value>
     </sv:property>
-<<<<<<< HEAD
-=======
-    <sv:property sv:name="hippo:reloadonstartup" sv:type="Boolean">
-      <sv:value>true</sv:value>
-    </sv:property>
     <sv:property sv:name="hippo:version" sv:type="String">
       <sv:value>2.2.0</sv:value>
     </sv:property>
->>>>>>> e374ea89
   </sv:node>
 
   <sv:node sv:name="robotstxt-namespace">
@@ -62,70 +56,8 @@
     <sv:property sv:name="hippo:reloadonstartup" sv:type="Boolean">
       <sv:value>true</sv:value>
     </sv:property>
-<<<<<<< HEAD
     <sv:property sv:name="hippo:version" sv:type="String">
       <sv:value>3.0.0</sv:value>
-=======
-  </sv:node>
-  <sv:node sv:name="robotstxt-namespace-translation-delta-1">
-    <sv:property sv:name="jcr:primaryType" sv:type="Name">
-      <sv:value>hippo:initializeitem</sv:value>
-    </sv:property>
-    <sv:property sv:name="hippo:sequence" sv:type="Double">
-      <sv:value>20102</sv:value>
-    </sv:property>
-    <sv:property sv:name="hippo:contentresource" sv:type="String">
-      <sv:value>translation-deltas/namespace-1.xml</sv:value>
-    </sv:property>
-    <sv:property sv:name="hippo:contentroot" sv:type="String">
-      <sv:value>/hippo:namespaces</sv:value>
-    </sv:property>
-  </sv:node>
-  <sv:node sv:name="robotstxt-namespace-translation-delta-2">
-    <sv:property sv:name="jcr:primaryType" sv:type="Name">
-      <sv:value>hippo:initializeitem</sv:value>
-    </sv:property>
-    <sv:property sv:name="hippo:sequence" sv:type="Double">
-      <sv:value>20102</sv:value>
-    </sv:property>
-    <sv:property sv:name="hippo:contentdelete" sv:type="String">
-      <sv:value>/hippo:namespaces/robotstxt/section/editor:templates/_default_/translator/hippostd:translations/useragent</sv:value>
-    </sv:property>
-    <sv:property sv:name="hippo:contentresource" sv:type="String">
-      <sv:value>translation-deltas/namespace-2.xml</sv:value>
-    </sv:property>
-    <sv:property sv:name="hippo:contentroot" sv:type="String">
-      <sv:value>/hippo:namespaces/robotstxt/section/editor:templates/_default_/translator/hippostd:translations</sv:value>
-    </sv:property>
-  </sv:node>
-  <sv:node sv:name="robotstxt-namespace-delta-3">
-    <sv:property sv:name="jcr:primaryType" sv:type="Name">
-      <sv:value>hippo:initializeitem</sv:value>
-    </sv:property>
-    <sv:property sv:name="hippo:sequence" sv:type="Double">
-      <sv:value>20102.1</sv:value>
-    </sv:property>
-    <sv:property sv:name="hippo:contentresource" sv:type="String">
-      <sv:value>translation-deltas/namespace-3.xml</sv:value>
-    </sv:property>
-    <sv:property sv:name="hippo:contentroot" sv:type="String">
-      <sv:value>/hippo:namespaces</sv:value>
-    </sv:property>
-  </sv:node>
-  <!--HIPPLUG-1121: add missing property to make compound layout work. TODO: integrate this change for CMS 11-->
-  <sv:node sv:name="robotstxt-namespace-patch-supertype">
-    <sv:property sv:name="jcr:primaryType" sv:type="Name">
-      <sv:value>hippo:initializeitem</sv:value>
-    </sv:property>
-    <sv:property sv:name="hippo:sequence" sv:type="Double">
-      <sv:value>20102</sv:value>
-    </sv:property>
-    <sv:property sv:name="hippo:contentpropset" sv:type="String">
-      <sv:value>hippo:compound</sv:value>
-    </sv:property>
-    <sv:property sv:name="hippo:contentroot" sv:type="String">
-      <sv:value>/hippo:namespaces/robotstxt/section/hipposysedit:nodetype/hipposysedit:nodetype/hipposysedit:supertype</sv:value>
->>>>>>> e374ea89
     </sv:property>
   </sv:node>
 
@@ -144,54 +76,19 @@
     </sv:property>
   </sv:node>
 
-<<<<<<< HEAD
   <sv:node sv:name="robotstxt-page">
-=======
-  <!--TODO: remove this initializeitem in the next major version-->
-  <!-- Keep the formatting of the script as it is. You may lose the correct linebreaks and whitespace otherwise. -->
-  <sv:node sv:name="robotstxt-template-script-upgrader-2">
->>>>>>> e374ea89
     <sv:property sv:name="jcr:primaryType" sv:type="Name">
       <sv:value>hippo:initializeitem</sv:value>
     </sv:property>
     <sv:property sv:name="hippo:sequence" sv:type="Double">
       <sv:value>20101.3</sv:value>
     </sv:property>
-<<<<<<< HEAD
     <sv:property sv:name="hippo:contentresource" sv:type="String">
       <sv:value>hst/configurations/default/pages/robotstxt-page.xml</sv:value>
     </sv:property>
     <sv:property sv:name="hippo:contentroot" sv:type="String">
       <sv:value>/hst:hst/hst:configurations/hst:default/hst:pages</sv:value>
     </sv:property>
-=======
-    <sv:property sv:name="hippo:contentroot" sv:type="String">
-      <sv:value>/hst:hst/hst:configurations/hst:default/hst:templates/robotstxt.ftl/hst:script</sv:value>
-    </sv:property>
-    <sv:property sv:name="hippo:contentpropset" sv:type="String">
-      <sv:value>&lt;#ftl encoding="UTF-8" strip_whitespace=true attributes={"content_type": "text/plain"}&gt;&#xd;
-&lt;#assign hst=JspTaglibs["http://www.hippoecm.org/jsp/hst/core"] &gt;&#xd;
-&lt;#if document??&gt;&#xd;
-&lt;#if document.sections??&gt;&#xd;
-&lt;#list document.sections as section&gt;&#xd;
-&lt;#if section.userAgent?? &amp;&amp; (section.disallows?? || disallowedFacNavLinks??)&gt;&#xd;
-User-agent: ${section.userAgent}&#xd;
-&lt;#list section.disallows as path&gt;Disallow: ${path}&#xd;
-&lt;/#list&gt;&#xd;
-&lt;#list disallowedFacNavLinks as facnav&gt;Disallow: &lt;@hst.link link=facnav/&gt;/&#xd;
-&lt;/#list&gt;&#xd;
-&#xd;
-&lt;/#if&gt;&#xd;
-&lt;/#list&gt;&#xd;
-&lt;/#if&gt;&#xd;
-&lt;#if document.sitemaps??&gt;&#xd;
-&lt;#list document.sitemaps as sitemap&gt;&#xd;
-Sitemap: ${sitemap}&#xd;
-&lt;/#list&gt;&#xd;
-&lt;/#if&gt;&#xd;
-&lt;/#if&gt;</sv:value>
-     </sv:property> 
->>>>>>> e374ea89
   </sv:node>
 
   <sv:node sv:name="robotstxt-type-translations">
