--- conflicted
+++ resolved
@@ -34,6 +34,9 @@
     </sv:property>
     <sv:property sv:name="hippo:nodetypesresource" sv:type="String">
       <sv:value>robotstxt.cnd</sv:value>
+    </sv:property>
+    <sv:property sv:name="hippo:reloadonstartup" sv:type="Boolean">
+      <sv:value>true</sv:value>
     </sv:property>
     <sv:property sv:name="hippo:version" sv:type="String">
       <sv:value>2.2.0</sv:value>
@@ -73,21 +76,20 @@
     <sv:property sv:name="hippo:contentroot" sv:type="String">
       <sv:value>/hst:hst/hst:configurations/hst:default/hst:templates</sv:value>
     </sv:property>
-<<<<<<< HEAD
-  </sv:node>
-
-  <sv:node sv:name="robotstxt-page">
-    <sv:property sv:name="jcr:primaryType" sv:type="Name">
-      <sv:value>hippo:initializeitem</sv:value>
-=======
     <sv:property sv:name="hippo:reloadonstartup" sv:type="Boolean">
       <sv:value>true</sv:value>
->>>>>>> 90adca88
     </sv:property>
     <sv:property sv:name="hippo:version" sv:type="String">
       <sv:value>3.0.0</sv:value>
     </sv:property>
-<<<<<<< HEAD
+  </sv:node>
+  <sv:node sv:name="robotstxt-page">
+    <sv:property sv:name="jcr:primaryType" sv:type="Name">
+      <sv:value>hippo:initializeitem</sv:value>
+    </sv:property>
+    <sv:property sv:name="hippo:sequence" sv:type="Double">
+      <sv:value>20101.3</sv:value>
+    </sv:property>
     <sv:property sv:name="hippo:contentresource" sv:type="String">
       <sv:value>hst/configurations/default/pages/robotstxt-page.xml</sv:value>
     </sv:property>
@@ -97,10 +99,6 @@
   </sv:node>
 
   <sv:node sv:name="robotstxt-type-translations">
-=======
-  </sv:node>
-  <sv:node sv:name="robotstxt-page">
->>>>>>> 90adca88
     <sv:property sv:name="jcr:primaryType" sv:type="Name">
       <sv:value>hippo:initializeitem</sv:value>
     </sv:property>
