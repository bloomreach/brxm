<?xml version="1.0" encoding="UTF-8"?>
<!--
    Copyright 2009-2021 Hippo B.V. (http://www.onehippo.com)

    Licensed under the Apache License, Version 2.0 (the  "License");
    you may not use this file except in compliance with the License.
    You may obtain a copy of the License at

    http://www.apache.org/licenses/LICENSE-2.0

    Unless required by applicable law or agreed to in writing, software
    distributed under the License is distributed on an "AS IS"
    BASIS, WITHOUT WARRANTIES OR CONDITIONS OF ANY KIND, either express or implied.
    See the License for the specific language governing permissions and
    limitations under the License.
-->
<project xmlns="http://maven.apache.org/POM/4.0.0" xmlns:xsi="http://www.w3.org/2001/XMLSchema-instance" xsi:schemaLocation="http://maven.apache.org/POM/4.0.0 http://maven.apache.org/maven-v4_0_0.xsd">
  <modelVersion>4.0.0</modelVersion>

  <parent>
    <groupId>org.onehippo.cms7</groupId>
    <artifactId>hippo-cms7-project</artifactId>
<<<<<<< HEAD
    <version>15.2.1-SNAPSHOT</version>
=======
    <version>15.3.0-SNAPSHOT</version>
>>>>>>> f3ba1b0f
    <relativePath>../project/pom.xml</relativePath>
  </parent>

  <name>Hippo Plugin Robots.txt Generator</name>
  <description>Hippo Plugin Robots.txt Generator</description>
  <artifactId>hippo-plugin-robotstxt</artifactId>
<<<<<<< HEAD
  <version>15.2.1-SNAPSHOT</version>
=======
  <version>15.3.0-SNAPSHOT</version>
>>>>>>> f3ba1b0f
  <packaging>pom</packaging>

  <inceptionYear>2009</inceptionYear>

  <properties>
    <!-- use root project name for all project modules NOTICE files, should be the same as in the root NOTICE file -->
    <notice.project.name>Hippo Plugin Robots.txt Generator</notice.project.name>
    <hippo.jackrabbit.version>2.21.6-h4</hippo.jackrabbit.version>
    <hippo.hst.version>${hippo.release.version}</hippo.hst.version>
    <hippo.repository.version>${hippo.release.version}</hippo.repository.version>

  </properties>

  <repositories>
    <repository>
      <id>hippo</id>
      <name>Hippo Maven 2</name>
      <url>https://maven.bloomreach.com/repository/maven2/</url>
      <snapshots>
        <enabled>false</enabled>
      </snapshots>
      <releases>
        <updatePolicy>never</updatePolicy>
      </releases>
    </repository>
  </repositories>

  <issueManagement>
    <system>Jira</system>
    <url>https://issues.onehippo.com/browse/HIPPLUG/component/12847</url>
  </issueManagement>

  <dependencyManagement>
    <dependencies>
      <dependency>
        <groupId>org.onehippo.cms7</groupId>
        <artifactId>hippo-repository-modules</artifactId>
        <version>${hippo.repository.version}</version>
        <scope>provided</scope>
      </dependency>
      <dependency>
        <groupId>org.onehippo.cms7.hst</groupId>
        <artifactId>hst-api</artifactId>
        <version>${hippo.hst.version}</version>
        <scope>provided</scope>
      </dependency>
      <dependency>
        <groupId>org.onehippo.cms7.hst</groupId>
        <artifactId>hst-content-beans</artifactId>
        <version>${hippo.hst.version}</version>
        <scope>provided</scope>
      </dependency>
      <dependency>
        <groupId>org.onehippo.cms7.hst</groupId>
        <artifactId>hst-client</artifactId>
        <version>${hippo.hst.version}</version>
        <scope>provided</scope>
      </dependency>
      <dependency>
        <groupId>org.onehippo.cms7.hst</groupId>
        <artifactId>hst-commons</artifactId>
        <version>${hippo.hst.version}</version>
        <scope>provided</scope>
      </dependency>
      <dependency>
        <groupId>org.apache.jackrabbit</groupId>
        <artifactId>jackrabbit-jcr-commons</artifactId>
        <version>${hippo.jackrabbit.version}</version>
        <scope>provided</scope>
      </dependency>
    </dependencies>
  </dependencyManagement>

  <profiles>
    <profile>
      <id>pedantic</id>
      <build>
        <plugins>
          <plugin>
            <groupId>org.apache.rat</groupId>
            <artifactId>apache-rat-plugin</artifactId>
            <inherited>false</inherited>
            <configuration>
              <excludes combine.children="append">
                <!-- repository content XML -->
                <exclude>repository/src/main/resources/**/*.xml</exclude>
              </excludes>
            </configuration>
          </plugin>
        </plugins>
      </build>
    </profile>

  </profiles>

  <modules>
    <module>repository</module>
    <module>hcm-site</module>
    <module>hst</module>
  </modules>

</project><|MERGE_RESOLUTION|>--- conflicted
+++ resolved
@@ -20,22 +20,14 @@
   <parent>
     <groupId>org.onehippo.cms7</groupId>
     <artifactId>hippo-cms7-project</artifactId>
-<<<<<<< HEAD
-    <version>15.2.1-SNAPSHOT</version>
-=======
     <version>15.3.0-SNAPSHOT</version>
->>>>>>> f3ba1b0f
     <relativePath>../project/pom.xml</relativePath>
   </parent>
 
   <name>Hippo Plugin Robots.txt Generator</name>
   <description>Hippo Plugin Robots.txt Generator</description>
   <artifactId>hippo-plugin-robotstxt</artifactId>
-<<<<<<< HEAD
-  <version>15.2.1-SNAPSHOT</version>
-=======
   <version>15.3.0-SNAPSHOT</version>
->>>>>>> f3ba1b0f
   <packaging>pom</packaging>
 
   <inceptionYear>2009</inceptionYear>
