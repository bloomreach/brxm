<?xml version="1.0" encoding="UTF-8"?>
<!--
    Copyright 2009-2015 Hippo B.V. (http://www.onehippo.com)

    Licensed under the Apache License, Version 2.0 (the  "License");
    you may not use this file except in compliance with the License.
    You may obtain a copy of the License at

    http://www.apache.org/licenses/LICENSE-2.0

    Unless required by applicable law or agreed to in writing, software
    distributed under the License is distributed on an "AS IS"
    BASIS, WITHOUT WARRANTIES OR CONDITIONS OF ANY KIND, either express or implied.
    See the License for the specific language governing permissions and
    limitations under the License.
-->
<project xmlns="http://maven.apache.org/POM/4.0.0" xmlns:xsi="http://www.w3.org/2001/XMLSchema-instance" xsi:schemaLocation="http://maven.apache.org/POM/4.0.0 http://maven.apache.org/maven-v4_0_0.xsd">
  <modelVersion>4.0.0</modelVersion>

  <parent>
    <groupId>org.onehippo.cms7</groupId>
    <artifactId>hippo-cms7-project</artifactId>
    <version>28-SNAPSHOT</version>
  </parent>

  <name>Hippo Plugin Robots.txt Generator</name>
  <description>Hippo Plugin Robots.txt Generator</description>
  <artifactId>hippo-plugin-robotstxt</artifactId>
<<<<<<< HEAD
  <version>2.x-translations-1.0-SNAPSHOT</version>
=======
  <version>3.0.0-SNAPSHOT</version>
>>>>>>> 90adca88
  <packaging>pom</packaging>

  <inceptionYear>2009</inceptionYear>

  <scm>
    <connection>scm:svn:https://svn.onehippo.org/repos/hippo/hippo-cms7/plugins/robotstxt/trunk/</connection>
    <developerConnection>scm:svn:https://svn.onehippo.org/repos/hippo/hippo-cms7/plugins/robotstxt/trunk/</developerConnection>
    <url>https://svn.onehippo.org/repos/hippo/hippo-cms7/plugins/robotstxt/trunk/</url>
  </scm>

  <properties>
    <!-- use root project name for all project modules NOTICE files, should be the same as in the root NOTICE file -->
    <notice.project.name>Hippo Plugin Robots.txt Generator</notice.project.name>
    <hippo.hst.version>4.0.0-SNAPSHOT</hippo.hst.version>
    <hippo.repository.version>4.0.0-SNAPSHOT</hippo.repository.version>
    <taglibs.version>1.1.2</taglibs.version>
  </properties>

  <repositories>
    <repository>
      <id>hippo</id>
      <name>Hippo Maven 2</name>
      <url>https://maven.onehippo.com/maven2/</url>
      <snapshots>
        <enabled>false</enabled>
      </snapshots>
      <releases>
        <updatePolicy>never</updatePolicy>
      </releases>
    </repository>
  </repositories>
  
  <issueManagement>
    <system>Jira</system>
    <url>https://issues.onehippo.com/browse/HIPPLUG/component/12847</url>
  </issueManagement>

  <dependencyManagement>
    <dependencies>
      <dependency>
        <groupId>org.onehippo.cms7</groupId>
        <artifactId>hippo-repository-modules</artifactId>
        <version>${hippo.repository.version}</version>
        <scope>provided</scope>
      </dependency>
      <dependency>
        <groupId>org.onehippo.cms7.hst</groupId>
        <artifactId>hst-api</artifactId>
        <version>${hippo.hst.version}</version>
        <scope>provided</scope>
      </dependency>
      <dependency>
        <groupId>org.onehippo.cms7.hst</groupId>
        <artifactId>hst-content-beans</artifactId>
        <version>${hippo.hst.version}</version>
        <scope>provided</scope>
      </dependency>
      <dependency>
        <groupId>org.onehippo.cms7.hst</groupId>
        <artifactId>hst-client</artifactId>
        <version>${hippo.hst.version}</version>
        <scope>provided</scope>
      </dependency>
      <dependency>
        <groupId>taglibs</groupId>
        <artifactId>standard</artifactId>
        <version>${taglibs.version}</version>
        <scope>provided</scope>
      </dependency>
      <dependency>
        <groupId>org.apache.jackrabbit</groupId>
        <artifactId>jackrabbit-jcr-commons</artifactId>
        <version>${jackrabbit.version}</version>
        <scope>provided</scope>
      </dependency>
    </dependencies>
  </dependencyManagement>

  <profiles>
    <profile>
      <id>pedantic</id>
      <build>
        <plugins>
          <plugin>
            <groupId>org.apache.rat</groupId>
            <artifactId>apache-rat-plugin</artifactId>
            <inherited>false</inherited>
            <configuration>
              <excludes combine.children="append">
                <!-- repository content XML -->
                <exclude>repository/src/main/resources/**/*.xml</exclude>
              </excludes>
            </configuration>
          </plugin>
        </plugins>
      </build>
    </profile>

  </profiles>

  <modules>
    <module>repository</module>
    <module>hst</module>
  </modules>

</project><|MERGE_RESOLUTION|>--- conflicted
+++ resolved
@@ -26,11 +26,7 @@
   <name>Hippo Plugin Robots.txt Generator</name>
   <description>Hippo Plugin Robots.txt Generator</description>
   <artifactId>hippo-plugin-robotstxt</artifactId>
-<<<<<<< HEAD
-  <version>2.x-translations-1.0-SNAPSHOT</version>
-=======
-  <version>3.0.0-SNAPSHOT</version>
->>>>>>> 90adca88
+  <version>3.0.0-translations-psp1-SNAPSHOT</version>
   <packaging>pom</packaging>
 
   <inceptionYear>2009</inceptionYear>
@@ -44,8 +40,8 @@
   <properties>
     <!-- use root project name for all project modules NOTICE files, should be the same as in the root NOTICE file -->
     <notice.project.name>Hippo Plugin Robots.txt Generator</notice.project.name>
-    <hippo.hst.version>4.0.0-SNAPSHOT</hippo.hst.version>
-    <hippo.repository.version>4.0.0-SNAPSHOT</hippo.repository.version>
+    <hippo.hst.version>4.0.0-translations-psp1-SNAPSHOT</hippo.hst.version>
+    <hippo.repository.version>4.0.0-translations-psp1-SNAPSHOT</hippo.repository.version>
     <taglibs.version>1.1.2</taglibs.version>
   </properties>
 
