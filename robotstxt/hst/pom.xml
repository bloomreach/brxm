<?xml version="1.0" encoding="UTF-8"?>
<!--
  Copyright 2009-2015 Hippo B.V. (http://www.onehippo.com)
  
  Licensed under the Apache License, Version 2.0 (the  "License");
  you may not use this file except in compliance with the License.
  You may obtain a copy of the License at
  
  http://www.apache.org/licenses/LICENSE-2.0
  
  Unless required by applicable law or agreed to in writing, software
  distributed under the License is distributed on an "AS IS"
  BASIS, WITHOUT WARRANTIES OR CONDITIONS OF ANY KIND, either express or implied.
  See the License for the specific language governing permissions and
  limitations under the License.
-->
<project xmlns="http://maven.apache.org/POM/4.0.0" xmlns:xsi="http://www.w3.org/2001/XMLSchema-instance" xsi:schemaLocation="http://maven.apache.org/POM/4.0.0 http://maven.apache.org/maven-v4_0_0.xsd">
  
  <modelVersion>4.0.0</modelVersion>
  
  <parent>
    <groupId>org.onehippo.cms7</groupId>
    <artifactId>hippo-plugin-robotstxt</artifactId>
<<<<<<< HEAD
    <version>2.x-translations-1.0-SNAPSHOT</version>
=======
    <version>2.2.0-SNAPSHOT</version>
>>>>>>> 0e7a64ac
  </parent>
  <name>Hippo Plugin Robots.txt HST Client</name>
  <description>Robots.txt HST Client</description>
  <artifactId>hippo-plugin-robotstxt-hst-client</artifactId>
  <packaging>jar</packaging>
  
  <dependencies>
    <dependency>
      <groupId>org.onehippo.cms7.hst</groupId>
      <artifactId>hst-api</artifactId>
    </dependency>
    <dependency>
      <groupId>org.onehippo.cms7.hst</groupId>
      <artifactId>hst-content-beans</artifactId>
    </dependency>
    <dependency>
      <groupId>org.onehippo.cms7.hst</groupId>
      <artifactId>hst-client</artifactId>
    </dependency>
    <dependency>
      <groupId>org.apache.jackrabbit</groupId>
      <artifactId>jackrabbit-jcr-commons</artifactId>
    </dependency>
    <dependency>
      <groupId>org.onehippo.cms7</groupId>
      <artifactId>hippo-repository-modules</artifactId>
    </dependency>
  </dependencies>
  
</project><|MERGE_RESOLUTION|>--- conflicted
+++ resolved
@@ -21,11 +21,7 @@
   <parent>
     <groupId>org.onehippo.cms7</groupId>
     <artifactId>hippo-plugin-robotstxt</artifactId>
-<<<<<<< HEAD
     <version>2.x-translations-1.0-SNAPSHOT</version>
-=======
-    <version>2.2.0-SNAPSHOT</version>
->>>>>>> 0e7a64ac
   </parent>
   <name>Hippo Plugin Robots.txt HST Client</name>
   <description>Robots.txt HST Client</description>
