<?xml version="1.0" encoding="UTF-8"?>
<!--
  Copyright 2012-2021 Bloomreach

  Licensed under the Apache License, Version 2.0 (the  "License");
  you may not use this file except in compliance with the License.
  You may obtain a copy of the License at

  http://www.apache.org/licenses/LICENSE-2.0

  Unless required by applicable law or agreed to in writing, software
  distributed under the License is distributed on an "AS IS"
  BASIS, WITHOUT WARRANTIES OR CONDITIONS OF ANY KIND, either express or implied.
  See the License for the specific language governing permissions and
  limitations under the License.
-->
<project xmlns="http://maven.apache.org/POM/4.0.0" xmlns:xsi="http://www.w3.org/2001/XMLSchema-instance" xsi:schemaLocation="http://maven.apache.org/POM/4.0.0 http://maven.apache.org/maven-v4_0_0.xsd">
  <modelVersion>4.0.0</modelVersion>

  <parent>
    <groupId>org.onehippo.cms7</groupId>
    <artifactId>hippo-cms7-project</artifactId>
<<<<<<< HEAD
    <version>15.3.0-SNAPSHOT</version>
=======
    <version>15.2.2-SNAPSHOT</version>
>>>>>>> e5213432
    <relativePath>../project/pom.xml</relativePath>
  </parent>

  <name>Hippo Search Service</name>
  <description>Hippo Search Service</description>
  <url>http://www.onehippo.com/</url>

  <artifactId>hippo-search-service</artifactId>
<<<<<<< HEAD
  <version>15.3.0-SNAPSHOT</version>
=======
  <version>15.2.2-SNAPSHOT</version>
>>>>>>> e5213432
  <packaging>pom</packaging>
  <inceptionYear>2012</inceptionYear>

  <properties>

    <product_name>Hippo Search Service</product_name>
    <product_abr>HSS</product_abr>
    <!-- use root project name for all project modules NOTICE files, should be the same as in the root NOTICE file -->
    <notice.project.name>Hippo Search Service</notice.project.name>

    <geronimo-annotation_1.1_spec.version>1.0.1</geronimo-annotation_1.1_spec.version>

    <junit.version>4.13.1</junit.version>
    <easymock.version>4.3</easymock.version>

    <aspectj.version>1.8.10</aspectj.version>

    <hippo.repository.version>${hippo.release.version}</hippo.repository.version>
    <hippo.services.version>${hippo.release.version}</hippo.services.version>
    <hippo.utilities.version>${hippo.release.version}</hippo.utilities.version>

    <maven.plugin.jxr.version>2.2</maven.plugin.jxr.version>

  </properties>

  <repositories>
    <repository>
      <id>hippo</id>
      <name>Hippo Maven 2</name>
      <url>https://maven.bloomreach.com/repository/maven2/</url>
      <snapshots>
        <enabled>false</enabled>
      </snapshots>
      <releases>
        <updatePolicy>never</updatePolicy>
      </releases>
    </repository>
  </repositories>

  <dependencyManagement>

    <dependencies>

      <dependency>
        <groupId>org.apache.geronimo.specs</groupId>
        <artifactId>geronimo-annotation_1.1_spec</artifactId>
        <version>${geronimo-annotation_1.1_spec.version}</version>
        <scope>provided</scope>
      </dependency>

      <!-- Hippo CMS7 API dependency -->

      <dependency>
        <groupId>org.onehippo.cms7</groupId>
        <artifactId>hippo-repository-api</artifactId>
        <version>${hippo.repository.version}</version>
        <scope>provided</scope>
      </dependency>

      <dependency>
        <groupId>org.onehippo.cms7</groupId>
        <artifactId>hippo-cms7-utilities</artifactId>
        <version>${hippo.utilities.version}</version>
      </dependency>

      <dependency>
        <groupId>org.onehippo.cms7</groupId>
        <artifactId>hippo-services</artifactId>
        <version>${hippo.services.version}</version>
        <scope>provided</scope>
      </dependency>

      <!-- AspectJ -->
      
      <dependency>
        <groupId>org.aspectj</groupId>
        <artifactId>aspectjweaver</artifactId>
        <version>${aspectj.version}</version>
      </dependency>
      
      <!-- Spring Framework -->
      
      <dependency>
        <groupId>org.springframework</groupId>
        <artifactId>spring-core</artifactId>
        <version>${spring.version}</version>
        <exclusions>
          <exclusion>
            <groupId>commons-logging</groupId>
            <artifactId>commons-logging</artifactId>
          </exclusion>
        </exclusions>
      </dependency>
    
      <dependency>
        <groupId>org.springframework</groupId>
        <artifactId>spring-beans</artifactId>
        <version>${spring.version}</version>
        <exclusions>
          <exclusion>
            <groupId>commons-logging</groupId>
            <artifactId>commons-logging</artifactId>
          </exclusion>
        </exclusions>
      </dependency>
    
      <dependency>
        <groupId>org.springframework</groupId>
        <artifactId>spring-context</artifactId>
        <version>${spring.version}</version>
        <exclusions>
          <exclusion>
            <groupId>commons-logging</groupId>
            <artifactId>commons-logging</artifactId>
          </exclusion>
        </exclusions>
      </dependency>
      
      <dependency>
        <groupId>org.springframework</groupId>
        <artifactId>spring-context-support</artifactId>
        <version>${spring.version}</version>
        <exclusions>
          <exclusion>
            <groupId>commons-logging</groupId>
            <artifactId>commons-logging</artifactId>
          </exclusion>
        </exclusions>
      </dependency>
      
      <dependency>
        <groupId>org.springframework</groupId>
        <artifactId>spring-web</artifactId>
        <version>${spring.version}</version>
        <exclusions>
          <exclusion>
            <groupId>commons-logging</groupId>
            <artifactId>commons-logging</artifactId>
          </exclusion>
        </exclusions>
      </dependency>

      <dependency>
        <groupId>org.springframework</groupId>
        <artifactId>spring-aop</artifactId>
        <version>${spring.version}</version>
        <exclusions>
          <exclusion>
            <groupId>commons-logging</groupId>
            <artifactId>commons-logging</artifactId>
          </exclusion>
        </exclusions>
      </dependency>

      <dependency>
        <groupId>org.springframework</groupId>
        <artifactId>spring-test</artifactId>
        <version>${spring.version}</version>
        <scope>test</scope>
        <exclusions>
          <exclusion>
            <groupId>commons-logging</groupId>
            <artifactId>commons-logging</artifactId>
          </exclusion>
        </exclusions>
      </dependency>

      <dependency>
        <groupId>org.onehippo.cms7</groupId>
        <artifactId>hippo-repository-connector</artifactId>
        <version>${hippo.repository.version}</version>
        <exclusions>
          <exclusion>
            <groupId>org.slf4j</groupId>
            <artifactId>jcl104-over-slf4j</artifactId>
          </exclusion>
          <exclusion>
            <!-- poi 3.0.2 pulling this in -->
            <groupId>commons-logging</groupId>
            <artifactId>commons-logging</artifactId>
          </exclusion>
        </exclusions>
      </dependency>

      <dependency>
        <groupId>org.onehippo.cms7</groupId>
        <artifactId>hippo-repository-builtin</artifactId>
        <version>${hippo.repository.version}</version>
         <scope>provided</scope>
      </dependency>

      <dependency>
        <groupId>org.onehippo.cms7</groupId>
        <artifactId>hippo-repository-workflow</artifactId>
        <version>${hippo.repository.version}</version>
        <scope>provided</scope>
      </dependency>


      <!-- Test dependencies -->
    
      <dependency>
        <groupId>junit</groupId>
        <artifactId>junit</artifactId>
        <version>${junit.version}</version>
        <scope>test</scope>
      </dependency>
      
      <dependency>
        <groupId>org.easymock</groupId>
        <artifactId>easymock</artifactId>
        <version>${easymock.version}</version>
        <scope>test</scope>
      </dependency>
      
      <dependency>
        <groupId>org.slf4j</groupId>
        <artifactId>jcl-over-slf4j</artifactId>
        <version>${slf4j.version}</version>
        <scope>test</scope>
      </dependency>
      
    </dependencies>
    
  </dependencyManagement>

  <build>
    <defaultGoal>package</defaultGoal>
    <plugins>
      <plugin>
        <groupId>org.apache.maven.plugins</groupId>
        <artifactId>maven-site-plugin</artifactId>
        <version>${maven.plugin.site.version}</version>
      </plugin>
    </plugins>
  </build>

  <reporting>
    <outputDirectory>${basedir}/target/site</outputDirectory>
    <plugins>
      <plugin>
        <groupId>org.apache.maven.plugins</groupId>
        <artifactId>maven-javadoc-plugin</artifactId>
        <configuration>
          <aggregate>true</aggregate>
          <destDir>userapidocs</destDir>
          <sourcepath>${basedir}/api/src/main/java:${basedir}/mock/src/main/java:${basedir}/commons/src/main/java:${basedir}/content-beans/src/main/java:${basedir}/client/src/main/java</sourcepath>
        </configuration>
        <reportSets>
          <reportSet>
            <id>default</id>
            <reports>
              <report>javadoc</report>
              <report>test-javadoc</report>
            </reports>
          </reportSet>
        </reportSets>
      </plugin>
      <plugin>
        <groupId>org.apache.maven.plugins</groupId>
        <artifactId>maven-jxr-plugin</artifactId>
        <version>${maven.plugin.jxr.version}</version>
        <reportSets>
          <reportSet>
            <id>src-xref</id>
            <reports>
              <report>jxr</report>
            </reports>
          </reportSet>
          <reportSet>
            <id>test-xref</id>
            <reports>
              <report>test-jxr</report>
            </reports>
          </reportSet>
        </reportSets>
        <configuration>
          <aggregate>true</aggregate>
        </configuration>
      </plugin>
    </plugins>
  </reporting>

  <modules>
    <module>api</module>
    <module>commons</module>
    <module>jcr</module>
    <module>sandbox</module>
  </modules>

  <profiles>

    <profile>
      <id>pedantic</id>
      <build>
        <plugins>
          <plugin>
            <groupId>org.apache.rat</groupId>
            <artifactId>apache-rat-plugin</artifactId>
            <inherited>false</inherited>
            <configuration>
              <excludes combine.children="append">
                <!-- repository content XML -->
                <exclude>jcr/src/*/resources/**/*.xml</exclude>
              </excludes>
            </configuration>
          </plugin>
        </plugins>
      </build>
    </profile>

  </profiles>


</project><|MERGE_RESOLUTION|>--- conflicted
+++ resolved
@@ -20,11 +20,7 @@
   <parent>
     <groupId>org.onehippo.cms7</groupId>
     <artifactId>hippo-cms7-project</artifactId>
-<<<<<<< HEAD
-    <version>15.3.0-SNAPSHOT</version>
-=======
     <version>15.2.2-SNAPSHOT</version>
->>>>>>> e5213432
     <relativePath>../project/pom.xml</relativePath>
   </parent>
 
@@ -33,11 +29,7 @@
   <url>http://www.onehippo.com/</url>
 
   <artifactId>hippo-search-service</artifactId>
-<<<<<<< HEAD
-  <version>15.3.0-SNAPSHOT</version>
-=======
   <version>15.2.2-SNAPSHOT</version>
->>>>>>> e5213432
   <packaging>pom</packaging>
   <inceptionYear>2012</inceptionYear>
 
