<?xml version="1.0" encoding="UTF-8"?>
<!--
  Copyright 2012-2016 Hippo B.V. (http://www.onehippo.com)

  Licensed under the Apache License, Version 2.0 (the  "License");
  you may not use this file except in compliance with the License.
  You may obtain a copy of the License at

  http://www.apache.org/licenses/LICENSE-2.0

  Unless required by applicable law or agreed to in writing, software
  distributed under the License is distributed on an "AS IS"
  BASIS, WITHOUT WARRANTIES OR CONDITIONS OF ANY KIND, either express or implied.
  See the License for the specific language governing permissions and
  limitations under the License.
-->
<project xmlns="http://maven.apache.org/POM/4.0.0" xmlns:xsi="http://www.w3.org/2001/XMLSchema-instance" xsi:schemaLocation="http://maven.apache.org/POM/4.0.0 http://maven.apache.org/maven-v4_0_0.xsd">
  <modelVersion>4.0.0</modelVersion>

  <parent>
    <groupId>org.onehippo.cms7</groupId>
    <artifactId>hippo-cms7-project</artifactId>
    <version>28</version>
  </parent>

  <name>Hippo Search Service</name>
  <description>Hippo Search Service</description>
  <url>http://www.onehippo.com/</url>

  <artifactId>hippo-search-service</artifactId>
  <version>3.2.0-SNAPSHOT</version>
  <packaging>pom</packaging>
  <inceptionYear>2012</inceptionYear>

  <properties>

    <product_name>Hippo Search Service</product_name>
    <product_abr>HSS</product_abr>
    <!-- use root project name for all project modules NOTICE files, should be the same as in the root NOTICE file -->
    <notice.project.name>Hippo Search Service</notice.project.name>

    <geronimo-annotation_1.1_spec.version>1.0.1</geronimo-annotation_1.1_spec.version>

    <junit.version>4.5</junit.version>
    <easymock.version>3.0</easymock.version>

    <commons-lang.version>2.6</commons-lang.version>
    <commons-collections.version>3.2.1</commons-collections.version>
    <commons-beanutils.version>1.8.0</commons-beanutils.version>
    <commons-io.version>1.4</commons-io.version>
    <commons-configuration.version>1.7</commons-configuration.version>
    <commons-proxy.version>1.0</commons-proxy.version>

    <aspectj.version>1.8.4</aspectj.version>
    <cglib.version>2.2.2</cglib.version>

<<<<<<< HEAD
    <hippo.repository.version>4.1.0-SNAPSHOT</hippo.repository.version>
    <hippo.services.version>3.1.0-SNAPSHOT</hippo.services.version>
    <hippo.utilities.version>3.1.0-SNAPSHOT</hippo.utilities.version>
=======
    <hippo.repository.version>4.2.0-SNAPSHOT</hippo.repository.version>
    <hippo.utilities.version>3.2.0-SNAPSHOT</hippo.utilities.version>
>>>>>>> 0d3aadfd

    <maven.plugin.site.version>3.0-beta-3</maven.plugin.site.version>
    <maven.plugin.jxr.version>2.2</maven.plugin.jxr.version>

  </properties>

  <repositories>
    <repository>
      <id>hippo</id>
      <name>Hippo Maven 2</name>
      <url>https://maven.onehippo.com/maven2/</url>
      <snapshots>
        <enabled>false</enabled>
      </snapshots>
      <releases>
        <updatePolicy>never</updatePolicy>
      </releases>
    </repository>
  </repositories>

  <dependencyManagement>
  
    <dependencies>

      <dependency>
        <groupId>org.apache.geronimo.specs</groupId>
        <artifactId>geronimo-annotation_1.1_spec</artifactId>
        <version>${geronimo-annotation_1.1_spec.version}</version>
        <scope>provided</scope>
      </dependency>
      
      <!-- Hippo CMS7 API dependency -->
      
      <dependency>
        <groupId>org.onehippo.cms7</groupId>
        <artifactId>hippo-repository-api</artifactId>
        <version>${hippo.repository.version}</version>
        <scope>provided</scope>
      </dependency>

      <dependency>
        <groupId>org.onehippo.cms7</groupId>
        <artifactId>hippo-cms7-utilities</artifactId>
        <version>${hippo.utilities.version}</version>
      </dependency>

      <dependency>
        <groupId>org.onehippo.cms7</groupId>
        <artifactId>hippo-services</artifactId>
        <version>${hippo.services.version}</version>
        <scope>provided</scope>
      </dependency>

      <!-- Apache Commons -->
      
      <dependency>
        <groupId>commons-lang</groupId>
        <artifactId>commons-lang</artifactId>
        <version>${commons-lang.version}</version>
      </dependency>
      
      <dependency>
        <groupId>commons-collections</groupId>
        <artifactId>commons-collections</artifactId>
        <version>${commons-collections.version}</version>
      </dependency>
    
      <dependency>
        <groupId>commons-beanutils</groupId>
        <artifactId>commons-beanutils</artifactId>
        <version>${commons-beanutils.version}</version>
        <exclusions>
          <exclusion>
            <groupId>commons-logging</groupId>
            <artifactId>commons-logging</artifactId>
          </exclusion>
        </exclusions>
      </dependency>

      <dependency>
        <groupId>commons-io</groupId>
        <artifactId>commons-io</artifactId>
        <version>${commons-io.version}</version>
      </dependency>
      
      <dependency>
        <groupId>commons-configuration</groupId>
        <artifactId>commons-configuration</artifactId>
        <version>${commons-configuration.version}</version>
        <exclusions>
          <exclusion>
            <groupId>commons-logging</groupId>
            <artifactId>commons-logging</artifactId>
          </exclusion>
          <exclusion>
            <groupId>commons-beanutils</groupId>
            <artifactId>commons-beanutils-core</artifactId>
          </exclusion>
        </exclusions>
      </dependency>
      
      <dependency>
        <groupId>org.apache.commons</groupId>
        <artifactId>commons-proxy</artifactId>
        <version>${commons-proxy.version}</version>
      </dependency>

      <dependency>
        <groupId>org.slf4j</groupId>
        <artifactId>slf4j-ext</artifactId>
        <version>${slf4j.version}</version>
      </dependency>

      <!-- AspectJ -->
      
      <dependency>
        <groupId>org.aspectj</groupId>
        <artifactId>aspectjweaver</artifactId>
        <version>${aspectj.version}</version>
      </dependency>
      
      <!-- Spring Framework -->
      
      <dependency>
        <groupId>org.springframework</groupId>
        <artifactId>spring-core</artifactId>
        <version>${spring.version}</version>
        <exclusions>
          <exclusion>
            <groupId>commons-logging</groupId>
            <artifactId>commons-logging</artifactId>
          </exclusion>
        </exclusions>
      </dependency>
    
      <dependency>
        <groupId>org.springframework</groupId>
        <artifactId>spring-beans</artifactId>
        <version>${spring.version}</version>
        <exclusions>
          <exclusion>
            <groupId>commons-logging</groupId>
            <artifactId>commons-logging</artifactId>
          </exclusion>
        </exclusions>
      </dependency>
    
      <dependency>
        <groupId>org.springframework</groupId>
        <artifactId>spring-context</artifactId>
        <version>${spring.version}</version>
        <exclusions>
          <exclusion>
            <groupId>commons-logging</groupId>
            <artifactId>commons-logging</artifactId>
          </exclusion>
        </exclusions>
      </dependency>
      
      <dependency>
        <groupId>org.springframework</groupId>
        <artifactId>spring-context-support</artifactId>
        <version>${spring.version}</version>
        <exclusions>
          <exclusion>
            <groupId>commons-logging</groupId>
            <artifactId>commons-logging</artifactId>
          </exclusion>
        </exclusions>
      </dependency>
      
      <dependency>
        <groupId>org.springframework</groupId>
        <artifactId>spring-web</artifactId>
        <version>${spring.version}</version>
        <exclusions>
          <exclusion>
            <groupId>commons-logging</groupId>
            <artifactId>commons-logging</artifactId>
          </exclusion>
        </exclusions>
      </dependency>

      <dependency>
        <groupId>org.springframework</groupId>
        <artifactId>spring-aop</artifactId>
        <version>${spring.version}</version>
        <exclusions>
          <exclusion>
            <groupId>commons-logging</groupId>
            <artifactId>commons-logging</artifactId>
          </exclusion>
        </exclusions>
      </dependency>
      
      <dependency>
        <groupId>cglib</groupId>
        <artifactId>cglib-nodep</artifactId>
        <version>${cglib.version}</version>
      </dependency>
      
      <dependency>
        <groupId>org.springframework</groupId>
        <artifactId>spring-test</artifactId>
        <version>${spring.version}</version>
        <scope>test</scope>
        <exclusions>
          <exclusion>
            <groupId>commons-logging</groupId>
            <artifactId>commons-logging</artifactId>
          </exclusion>
        </exclusions>
      </dependency>

      <dependency>
        <groupId>org.onehippo.cms7</groupId>
        <artifactId>hippo-repository-connector</artifactId>
        <version>${hippo.repository.version}</version>
        <exclusions>
          <exclusion>
            <groupId>org.slf4j</groupId>
            <artifactId>jcl104-over-slf4j</artifactId>
          </exclusion>
          <exclusion>
            <!-- poi 3.0.2 pulling this in -->
            <groupId>commons-logging</groupId>
            <artifactId>commons-logging</artifactId>
          </exclusion>
        </exclusions>
      </dependency>
      
      <dependency>
        <groupId>org.onehippo.cms7</groupId>
        <artifactId>hippo-repository-builtin</artifactId>
        <version>${hippo.repository.version}</version>
         <scope>provided</scope>
      </dependency>

      <dependency>
        <groupId>org.onehippo.cms7</groupId>
        <artifactId>hippo-repository-workflow</artifactId>
        <version>${hippo.repository.version}</version>
        <scope>provided</scope>
      </dependency>


      <!-- Test dependencies -->
    
      <dependency>
        <groupId>junit</groupId>
        <artifactId>junit</artifactId>
        <version>${junit.version}</version>
        <scope>test</scope>
      </dependency>
      
      <dependency>
        <groupId>org.easymock</groupId>
        <artifactId>easymock</artifactId>
        <version>${easymock.version}</version>
        <scope>test</scope>
      </dependency>
      
      <dependency>
        <groupId>org.slf4j</groupId>
        <artifactId>jcl-over-slf4j</artifactId>
        <version>${slf4j.version}</version>
        <scope>test</scope>
      </dependency>
      
      <dependency>
        <groupId>org.slf4j</groupId>
        <artifactId>slf4j-log4j12</artifactId>
        <version>${slf4j.version}</version>
        <scope>test</scope>
      </dependency>
      
    </dependencies>
    
  </dependencyManagement>

  <build>
    <defaultGoal>package</defaultGoal>
    <plugins>
      <plugin>
        <groupId>org.apache.maven.plugins</groupId>
        <artifactId>maven-site-plugin</artifactId>
        <version>${maven.plugin.site.version}</version>
      </plugin>
    </plugins>
  </build>

  <reporting>
    <outputDirectory>${basedir}/target/site</outputDirectory>
    <plugins>
      <plugin>
        <groupId>org.apache.maven.plugins</groupId>
        <artifactId>maven-javadoc-plugin</artifactId>
        <configuration>
          <aggregate>true</aggregate>
          <destDir>userapidocs</destDir>
          <sourcepath>${basedir}/api/src/main/java:${basedir}/mock/src/main/java:${basedir}/commons/src/main/java:${basedir}/content-beans/src/main/java:${basedir}/client/src/main/java</sourcepath>
        </configuration>
        <reportSets>
          <reportSet>
            <id>default</id>
            <reports>
              <report>javadoc</report>
              <report>test-javadoc</report>
            </reports>
          </reportSet>
        </reportSets>
      </plugin>
      <plugin>
        <groupId>org.apache.maven.plugins</groupId>
        <artifactId>maven-jxr-plugin</artifactId>
        <version>${maven.plugin.jxr.version}</version>
        <reportSets>
          <reportSet>
            <id>src-xref</id>
            <reports>
              <report>jxr</report>
            </reports>
          </reportSet>
          <reportSet>
            <id>test-xref</id>
            <reports>
              <report>test-jxr</report>
            </reports>
          </reportSet>
        </reportSets>
        <configuration>
          <aggregate>true</aggregate>
        </configuration>
      </plugin>
    </plugins>
  </reporting>

  <modules>
    <module>api</module>
    <module>commons</module>
    <module>jcr</module>
    <module>sandbox</module>
  </modules>

  <profiles>

    <profile>
      <id>pedantic</id>
      <build>
        <plugins>
          <plugin>
            <groupId>org.apache.rat</groupId>
            <artifactId>apache-rat-plugin</artifactId>
            <inherited>false</inherited>
            <configuration>
              <excludes combine.children="append">
                <!-- repository content XML -->
                <exclude>jcr/src/*/resources/**/*.xml</exclude>
              </excludes>
            </configuration>
          </plugin>
        </plugins>
      </build>
    </profile>

  </profiles>

  <scm>
    <connection>scm:git:https://code.onehippo.org/cms-community/hippo-addon-search-service.git</connection>
    <developerConnection>scm:git:git@code.onehippo.org:cms-community/hippo-addon-search-service.git</developerConnection>
    <url>https://code.onehippo.org/cms-community/hippo-addon-search-service</url>
  </scm>


</project><|MERGE_RESOLUTION|>--- conflicted
+++ resolved
@@ -54,14 +54,9 @@
     <aspectj.version>1.8.4</aspectj.version>
     <cglib.version>2.2.2</cglib.version>
 
-<<<<<<< HEAD
-    <hippo.repository.version>4.1.0-SNAPSHOT</hippo.repository.version>
-    <hippo.services.version>3.1.0-SNAPSHOT</hippo.services.version>
-    <hippo.utilities.version>3.1.0-SNAPSHOT</hippo.utilities.version>
-=======
     <hippo.repository.version>4.2.0-SNAPSHOT</hippo.repository.version>
+    <hippo.services.version>3.2.0-SNAPSHOT</hippo.services.version>
     <hippo.utilities.version>3.2.0-SNAPSHOT</hippo.utilities.version>
->>>>>>> 0d3aadfd
 
     <maven.plugin.site.version>3.0-beta-3</maven.plugin.site.version>
     <maven.plugin.jxr.version>2.2</maven.plugin.jxr.version>
@@ -106,13 +101,6 @@
         <groupId>org.onehippo.cms7</groupId>
         <artifactId>hippo-cms7-utilities</artifactId>
         <version>${hippo.utilities.version}</version>
-      </dependency>
-
-      <dependency>
-        <groupId>org.onehippo.cms7</groupId>
-        <artifactId>hippo-services</artifactId>
-        <version>${hippo.services.version}</version>
-        <scope>provided</scope>
       </dependency>
 
       <!-- Apache Commons -->
