<?xml version="1.0" encoding="UTF-8"?>
<!--
  Copyright 2014-2015 Hippo B.V. (http://www.onehippo.com)

  Licensed under the Apache License, Version 2.0 (the "License");
  you may not use this file except in compliance with the License.
  You may obtain a copy of the License at

   http://www.apache.org/licenses/LICENSE-2.0

  Unless required by applicable law or agreed to in writing, software
  distributed under the License is distributed on an "AS IS" BASIS,
  WITHOUT WARRANTIES OR CONDITIONS OF ANY KIND, either express or implied.
  See the License for the specific language governing permissions and
  limitations under the License.
  -->

<project xmlns="http://maven.apache.org/POM/4.0.0" xmlns:xsi="http://www.w3.org/2001/XMLSchema-instance" xsi:schemaLocation="http://maven.apache.org/POM/4.0.0 http://maven.apache.org/xsd/maven-4.0.0.xsd">
  <modelVersion>4.0.0</modelVersion>

  <parent>
    <artifactId>hippo-essentials</artifactId>
    <groupId>org.onehippo.cms7</groupId>
<<<<<<< HEAD
    <version>2.2.0-gallery-manager-SNAPSHOT</version>
=======
    <version>3.0.0-SNAPSHOT</version>
>>>>>>> 1476505e
  </parent>

  <name>dependencies</name>
  <artifactId>hippo-essentials-dashboard-dependencies</artifactId>
  <packaging>pom</packaging>

  <dependencies>
    <dependency>
      <groupId>org.onehippo.cms7</groupId>
      <artifactId>hippo-essentials-plugin-sdk-api</artifactId>
      <version>${project.version}</version>
    </dependency>
    <dependency>
      <groupId>org.onehippo.cms7</groupId>
      <artifactId>hippo-essentials-plugin-sdk-implementation</artifactId>
      <version>${project.version}</version>
    </dependency>

    <dependency>
      <groupId>org.onehippo.cms7</groupId>
      <artifactId>hippo-essentials-skeleton-package</artifactId>
      <version>${project.version}</version>
    </dependency>

    <dependency>
      <groupId>org.onehippo.cms7</groupId>
      <artifactId>hippo-essentials-plugin-banner-and-carousel</artifactId>
      <version>${project.version}</version>
    </dependency>
    <dependency>
      <groupId>org.onehippo.cms7</groupId>
      <artifactId>hippo-essentials-plugin-blog</artifactId>
      <version>${project.version}</version>
    </dependency>
    <dependency>
      <groupId>org.onehippo.cms7</groupId>
      <artifactId>hippo-essentials-plugin-content-blocks</artifactId>
      <version>${project.version}</version>
    </dependency>
    <dependency>
      <groupId>org.onehippo.cms7</groupId>
      <artifactId>hippo-essentials-plugin-document-wizard</artifactId>
      <version>${project.version}</version>
    </dependency>
    <dependency>
      <groupId>org.onehippo.cms7</groupId>
      <artifactId>hippo-essentials-plugin-tagging</artifactId>
      <version>${project.version}</version>
    </dependency>
    <dependency>
      <groupId>org.onehippo.cms7</groupId>
      <artifactId>hippo-essentials-plugin-events</artifactId>
      <version>${project.version}</version>
    </dependency>
    <dependency>
      <groupId>org.onehippo.cms7</groupId>
      <artifactId>hippo-essentials-plugin-faq</artifactId>
      <version>${project.version}</version>
    </dependency>
    <dependency>
      <groupId>org.onehippo.cms7</groupId>
      <artifactId>hippo-essentials-plugin-image-component</artifactId>
      <version>${project.version}</version>
    </dependency>
    <dependency>
      <groupId>org.onehippo.cms7</groupId>
      <artifactId>hippo-essentials-plugin-list</artifactId>
      <version>${project.version}</version>
    </dependency>
    <dependency>
      <groupId>org.onehippo.cms7</groupId>
      <artifactId>hippo-essentials-plugin-menu</artifactId>
      <version>${project.version}</version>
    </dependency>
    <dependency>
      <groupId>org.onehippo.cms7</groupId>
      <artifactId>hippo-essentials-plugin-news</artifactId>
      <version>${project.version}</version>
    </dependency>
    <dependency>
      <groupId>org.onehippo.cms7</groupId>
      <artifactId>hippo-essentials-plugin-poll</artifactId>
      <version>${project.version}</version>
    </dependency>
    <dependency>
      <groupId>org.onehippo.cms7</groupId>
      <artifactId>hippo-essentials-plugin-related-documents</artifactId>
      <version>${project.version}</version>
    </dependency>
    <dependency>
      <groupId>org.onehippo.cms7</groupId>
      <artifactId>hippo-essentials-plugin-robots</artifactId>
      <version>${project.version}</version>
    </dependency>
    <dependency>
      <groupId>org.onehippo.cms7</groupId>
      <artifactId>hippo-essentials-plugin-search</artifactId>
      <version>${project.version}</version>
    </dependency>
    <dependency>
      <groupId>org.onehippo.cms7</groupId>
      <artifactId>hippo-essentials-plugin-seo</artifactId>
      <version>${project.version}</version>
    </dependency>
    <dependency>
      <groupId>org.onehippo.cms7</groupId>
      <artifactId>hippo-essentials-plugin-sitemap</artifactId>
      <version>${project.version}</version>
    </dependency>
    <dependency>
      <groupId>org.onehippo.cms7</groupId>
      <artifactId>hippo-essentials-plugin-simple-content</artifactId>
      <version>${project.version}</version>
    </dependency>
    <dependency>
      <groupId>org.onehippo.cms7</groupId>
      <artifactId>hippo-essentials-plugin-taxonomy</artifactId>
      <version>${project.version}</version>
    </dependency>
    <dependency>
      <groupId>org.onehippo.cms7</groupId>
      <artifactId>hippo-essentials-plugin-video</artifactId>
      <version>${project.version}</version>
    </dependency>

    <dependency>
      <groupId>org.onehippo.cms7</groupId>
      <artifactId>hippo-essentials-plugin-gallery-manager</artifactId>
      <version>${project.version}</version>
    </dependency>
    <dependency>
      <groupId>org.onehippo.cms7</groupId>
      <artifactId>hippo-essentials-plugin-bean-writer</artifactId>
      <version>${project.version}</version>
    </dependency>
    <dependency>
      <groupId>org.onehippo.cms7</groupId>
      <artifactId>hippo-essentials-plugin-rest-services</artifactId>
      <version>${project.version}</version>
    </dependency>
    <dependency>
      <groupId>org.onehippo.cms7</groupId>
      <artifactId>hippo-essentials-plugin-selection</artifactId>
      <version>${project.version}</version>
    </dependency>

    <dependency>
      <groupId>org.onehippo.cms7</groupId>
      <artifactId>hippo-essentials-plugin-google-maps</artifactId>
      <version>${project.version}</version>
    </dependency>

    <dependency>
      <groupId>org.apache.cxf</groupId>
      <artifactId>cxf-rt-frontend-jaxrs</artifactId>
      <version>${cxf.version}</version>
    </dependency>
    <dependency>
      <groupId>org.apache.cxf</groupId>
      <artifactId>cxf-rt-rs-extension-providers</artifactId>
      <version>${cxf.version}</version>
    </dependency>
    <dependency>
      <groupId>org.apache.cxf</groupId>
      <artifactId>cxf-rt-rs-client</artifactId>
      <version>${cxf.version}</version>
    </dependency>
    <dependency>
      <groupId>org.codehaus.jackson</groupId>
      <artifactId>jackson-xc</artifactId>
      <version>${jackson.version}</version>
    </dependency>
    <dependency>
      <groupId>org.codehaus.jackson</groupId>
      <artifactId>jackson-jaxrs</artifactId>
      <version>${jackson.version}</version>
    </dependency>
    <dependency>
      <groupId>org.springframework</groupId>
      <artifactId>spring-web</artifactId>
      <version>${spring.version}</version>
    </dependency>
  </dependencies>
</project><|MERGE_RESOLUTION|>--- conflicted
+++ resolved
@@ -21,11 +21,7 @@
   <parent>
     <artifactId>hippo-essentials</artifactId>
     <groupId>org.onehippo.cms7</groupId>
-<<<<<<< HEAD
-    <version>2.2.0-gallery-manager-SNAPSHOT</version>
-=======
-    <version>3.0.0-SNAPSHOT</version>
->>>>>>> 1476505e
+    <version>3.0.0-gallery-manager-SNAPSHOT</version>
   </parent>
 
   <name>dependencies</name>
