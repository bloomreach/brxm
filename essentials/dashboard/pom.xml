--- conflicted
+++ resolved
@@ -20,11 +20,7 @@
   <parent>
     <groupId>org.onehippo.cms7</groupId>
     <artifactId>hippo-essentials</artifactId>
-<<<<<<< HEAD
-    <version>2.2.0-gallery-manager-SNAPSHOT</version>
-=======
-    <version>3.0.0-SNAPSHOT</version>
->>>>>>> 1476505e
+    <version>3.0.0-gallery-manager-SNAPSHOT</version>
   </parent>
   <modelVersion>4.0.0</modelVersion>
   <artifactId>hippo-essentials-dashboard</artifactId>
