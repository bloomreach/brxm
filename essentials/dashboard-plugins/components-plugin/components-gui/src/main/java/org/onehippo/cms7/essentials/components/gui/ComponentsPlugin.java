/*
 * Copyright 2013 Hippo B.V. (http://www.onehippo.com)
 */

package org.onehippo.cms7.essentials.components.gui;

import java.io.File;
import java.io.IOException;
import java.io.InputStream;
import java.nio.file.Files;
import java.nio.file.StandardCopyOption;
import java.util.ArrayList;
import java.util.Collection;
import java.util.Collections;
import java.util.List;

import javax.jcr.Node;
import javax.jcr.NodeIterator;
import javax.jcr.RepositoryException;
import javax.jcr.Session;

import com.google.common.base.Strings;
import com.google.common.collect.ImmutableBiMap;

import org.apache.commons.io.FileUtils;
import org.apache.commons.lang.StringUtils;
import org.apache.wicket.ajax.AjaxEventBehavior;
import org.apache.wicket.ajax.AjaxRequestTarget;
<<<<<<< HEAD
import org.apache.wicket.ajax.markup.html.form.AjaxButton;
import org.apache.wicket.extensions.wizard.IWizardStep;
import org.apache.wicket.markup.html.basic.Label;
import org.apache.wicket.markup.html.form.Check;
import org.apache.wicket.markup.html.form.CheckGroup;
import org.apache.wicket.markup.html.form.CheckGroupSelector;
=======
>>>>>>> d3f5087a
import org.apache.wicket.markup.html.form.Form;
import org.apache.wicket.markup.html.form.ListChoice;
import org.apache.wicket.markup.html.panel.FeedbackPanel;
import org.apache.wicket.model.PropertyModel;
import org.onehippo.cms7.essentials.dashboard.Asset;
import org.onehippo.cms7.essentials.dashboard.InstallablePlugin;
import org.onehippo.cms7.essentials.dashboard.Plugin;
import org.onehippo.cms7.essentials.dashboard.ctx.PluginContext;
import org.onehippo.cms7.essentials.dashboard.model.CatalogObject;
import org.onehippo.cms7.essentials.dashboard.model.hst.HstTemplate;
import org.onehippo.cms7.essentials.dashboard.model.hst.TemplateExistsException;
import org.onehippo.cms7.essentials.dashboard.ui.EssentialsFeedbackPanel;
import org.onehippo.cms7.essentials.dashboard.utils.ComponentsUtils;
import org.onehippo.cms7.essentials.dashboard.utils.HstUtils;
import org.onehippo.cms7.essentials.dashboard.utils.ProjectUtils;
import org.slf4j.Logger;
import org.slf4j.LoggerFactory;

/**
 * @version "$Id: ComponentsPlugin.java 164085 2013-05-13 10:05:42Z mmilicevic $"
 */
public class ComponentsPlugin extends InstallablePlugin<ComponentsInstaller> {

    public static final ImmutableBiMap<String, CatalogObject> COMPONENTS_MAPPING = new ImmutableBiMap.Builder<String, CatalogObject>()
            .put("Document Component",
                    new CatalogObject("essentials-component-document", "Essentials Document Component")
                            .setComponentClassName("org.onehippo.cms7.essentials.components.EssentialsDocumentComponent")
                            .setIconPath("images/essentials/essentials-component-document.png")
                            .setType("HST.Item")
                            .setTemplate("hippo.essentials.components.document")

            )
            .put("Events Component",
                    new CatalogObject("essentials-component-events", "Essentials Events Component")
                            .setComponentClassName("org.onehippo.cms7.essentials.components.EssentialsEventsComponent")
                            .setIconPath("images/essentials/essentials-component-events.png")
                            .setType("HST.Item")
                            .setTemplate("hippo.essentials.components.events")

            ).put("List Component",
                    new CatalogObject("essentials-component-list", "Essentials List Component")
                            .setComponentClassName("org.onehippo.cms7.essentials.components.EssentialsListComponent")
                            .setIconPath("images/essentials/essentials-component-list.png")
                            .setType("HST.Item")
                            .setTemplate("hippo.essentials.components.list")

            )
            .build();


    // TODO refactor / make dynamic
    public static final String JSP_FOLDER = File.separator + "essentials" + File.separator + "components" + File.separator;
    private static final long serialVersionUID = 1L;

    private static Logger log = LoggerFactory.getLogger(ComponentsPlugin.class);
<<<<<<< HEAD
    private final ListChoice<String> sitesChoice;
=======

    private final ListChoice<String> sitesChoice;
    private final ListChoice<String> availableTypesListChoice;
    private final ListChoice<String> addToTypesListChoice;

>>>>>>> d3f5087a
    private String selectedSite;

    public ComponentsPlugin(final String id, final Plugin descriptor, final PluginContext context) {
        super(id, descriptor, context);
        final FeedbackPanel feedbackPanel = new EssentialsFeedbackPanel("feedback");
        feedbackPanel.setOutputMarkupId(true);
        add(feedbackPanel);

        final Form<?> form = new Form("form");
        //############################################
        // SITES SELECT
        //############################################
        final List<String> sites = ComponentsUtils.getAllAvailableSites(context);

        final PropertyModel<String> siteModel = new PropertyModel<>(this, "selectedSite");
        sitesChoice = new ListChoice<>("sites", siteModel, sites);
        sitesChoice.setNullValid(false);
        sitesChoice.setOutputMarkupId(true);

        sitesChoice.add(new AjaxEventBehavior("onchange") {
            private static final long serialVersionUID = 1L;

            @Override
            protected void onEvent(final AjaxRequestTarget target) {
                final String input = sitesChoice.getInput();
                if (StringUtils.isNotEmpty(input) && StringUtils.isNumeric(input)) {
                    final String site = sitesChoice.getChoices().get(Integer.parseInt(input));
                    selectedSite = site;
                    try {
                        final List<String> addedComponents = Util.getAddedComponents(context, site);

                        addToTypesListChoice.setChoices(addedComponents);
                        availableTypesListChoice.setChoices(Util.getAvailableComponents(COMPONENTS_MAPPING.keySet(), addedComponents));

                        target.add(addToTypesListChoice, availableTypesListChoice);
                    } catch (RepositoryException e) {
                        log.error("repository exception while trying to select site", e);
                    }
                } else {
                    availableTypesListChoice.setChoices(Collections.<String>emptyList());
                    addToTypesListChoice.setChoices(Collections.<String>emptyList());
                    target.add(availableTypesListChoice, addToTypesListChoice);
                }
            }
        });
        form.add(sitesChoice);

        //############################################
        // Component add components
        //############################################

        final List<String> available = new ArrayList();
        final List<String> toAdd = new ArrayList();

        availableTypesListChoice = new ListChoice<>("available-types", available);
        availableTypesListChoice.setOutputMarkupId(true);

        addToTypesListChoice = new ListChoice<>("add-to-types", toAdd);
        addToTypesListChoice.setOutputMarkupId(true);

        availableTypesListChoice.add(new AjaxEventBehavior("onchange") {
            private static final long serialVersionUID = 1L;

            @Override
            protected void onEvent(final AjaxRequestTarget target) {
                if (selectedSite != null) {
                    final List<String> availableChoices = (List<String>) availableTypesListChoice.getChoices();
                    final String input = availableChoices.get(Integer.parseInt(availableTypesListChoice.getInput()));

                    //todo some magic;
                    final boolean b = addCatalogToSite(context, input, selectedSite);

                    List<String> addedComponents = null;
                    try {
                        addedComponents = Util.getAddedComponents(context, selectedSite);
                    } catch (RepositoryException e) {
                        log.error("", e);
                    }

                    addToTypesListChoice.setChoices(addedComponents);
                    availableTypesListChoice.setChoices(Util.getAvailableComponents(COMPONENTS_MAPPING.keySet(), addedComponents));

                    target.add(availableTypesListChoice, addToTypesListChoice);
                } else {
                    error("Please add and/or select a site");
                    target.add(feedbackPanel);
                }
            }
        });
        form.add(availableTypesListChoice);

        addToTypesListChoice.add(new AjaxEventBehavior("onchange") {

            private static final long serialVersionUID = 1L;

            @Override
            protected void onEvent(final AjaxRequestTarget target) {
                if (selectedSite != null) {
                    final String input = addToTypesListChoice.getChoices().get(Integer.parseInt(addToTypesListChoice.getInput()));

                    //todo some magic;
                    final boolean b = removeCatalogFromSite(context, input, selectedSite);

                    List<String> addedComponents = null;
                    try {
                        addedComponents = Util.getAddedComponents(context, selectedSite);
                    } catch (RepositoryException e) {
                        log.error("", e);
                    }

                    addToTypesListChoice.setChoices(addedComponents);
                    availableTypesListChoice.setChoices(Util.getAvailableComponents(COMPONENTS_MAPPING.keySet(), addedComponents));

                    target.add(availableTypesListChoice, addToTypesListChoice);
                } else {
                    error("Please add and/or select a site");
                    target.add(feedbackPanel);
                }
            }
        });
        form.add(addToTypesListChoice);

        add(form);

    }

    private boolean addCatalogToSite(final PluginContext context, final String input, final String selectedSite) {
        final CatalogObject catalogObject = COMPONENTS_MAPPING.get(input);
        catalogObject.setSiteName(selectedSite);
        ComponentsUtils.addToCatalog(catalogObject, context);

        final File folder = ProjectUtils.getSiteImagesFolder();
        if (folder.exists()) {
            final File essentials = FileUtils.getFile(folder, "essentials");
            if (!essentials.exists()) {
                essentials.mkdir();
            }
            final Asset asset = context.getDescriptor().getAsset(input);
            if (asset != null && !Strings.isNullOrEmpty(asset.getUrl())) {
                final File file = new File(essentials.getAbsoluteFile() + File.separator + asset.getUrl());
                copyAsset(file, asset);
            }
        }
        // copy JSP:
        final File siteJspFolder = ProjectUtils.getSiteJspFolder();
        final String templateName = catalogObject.getName() + ".jsp";
        final Asset asset = context.getDescriptor().getAsset(templateName);
        if (asset != null && !Strings.isNullOrEmpty(asset.getUrl())) {
            final File file = new File(siteJspFolder.getAbsoluteFile() + JSP_FOLDER + asset.getUrl());
            copyAsset(file, asset);
        }
        final HstTemplate template = new HstTemplate(catalogObject.getTemplate());
        template.setNamed(true);
        try {
            template.setRenderPath("jsp/essentials/components/" + templateName);
            final Session session = context.getSession();
            HstUtils.addTemplateNodeToConfiguration(session, selectedSite, template);
            session.save();
            return true;
        } catch (RepositoryException e) {
            log.error("Error writing template", e);
        } catch (TemplateExistsException e) {
            log.warn("template already exists.", e);
            error("template already exists.");
            return true;
        }
        return false;
    }

    private boolean removeCatalogFromSite(final PluginContext context, final String input, final String selectedSite) {
        final CatalogObject catalogObject = COMPONENTS_MAPPING.get(input);
        catalogObject.setSiteName(selectedSite);
        ComponentsUtils.removeFromCatalog(catalogObject, context);
        return true;
    }


    private void copyAsset(final File target, final Asset asset) {
        final InputStream resourceAsStream = getClass().getResourceAsStream(asset.getUrl());
        if (resourceAsStream != null) {
            try {
                if (!target.exists()) {
                    final File parent = target.getParentFile();
                    Files.createDirectories(parent.toPath());
                }

                Files.copy(resourceAsStream, target.toPath(), StandardCopyOption.REPLACE_EXISTING);
            } catch (IOException e) {
                log.error("Error writing file", e);
            }
        }
    }

    @Override
    public ComponentsInstaller getInstaller() {
        return new ComponentsInstaller();
    }


    private final static class Util {

        public static final String CATALOG_PATH = "hst:catalog";
        public static final String HST_CONFIG_PATH = "hst:hst/hst:configurations";
        public static final String HIPPOESSENTIALS_CATALOG = "hippoessentials-catalog";
        public static final String HIPPOESSENTIALS_PREFIX = "Essentials ";

        public static List<String> getAddedComponents(PluginContext context, String siteName) throws RepositoryException {
            final List<String> addedComponents = new ArrayList<>();
            final Session session = context.getSession();
            final Node rootNode = session.getRootNode();
            final Node node = rootNode.getNode(HST_CONFIG_PATH);
            if (node.hasNode(siteName + "/" + CATALOG_PATH + "/" + HIPPOESSENTIALS_CATALOG)) {
                //final Node site = node.getNode(siteName);
                //todo get parent stuff..
                final Node essentialsCatalog = node.getNode(siteName + "/" + CATALOG_PATH + "/" + HIPPOESSENTIALS_CATALOG);
                final NodeIterator it = essentialsCatalog.getNodes();
                while (it.hasNext()) {
                    final Node essentialContainerItem = it.nextNode();
                    final String label = essentialContainerItem.getProperty("hst:label").getString();
                    final String key = label.replace(HIPPOESSENTIALS_PREFIX, "");
                    if (COMPONENTS_MAPPING.containsKey(key)) {
                        final CatalogObject catalogObject = COMPONENTS_MAPPING.get(key);
                        addedComponents.add(key);
                    }
                }
            }
            return addedComponents;
        }

        public static List<String> getAvailableComponents(Collection<String> available, Collection<String> added) {
            List<String> abv = new ArrayList<>(available);
            abv.removeAll(added);
            return abv;
        }

    }
}<|MERGE_RESOLUTION|>--- conflicted
+++ resolved
@@ -10,34 +10,23 @@
 import java.nio.file.Files;
 import java.nio.file.StandardCopyOption;
 import java.util.ArrayList;
-import java.util.Collection;
-import java.util.Collections;
 import java.util.List;
 
-import javax.jcr.Node;
-import javax.jcr.NodeIterator;
 import javax.jcr.RepositoryException;
 import javax.jcr.Session;
 
-import com.google.common.base.Strings;
-import com.google.common.collect.ImmutableBiMap;
-
 import org.apache.commons.io.FileUtils;
-import org.apache.commons.lang.StringUtils;
-import org.apache.wicket.ajax.AjaxEventBehavior;
 import org.apache.wicket.ajax.AjaxRequestTarget;
-<<<<<<< HEAD
 import org.apache.wicket.ajax.markup.html.form.AjaxButton;
-import org.apache.wicket.extensions.wizard.IWizardStep;
 import org.apache.wicket.markup.html.basic.Label;
 import org.apache.wicket.markup.html.form.Check;
 import org.apache.wicket.markup.html.form.CheckGroup;
 import org.apache.wicket.markup.html.form.CheckGroupSelector;
-=======
->>>>>>> d3f5087a
 import org.apache.wicket.markup.html.form.Form;
 import org.apache.wicket.markup.html.form.ListChoice;
-import org.apache.wicket.markup.html.panel.FeedbackPanel;
+import org.apache.wicket.markup.html.list.ListItem;
+import org.apache.wicket.markup.html.list.ListView;
+import org.apache.wicket.model.IModel;
 import org.apache.wicket.model.PropertyModel;
 import org.onehippo.cms7.essentials.dashboard.Asset;
 import org.onehippo.cms7.essentials.dashboard.InstallablePlugin;
@@ -45,21 +34,23 @@
 import org.onehippo.cms7.essentials.dashboard.ctx.PluginContext;
 import org.onehippo.cms7.essentials.dashboard.model.CatalogObject;
 import org.onehippo.cms7.essentials.dashboard.model.hst.HstTemplate;
-import org.onehippo.cms7.essentials.dashboard.model.hst.TemplateExistsException;
-import org.onehippo.cms7.essentials.dashboard.ui.EssentialsFeedbackPanel;
 import org.onehippo.cms7.essentials.dashboard.utils.ComponentsUtils;
 import org.onehippo.cms7.essentials.dashboard.utils.HstUtils;
 import org.onehippo.cms7.essentials.dashboard.utils.ProjectUtils;
 import org.slf4j.Logger;
 import org.slf4j.LoggerFactory;
 
+import com.google.common.base.Strings;
+import com.google.common.collect.ImmutableBiMap;
+import com.google.common.collect.ImmutableSet;
+
 /**
  * @version "$Id: ComponentsPlugin.java 164085 2013-05-13 10:05:42Z mmilicevic $"
  */
 public class ComponentsPlugin extends InstallablePlugin<ComponentsInstaller> {
 
     public static final ImmutableBiMap<String, CatalogObject> COMPONENTS_MAPPING = new ImmutableBiMap.Builder<String, CatalogObject>()
-            .put("Document Component",
+            .put("Document component",
                     new CatalogObject("essentials-component-document", "Essentials Document Component")
                             .setComponentClassName("org.onehippo.cms7.essentials.components.EssentialsDocumentComponent")
                             .setIconPath("images/essentials/essentials-component-document.png")
@@ -67,14 +58,14 @@
                             .setTemplate("hippo.essentials.components.document")
 
             )
-            .put("Events Component",
+            .put("Events component",
                     new CatalogObject("essentials-component-events", "Essentials Events Component")
                             .setComponentClassName("org.onehippo.cms7.essentials.components.EssentialsEventsComponent")
                             .setIconPath("images/essentials/essentials-component-events.png")
                             .setType("HST.Item")
                             .setTemplate("hippo.essentials.components.events")
 
-            ).put("List Component",
+            ).put("List component",
                     new CatalogObject("essentials-component-list", "Essentials List Component")
                             .setComponentClassName("org.onehippo.cms7.essentials.components.EssentialsListComponent")
                             .setIconPath("images/essentials/essentials-component-list.png")
@@ -82,199 +73,126 @@
                             .setTemplate("hippo.essentials.components.list")
 
             )
+
+
+
+                    /*.put("Events component", "org.onehippo.cms7.essentials.components.EssentialsEventsComponent")
+                    .put("News component", "org.onehippo.cms7.essentials.components.EssentialsNewsComponent")
+                    .put("List component", "org.onehippo.cms7.essentials.components.EssentialsDocumentListComponent")*/
             .build();
-
-
     // TODO refactor / make dynamic
     public static final String JSP_FOLDER = File.separator + "essentials" + File.separator + "components" + File.separator;
     private static final long serialVersionUID = 1L;
-
     private static Logger log = LoggerFactory.getLogger(ComponentsPlugin.class);
-<<<<<<< HEAD
-    private final ListChoice<String> sitesChoice;
-=======
-
-    private final ListChoice<String> sitesChoice;
-    private final ListChoice<String> availableTypesListChoice;
-    private final ListChoice<String> addToTypesListChoice;
-
->>>>>>> d3f5087a
+    final ListChoice<String> sitesChoice;
     private String selectedSite;
+    private List<String> selectedComponents = new ArrayList<>();
 
     public ComponentsPlugin(final String id, final Plugin descriptor, final PluginContext context) {
         super(id, descriptor, context);
-        final FeedbackPanel feedbackPanel = new EssentialsFeedbackPanel("feedback");
-        feedbackPanel.setOutputMarkupId(true);
-        add(feedbackPanel);
-
         final Form<?> form = new Form("form");
+
+
         //############################################
         // SITES SELECT
         //############################################
+
+
         final List<String> sites = ComponentsUtils.getAllAvailableSites(context);
 
         final PropertyModel<String> siteModel = new PropertyModel<>(this, "selectedSite");
         sitesChoice = new ListChoice<>("sites", siteModel, sites);
-        sitesChoice.setNullValid(false);
         sitesChoice.setOutputMarkupId(true);
 
-        sitesChoice.add(new AjaxEventBehavior("onchange") {
+        //############################################
+        // CHECKBOXES
+        //############################################
+
+        final CheckGroup<String> group = new CheckGroup<>("group", new PropertyModel<List<String>>(this, "selectedComponents"));
+        group.add(new CheckGroupSelector("groupselector"));
+        final ImmutableSet<String> componentSet = COMPONENTS_MAPPING.keySet();
+        List<String> componentNames = new ArrayList<>(componentSet);
+        final ListView<String> components = new ListView<String>("components", componentNames) {
             private static final long serialVersionUID = 1L;
 
             @Override
-            protected void onEvent(final AjaxRequestTarget target) {
-                final String input = sitesChoice.getInput();
-                if (StringUtils.isNotEmpty(input) && StringUtils.isNumeric(input)) {
-                    final String site = sitesChoice.getChoices().get(Integer.parseInt(input));
-                    selectedSite = site;
-                    try {
-                        final List<String> addedComponents = Util.getAddedComponents(context, site);
-
-                        addToTypesListChoice.setChoices(addedComponents);
-                        availableTypesListChoice.setChoices(Util.getAvailableComponents(COMPONENTS_MAPPING.keySet(), addedComponents));
-
-                        target.add(addToTypesListChoice, availableTypesListChoice);
-                    } catch (RepositoryException e) {
-                        log.error("repository exception while trying to select site", e);
+            protected void populateItem(final ListItem<String> item) {
+                final IModel<String> model = item.getModel();
+                item.add(new Check<>("checkbox", model));
+                item.add(new Label("label", ' ' + model.getObject()));
+            }
+        };
+        final AjaxButton saveButton = new
+
+                AjaxButton("save") {
+                    private static final long serialVersionUID = 1L;
+
+                    @Override
+                    protected void onSubmit(final AjaxRequestTarget target, final Form<?> form) {
+                        super.onSubmit(target, form);
+                        onFormSubmit(this, target);
                     }
-                } else {
-                    availableTypesListChoice.setChoices(Collections.<String>emptyList());
-                    addToTypesListChoice.setChoices(Collections.<String>emptyList());
-                    target.add(availableTypesListChoice, addToTypesListChoice);
+                };
+        components.setReuseItems(true);
+        group.add(sitesChoice);
+        group.add(components);
+        form.add(group);
+        form.add(saveButton);
+        add(form);
+
+    }
+
+    private void onFormSubmit(final AjaxButton button, final AjaxRequestTarget target) {
+
+        if (Strings.isNullOrEmpty(selectedSite)) {
+            // TODO add error
+            return;
+        }
+
+        final PluginContext context = getContext();
+        // TODO: check if component exists:
+        for (String selectedComponent : selectedComponents) {
+            final CatalogObject object = COMPONENTS_MAPPING.get(selectedComponent);
+            object.setSiteName(selectedSite);
+            ComponentsUtils.addToCatalog(object, getContext());
+            // copy icons:
+            final File folder = ProjectUtils.getSiteImagesFolder();
+            if (folder.exists()) {
+                final File essentials = FileUtils.getFile(folder, "essentials");
+                if (!essentials.exists()) {
+                    essentials.mkdir();
                 }
-            }
-        });
-        form.add(sitesChoice);
-
-        //############################################
-        // Component add components
-        //############################################
-
-        final List<String> available = new ArrayList();
-        final List<String> toAdd = new ArrayList();
-
-        availableTypesListChoice = new ListChoice<>("available-types", available);
-        availableTypesListChoice.setOutputMarkupId(true);
-
-        addToTypesListChoice = new ListChoice<>("add-to-types", toAdd);
-        addToTypesListChoice.setOutputMarkupId(true);
-
-        availableTypesListChoice.add(new AjaxEventBehavior("onchange") {
-            private static final long serialVersionUID = 1L;
-
-            @Override
-            protected void onEvent(final AjaxRequestTarget target) {
-                if (selectedSite != null) {
-                    final List<String> availableChoices = (List<String>) availableTypesListChoice.getChoices();
-                    final String input = availableChoices.get(Integer.parseInt(availableTypesListChoice.getInput()));
-
-                    //todo some magic;
-                    final boolean b = addCatalogToSite(context, input, selectedSite);
-
-                    List<String> addedComponents = null;
-                    try {
-                        addedComponents = Util.getAddedComponents(context, selectedSite);
-                    } catch (RepositoryException e) {
-                        log.error("", e);
-                    }
-
-                    addToTypesListChoice.setChoices(addedComponents);
-                    availableTypesListChoice.setChoices(Util.getAvailableComponents(COMPONENTS_MAPPING.keySet(), addedComponents));
-
-                    target.add(availableTypesListChoice, addToTypesListChoice);
-                } else {
-                    error("Please add and/or select a site");
-                    target.add(feedbackPanel);
+                final Asset asset = context.getDescriptor().getAsset(selectedComponent);
+                if (asset != null && !Strings.isNullOrEmpty(asset.getUrl())) {
+                    final File file = new File(essentials.getAbsoluteFile() + File.separator + asset.getUrl());
+                    copyAsset(file, asset);
                 }
             }
-        });
-        form.add(availableTypesListChoice);
-
-        addToTypesListChoice.add(new AjaxEventBehavior("onchange") {
-
-            private static final long serialVersionUID = 1L;
-
-            @Override
-            protected void onEvent(final AjaxRequestTarget target) {
-                if (selectedSite != null) {
-                    final String input = addToTypesListChoice.getChoices().get(Integer.parseInt(addToTypesListChoice.getInput()));
-
-                    //todo some magic;
-                    final boolean b = removeCatalogFromSite(context, input, selectedSite);
-
-                    List<String> addedComponents = null;
-                    try {
-                        addedComponents = Util.getAddedComponents(context, selectedSite);
-                    } catch (RepositoryException e) {
-                        log.error("", e);
-                    }
-
-                    addToTypesListChoice.setChoices(addedComponents);
-                    availableTypesListChoice.setChoices(Util.getAvailableComponents(COMPONENTS_MAPPING.keySet(), addedComponents));
-
-                    target.add(availableTypesListChoice, addToTypesListChoice);
-                } else {
-                    error("Please add and/or select a site");
-                    target.add(feedbackPanel);
-                }
-            }
-        });
-        form.add(addToTypesListChoice);
-
-        add(form);
-
-    }
-
-    private boolean addCatalogToSite(final PluginContext context, final String input, final String selectedSite) {
-        final CatalogObject catalogObject = COMPONENTS_MAPPING.get(input);
-        catalogObject.setSiteName(selectedSite);
-        ComponentsUtils.addToCatalog(catalogObject, context);
-
-        final File folder = ProjectUtils.getSiteImagesFolder();
-        if (folder.exists()) {
-            final File essentials = FileUtils.getFile(folder, "essentials");
-            if (!essentials.exists()) {
-                essentials.mkdir();
-            }
-            final Asset asset = context.getDescriptor().getAsset(input);
+            // copy JSP:
+            final File siteJspFolder = ProjectUtils.getSiteJspFolder();
+            final String templateName = object.getName() + ".jsp";
+            final Asset asset = context.getDescriptor().getAsset(templateName);
             if (asset != null && !Strings.isNullOrEmpty(asset.getUrl())) {
-                final File file = new File(essentials.getAbsoluteFile() + File.separator + asset.getUrl());
+                final File file = new File(siteJspFolder.getAbsoluteFile() + JSP_FOLDER + asset.getUrl());
                 copyAsset(file, asset);
             }
+            final HstTemplate template = new HstTemplate(object.getTemplate());
+            template.setNamed(true);
+            try {
+                template.setRenderPath("jsp/essentials/components/" + templateName);
+                final Session session = context.getSession();
+                HstUtils.addTemplateNodeToConfiguration(session, selectedSite, template);
+                session.save();
+
+            } catch (RepositoryException e) {
+                log.error("Error writing template", e);
+            }
+
+
         }
-        // copy JSP:
-        final File siteJspFolder = ProjectUtils.getSiteJspFolder();
-        final String templateName = catalogObject.getName() + ".jsp";
-        final Asset asset = context.getDescriptor().getAsset(templateName);
-        if (asset != null && !Strings.isNullOrEmpty(asset.getUrl())) {
-            final File file = new File(siteJspFolder.getAbsoluteFile() + JSP_FOLDER + asset.getUrl());
-            copyAsset(file, asset);
-        }
-        final HstTemplate template = new HstTemplate(catalogObject.getTemplate());
-        template.setNamed(true);
-        try {
-            template.setRenderPath("jsp/essentials/components/" + templateName);
-            final Session session = context.getSession();
-            HstUtils.addTemplateNodeToConfiguration(session, selectedSite, template);
-            session.save();
-            return true;
-        } catch (RepositoryException e) {
-            log.error("Error writing template", e);
-        } catch (TemplateExistsException e) {
-            log.warn("template already exists.", e);
-            error("template already exists.");
-            return true;
-        }
-        return false;
-    }
-
-    private boolean removeCatalogFromSite(final PluginContext context, final String input, final String selectedSite) {
-        final CatalogObject catalogObject = COMPONENTS_MAPPING.get(input);
-        catalogObject.setSiteName(selectedSite);
-        ComponentsUtils.removeFromCatalog(catalogObject, context);
-        return true;
-    }
-
+
+
+    }
 
     private void copyAsset(final File target, final Asset asset) {
         final InputStream resourceAsStream = getClass().getResourceAsStream(asset.getUrl());
@@ -297,42 +215,4 @@
         return new ComponentsInstaller();
     }
 
-
-    private final static class Util {
-
-        public static final String CATALOG_PATH = "hst:catalog";
-        public static final String HST_CONFIG_PATH = "hst:hst/hst:configurations";
-        public static final String HIPPOESSENTIALS_CATALOG = "hippoessentials-catalog";
-        public static final String HIPPOESSENTIALS_PREFIX = "Essentials ";
-
-        public static List<String> getAddedComponents(PluginContext context, String siteName) throws RepositoryException {
-            final List<String> addedComponents = new ArrayList<>();
-            final Session session = context.getSession();
-            final Node rootNode = session.getRootNode();
-            final Node node = rootNode.getNode(HST_CONFIG_PATH);
-            if (node.hasNode(siteName + "/" + CATALOG_PATH + "/" + HIPPOESSENTIALS_CATALOG)) {
-                //final Node site = node.getNode(siteName);
-                //todo get parent stuff..
-                final Node essentialsCatalog = node.getNode(siteName + "/" + CATALOG_PATH + "/" + HIPPOESSENTIALS_CATALOG);
-                final NodeIterator it = essentialsCatalog.getNodes();
-                while (it.hasNext()) {
-                    final Node essentialContainerItem = it.nextNode();
-                    final String label = essentialContainerItem.getProperty("hst:label").getString();
-                    final String key = label.replace(HIPPOESSENTIALS_PREFIX, "");
-                    if (COMPONENTS_MAPPING.containsKey(key)) {
-                        final CatalogObject catalogObject = COMPONENTS_MAPPING.get(key);
-                        addedComponents.add(key);
-                    }
-                }
-            }
-            return addedComponents;
-        }
-
-        public static List<String> getAvailableComponents(Collection<String> available, Collection<String> added) {
-            List<String> abv = new ArrayList<>(available);
-            abv.removeAll(added);
-            return abv;
-        }
-
-    }
 }