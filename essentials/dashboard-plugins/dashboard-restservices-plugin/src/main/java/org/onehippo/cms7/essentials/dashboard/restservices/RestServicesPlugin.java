/*
 * Copyright 2013 Hippo B.V. (http://www.onehippo.com)
 */

package org.onehippo.cms7.essentials.dashboard.restservices;

import org.onehippo.cms7.essentials.dashboard.EssentialsPlugin;
import org.onehippo.cms7.essentials.dashboard.Plugin;
import org.onehippo.cms7.essentials.dashboard.ctx.PluginContext;


/**
 * @version "$Id$"
 */
<<<<<<< HEAD
public class RestServicesPlugin extends DashboardPlugin {

    private static final long serialVersionUID = 1L;
    private static Logger log = LoggerFactory.getLogger(RestServicesPlugin.class);

    private static final String CONTAINER = "container";

    // The type of services to be able to select in the plugin
    private static final String SERVICE_TYPE_PLAIN = "plain"; // TODO check this
    private static final String SERVICE_TYPE_CONTENT = "content";
    private static final List<String> SERVICE_TYPES = Arrays.asList(SERVICE_TYPE_PLAIN, SERVICE_TYPE_CONTENT);

    private static final String HST_REST_TYPE_PLAIN = "JaxrsRestPlainPipeline"; // TODO check this
    private static final String HST_REST_TYPE_CONTENT = "JaxrsRestContentPipeline";
    //private static final List REST_SERVICE_TYPES = Arrays.asList(new String[]{REST_TYPE_PLAIN, REST_TYPE_CONTENT});


    private static final String DEFAULT_ROOT_MOUNT = "hst:hst/hst:hosts/dev-localhost/localhost/hst:root";

    private static final String HST_REST_PACKAGE_PLACEHOLDER = "hstRestPackage";
    // TODO check this
    private static final String DEFAULT_HST_REST_PACKAGE = "org.onehippo.cms7.essentials.site.rest";


    private String mountName = StringUtils.EMPTY;
    private String serviceType = SERVICE_TYPE_PLAIN;

    // Used to set on the mount on property hst:types
    private static final String[] HST_REST_TYPES = new String[]{"rest"};



    public RestServicesPlugin(final String id, final Plugin descriptor, final PluginContext context) {
        super(id, descriptor, context);
       /* //############################################
        // FEEDBACK
        //############################################
        feedback = new PluginFeedbackPanel("feedback");
        feedback.setOutputMarkupId(true);
        add(feedback);
        //############################################
        // FORM
        //############################################


        final Form<?> form = new Form<>("form");
        form.setOutputMarkupId(true);

        container = new WebMarkupContainer(CONTAINER);
        container.setOutputMarkupId(true);
        form.add(container);

        final RadioGroup<String> myServiceType = new RadioGroup<>("serviceTypeField", new PropertyModel<String>(this, "serviceType"));
        myServiceType.add(new Radio<>("plain", new Model<>("plain")));
        myServiceType.add(new Radio<>("content", new Model<>("content")));

        container.add(myServiceType);

        container.add(new SubmitButton("submit"));

        add(form);*/
    }

   /* private void onFormSubmit(final AjaxRequestTarget target) {
        // TODO fix log level
        log.info("Submitting form.... (mountName={}, serviceType={})", mountName, serviceType);


        try {
            addSuccess("Create " + getSelectedRestType() + " rest service", target);
            createMount();
            getJCRSession().save();
            addSuccess("Created mount " + getRestMountName(), target);
            createAssemblyOverride();
            addSuccess("Created spring rest bean underneath " + getSiteAssemblyOverridesFolder(getContext()), target);
            createResourceProviderBean();
            addSuccess("Created java bean underneath " + getSiteRestPackageFolder(getContext()), target);
        } catch (RepositoryException e) {
            log.error("Unable to add REST mount: {}", e.getMessage());
            addError("Unable to add REST mount", target);
            resetSession();
        }
    }*/

    private void createMount() throws RepositoryException {

        final Node rootNode = getJCRSession().getRootNode();
        final Node rootMount = rootNode.getNode(DEFAULT_ROOT_MOUNT);

        final String restMountName = getRestMountName();

        if (rootMount.hasNode(restMountName)) {
            final Node oldNode = rootMount.getNode(restMountName);
            oldNode.remove();

        }
        final Node newNode = rootMount.addNode(restMountName, "hst:mount");
        newNode.setProperty("hst:alias", restMountName);
        newNode.setProperty("hst:isSite", false);
        if (SERVICE_TYPE_PLAIN.equals(getSelectedRestType())) {
            newNode.setProperty("hst:namedpipeline", HST_REST_TYPE_PLAIN);
        } else {
            newNode.setProperty("hst:namedpipeline", HST_REST_TYPE_CONTENT);
        }
        newNode.setProperty("hst:types", HST_REST_TYPES);
    }

    private String getSpringXmlFileName() {
        final StringBuilder sb = new StringBuilder();
        final String prefix = getContext().getProjectNamespacePrefix();
        if (StringUtils.isNotBlank(prefix)) {
            sb.append(prefix.trim());
            sb.append('-');
        }
        sb.append("rest-api.xml");
        return sb.toString();
    }

    private void createAssemblyOverride() {
        final File assemblyOverridesFolder = getSiteAssemblyOverridesFolder(getContext());
        if (!assemblyOverridesFolder.isDirectory()) {
            log.warn("Assembly overrides folder '{}' doesn't exist", assemblyOverridesFolder.getAbsolutePath());
            return;
        }

        final File springXmlFile = new File(assemblyOverridesFolder, getSpringXmlFileName());
        try {
            // TODO fix me
            //final Template template = loadResourceTemplate(getClass(), getSpringRestXmlTemplateName());
            final Map<String, String> parameterMap = new HashMap<>();
            parameterMap.put(HST_REST_PACKAGE_PLACEHOLDER, getRestPackage());
            saveTemplateToFile(parameterMap, springXmlFile);
        } catch (IOException e) {
            log.error("Unable to write file", e);
        } catch (TemplateException e) {
            log.error("Unable to process template", e);
        }
    }
=======
public class RestServicesPlugin extends EssentialsPlugin {
>>>>>>> 7a5128b5


    public RestServicesPlugin(final Plugin descriptor, final PluginContext context) {
        super(descriptor, context);
    }


}<|MERGE_RESOLUTION|>--- conflicted
+++ resolved
@@ -12,148 +12,7 @@
 /**
  * @version "$Id$"
  */
-<<<<<<< HEAD
-public class RestServicesPlugin extends DashboardPlugin {
-
-    private static final long serialVersionUID = 1L;
-    private static Logger log = LoggerFactory.getLogger(RestServicesPlugin.class);
-
-    private static final String CONTAINER = "container";
-
-    // The type of services to be able to select in the plugin
-    private static final String SERVICE_TYPE_PLAIN = "plain"; // TODO check this
-    private static final String SERVICE_TYPE_CONTENT = "content";
-    private static final List<String> SERVICE_TYPES = Arrays.asList(SERVICE_TYPE_PLAIN, SERVICE_TYPE_CONTENT);
-
-    private static final String HST_REST_TYPE_PLAIN = "JaxrsRestPlainPipeline"; // TODO check this
-    private static final String HST_REST_TYPE_CONTENT = "JaxrsRestContentPipeline";
-    //private static final List REST_SERVICE_TYPES = Arrays.asList(new String[]{REST_TYPE_PLAIN, REST_TYPE_CONTENT});
-
-
-    private static final String DEFAULT_ROOT_MOUNT = "hst:hst/hst:hosts/dev-localhost/localhost/hst:root";
-
-    private static final String HST_REST_PACKAGE_PLACEHOLDER = "hstRestPackage";
-    // TODO check this
-    private static final String DEFAULT_HST_REST_PACKAGE = "org.onehippo.cms7.essentials.site.rest";
-
-
-    private String mountName = StringUtils.EMPTY;
-    private String serviceType = SERVICE_TYPE_PLAIN;
-
-    // Used to set on the mount on property hst:types
-    private static final String[] HST_REST_TYPES = new String[]{"rest"};
-
-
-
-    public RestServicesPlugin(final String id, final Plugin descriptor, final PluginContext context) {
-        super(id, descriptor, context);
-       /* //############################################
-        // FEEDBACK
-        //############################################
-        feedback = new PluginFeedbackPanel("feedback");
-        feedback.setOutputMarkupId(true);
-        add(feedback);
-        //############################################
-        // FORM
-        //############################################
-
-
-        final Form<?> form = new Form<>("form");
-        form.setOutputMarkupId(true);
-
-        container = new WebMarkupContainer(CONTAINER);
-        container.setOutputMarkupId(true);
-        form.add(container);
-
-        final RadioGroup<String> myServiceType = new RadioGroup<>("serviceTypeField", new PropertyModel<String>(this, "serviceType"));
-        myServiceType.add(new Radio<>("plain", new Model<>("plain")));
-        myServiceType.add(new Radio<>("content", new Model<>("content")));
-
-        container.add(myServiceType);
-
-        container.add(new SubmitButton("submit"));
-
-        add(form);*/
-    }
-
-   /* private void onFormSubmit(final AjaxRequestTarget target) {
-        // TODO fix log level
-        log.info("Submitting form.... (mountName={}, serviceType={})", mountName, serviceType);
-
-
-        try {
-            addSuccess("Create " + getSelectedRestType() + " rest service", target);
-            createMount();
-            getJCRSession().save();
-            addSuccess("Created mount " + getRestMountName(), target);
-            createAssemblyOverride();
-            addSuccess("Created spring rest bean underneath " + getSiteAssemblyOverridesFolder(getContext()), target);
-            createResourceProviderBean();
-            addSuccess("Created java bean underneath " + getSiteRestPackageFolder(getContext()), target);
-        } catch (RepositoryException e) {
-            log.error("Unable to add REST mount: {}", e.getMessage());
-            addError("Unable to add REST mount", target);
-            resetSession();
-        }
-    }*/
-
-    private void createMount() throws RepositoryException {
-
-        final Node rootNode = getJCRSession().getRootNode();
-        final Node rootMount = rootNode.getNode(DEFAULT_ROOT_MOUNT);
-
-        final String restMountName = getRestMountName();
-
-        if (rootMount.hasNode(restMountName)) {
-            final Node oldNode = rootMount.getNode(restMountName);
-            oldNode.remove();
-
-        }
-        final Node newNode = rootMount.addNode(restMountName, "hst:mount");
-        newNode.setProperty("hst:alias", restMountName);
-        newNode.setProperty("hst:isSite", false);
-        if (SERVICE_TYPE_PLAIN.equals(getSelectedRestType())) {
-            newNode.setProperty("hst:namedpipeline", HST_REST_TYPE_PLAIN);
-        } else {
-            newNode.setProperty("hst:namedpipeline", HST_REST_TYPE_CONTENT);
-        }
-        newNode.setProperty("hst:types", HST_REST_TYPES);
-    }
-
-    private String getSpringXmlFileName() {
-        final StringBuilder sb = new StringBuilder();
-        final String prefix = getContext().getProjectNamespacePrefix();
-        if (StringUtils.isNotBlank(prefix)) {
-            sb.append(prefix.trim());
-            sb.append('-');
-        }
-        sb.append("rest-api.xml");
-        return sb.toString();
-    }
-
-    private void createAssemblyOverride() {
-        final File assemblyOverridesFolder = getSiteAssemblyOverridesFolder(getContext());
-        if (!assemblyOverridesFolder.isDirectory()) {
-            log.warn("Assembly overrides folder '{}' doesn't exist", assemblyOverridesFolder.getAbsolutePath());
-            return;
-        }
-
-        final File springXmlFile = new File(assemblyOverridesFolder, getSpringXmlFileName());
-        try {
-            // TODO fix me
-            //final Template template = loadResourceTemplate(getClass(), getSpringRestXmlTemplateName());
-            final Map<String, String> parameterMap = new HashMap<>();
-            parameterMap.put(HST_REST_PACKAGE_PLACEHOLDER, getRestPackage());
-            saveTemplateToFile(parameterMap, springXmlFile);
-        } catch (IOException e) {
-            log.error("Unable to write file", e);
-        } catch (TemplateException e) {
-            log.error("Unable to process template", e);
-        }
-    }
-=======
 public class RestServicesPlugin extends EssentialsPlugin {
->>>>>>> 7a5128b5
 
 
     public RestServicesPlugin(final Plugin descriptor, final PluginContext context) {
