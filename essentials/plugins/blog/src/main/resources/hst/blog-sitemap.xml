--- conflicted
+++ resolved
@@ -22,13 +22,11 @@
   <sv:property sv:name="hst:componentconfigurationid" sv:type="String">
     <sv:value>hst:pages/bloglist</sv:value>
   </sv:property>
-<<<<<<< HEAD
+  <sv:property sv:name="hst:refId" sv:type="String">
+    <sv:value>blog-list</sv:value>
+  </sv:property>
   <sv:property sv:name="hst:pagetitle" sv:type="String">
     <sv:value>List of Blog Posts</sv:value>
-=======
-  <sv:property sv:name="hst:refId" sv:type="String">
-    <sv:value>blog-list</sv:value>
->>>>>>> d55e2ae5
   </sv:property>
   <sv:property sv:name="hst:relativecontentpath" sv:type="String">
     <sv:value>blog</sv:value>
