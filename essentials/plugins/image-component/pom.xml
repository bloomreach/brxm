--- conflicted
+++ resolved
@@ -21,11 +21,7 @@
   <parent>
     <groupId>org.onehippo.cms7</groupId>
     <artifactId>hippo-essentials-plugins</artifactId>
-<<<<<<< HEAD
-    <version>15.3.0-SNAPSHOT</version>
-=======
     <version>15.2.2-SNAPSHOT</version>
->>>>>>> e5213432
   </parent>
 
   <name>Hippo Essentials Image Component Plugin</name>
