--- conflicted
+++ resolved
@@ -22,11 +22,7 @@
   <parent>
     <groupId>org.onehippo.cms7</groupId>
     <artifactId>hippo-essentials-plugins</artifactId>
-<<<<<<< HEAD
-    <version>13.3.1-SNAPSHOT</version>
-=======
     <version>13.4.0-SNAPSHOT</version>
->>>>>>> a1ec8b3d
   </parent>
 
   <name>Hippo Essentials BloomReach Cloud</name>
