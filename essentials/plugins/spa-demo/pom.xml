<?xml version="1.0" encoding="UTF-8"?>
<!--
  Copyright 2019 Hippo B.V. (http://www.onehippo.com)

  Licensed under the Apache License, Version 2.0 (the "License");
  you may not use this file except in compliance with the License.
  You may obtain a copy of the License at

   http://www.apache.org/licenses/LICENSE-2.0

  Unless required by applicable law or agreed to in writing, software
  distributed under the License is distributed on an "AS IS" BASIS,
  WITHOUT WARRANTIES OR CONDITIONS OF ANY KIND, either express or implied.
  See the License for the specific language governing permissions and
  limitations under the License.
  -->

<project xmlns="http://maven.apache.org/POM/4.0.0"
         xmlns:xsi="http://www.w3.org/2001/XMLSchema-instance"
         xsi:schemaLocation="http://maven.apache.org/POM/4.0.0 http://maven.apache.org/xsd/maven-4.0.0.xsd">
  <parent>
    <artifactId>hippo-essentials-plugins</artifactId>
    <groupId>org.onehippo.cms7</groupId>
<<<<<<< HEAD
    <version>14.4.0-cm-extjs-removal-SNAPSHOT</version>
=======
    <version>14.5.0-SNAPSHOT</version>
>>>>>>> 51cca033
  </parent>
  <modelVersion>4.0.0</modelVersion>
  
  <artifactId>hippo-essentials-plugin-spa-demo</artifactId>
  
  <dependencies>
    <dependency>
      <groupId>org.onehippo.cms7</groupId>
      <artifactId>hippo-essentials-plugin-sdk-api</artifactId>
      <scope>provided</scope>
    </dependency>
    <!--Please don't add a direct dependency on plugin-sdk-implementation-->
  </dependencies>

</project><|MERGE_RESOLUTION|>--- conflicted
+++ resolved
@@ -21,11 +21,7 @@
   <parent>
     <artifactId>hippo-essentials-plugins</artifactId>
     <groupId>org.onehippo.cms7</groupId>
-<<<<<<< HEAD
-    <version>14.4.0-cm-extjs-removal-SNAPSHOT</version>
-=======
     <version>14.5.0-SNAPSHOT</version>
->>>>>>> 51cca033
   </parent>
   <modelVersion>4.0.0</modelVersion>
   
