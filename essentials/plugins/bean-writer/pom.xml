<?xml version="1.0" encoding="UTF-8"?>

<!--
  Copyright 2014-2015 Hippo B.V. (http://www.onehippo.com)

  Licensed under the Apache License, Version 2.0 (the "License");
  you may not use this file except in compliance with the License.
  You may obtain a copy of the License at

   http://www.apache.org/licenses/LICENSE-2.0

  Unless required by applicable law or agreed to in writing, software
  distributed under the License is distributed on an "AS IS" BASIS,
  WITHOUT WARRANTIES OR CONDITIONS OF ANY KIND, either express or implied.
  See the License for the specific language governing permissions and
  limitations under the License.
  -->

<project xmlns="http://maven.apache.org/POM/4.0.0" xmlns:xsi="http://www.w3.org/2001/XMLSchema-instance" xsi:schemaLocation="http://maven.apache.org/POM/4.0.0 http://maven.apache.org/maven-v4_0_0.xsd">
  <modelVersion>4.0.0</modelVersion>

  <parent>
    <groupId>org.onehippo.cms7</groupId>
    <artifactId>hippo-essentials-plugins</artifactId>
<<<<<<< HEAD
    <version>14.4.0-cm-extjs-removal-SNAPSHOT</version>
=======
    <version>14.5.0-SNAPSHOT</version>
>>>>>>> dd0195b7
  </parent>

  <name>Hippo Essentials Bean Writer Plugin</name>
  <description>Hippo Essentials Bean Writer Plugin</description>
  <artifactId>hippo-essentials-plugin-bean-writer</artifactId>

  <dependencies>
    <dependency>
      <groupId>org.onehippo.cms7</groupId>
      <artifactId>hippo-essentials-plugin-sdk-api</artifactId>
    </dependency>
    <dependency>
      <groupId>org.onehippo.cms7</groupId>
      <artifactId>hippo-essentials-plugin-sdk-implementation</artifactId>
    </dependency>
  </dependencies>
  <build>
    <defaultGoal>package</defaultGoal>
  </build>

</project><|MERGE_RESOLUTION|>--- conflicted
+++ resolved
@@ -22,11 +22,7 @@
   <parent>
     <groupId>org.onehippo.cms7</groupId>
     <artifactId>hippo-essentials-plugins</artifactId>
-<<<<<<< HEAD
-    <version>14.4.0-cm-extjs-removal-SNAPSHOT</version>
-=======
     <version>14.5.0-SNAPSHOT</version>
->>>>>>> dd0195b7
   </parent>
 
   <name>Hippo Essentials Bean Writer Plugin</name>
