<!--
<<<<<<< HEAD
  Copyright 2014-2017 Hippo B.V. (http://www.onehippo.com)
=======
  Copyright 2014-2018 Hippo B.V. (http://www.onehippo.com)
>>>>>>> 9c64774e

  Licensed under the Apache License, Version 2.0 (the "License");
  you may not use this file except in compliance with the License.
  You may obtain a copy of the License at

   http://www.apache.org/licenses/LICENSE-2.0

  Unless required by applicable law or agreed to in writing, software
  distributed under the License is distributed on an "AS IS" BASIS,
  WITHOUT WARRANTIES OR CONDITIONS OF ANY KIND, either express or implied.
  See the License for the specific language governing permissions and
  limitations under the License.
  -->

<div ng-controller="relatedDocumentsCtrl">
  <div class="panel panel-default">
    <div class="panel-heading"><h3>Related Documents</h3></div>
    <div class="panel-body">
        <essentials-draft-warning></essentials-draft-warning>
        <form novalidate name="documentsForm">
            <div ng-show="documentTypes.length">
                <h4>Add related document plugin to following documents:</h4>
                <table class="table table-hover">
                    <thead>
                    <tr>
                        <th></th>
                        <th>Document</th>
                        <th>Search folder</th>
                        <th>Nr. of suggestions</th>
                        <th>Edit in CMS</th>
                    </tr>
                    </thead>
                    <tbody>
                    <tr ng-repeat="doc in documentTypes" ng-form="documentsForm">
                        <td>
                            <input type="checkbox" checked="{{doc.checked}}" ng-model="doc.checked"/>
                        </td>
                        <td>{{doc.name}}</td>
                        <td>
                            <input type="text" ng-model="doc.searchPaths" ng-required="doc.checked" name="searchPaths" ng-disabled="!doc.checked"/>
                            <essentials-folder-picker button-text="Select search folder"
                                                      title="Select search folder"
                                                      selected-path="doc.searchPaths"
                                                      selected="doc.searchPaths"
                                                      end-point="{{endpoint}}"/>
                        </td>
                        <td>
                            <input type="text" ng-model="doc.numberOfSuggestions" ng-required="true" ng-pattern="/^[\d]{1,2}$/"
                                   name="numberOfSuggestions" ng-disabled="!doc.checked" placeholder="10"/>
                        </td>
                        <td>
                            <essentials-cms-document-type-deep-link
                                label="Edit"
                                document-name="{{doc.name}}">
                            </essentials-cms-document-type-deep-link>
                        </td>
                    </tr>
                    </tbody>
                </table>
                <div ng-show="fieldsAdded" class="alert alert-info">
                  <p>You have added a field to one or more document types, and may want to update your document
                    type beans now by running the Beanwriter tool.</p>
                  <p>Also, you may want to move the new field to the desired position in the CMS Document Type
                    Editor (Use above Edit links). Make sure you commit all changes before coming back to the setup
                    application.</p>
                </div>
            </div>
        </form>
    </div>
    <div class="panel-footer">
        <div class="pull-right">
            <button ng-disabled="documentsForm.$invalid || documentsForm.$pristine" class="btn btn-primary" ng-click="addDocs()">Add related documents</button>
        </div>
        <p class="clearfix">&nbsp;</p>
    </div>
  </div>
</div>

<|MERGE_RESOLUTION|>--- conflicted
+++ resolved
@@ -1,9 +1,5 @@
 <!--
-<<<<<<< HEAD
-  Copyright 2014-2017 Hippo B.V. (http://www.onehippo.com)
-=======
   Copyright 2014-2018 Hippo B.V. (http://www.onehippo.com)
->>>>>>> 9c64774e
 
   Licensed under the Apache License, Version 2.0 (the "License");
   you may not use this file except in compliance with the License.
