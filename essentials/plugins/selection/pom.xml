<?xml version="1.0" encoding="UTF-8"?>
<!--
  Copyright 2014-2018 Hippo B.V. (http://www.onehippo.com)

  Licensed under the Apache License, Version 2.0 (the "License");
  you may not use this file except in compliance with the License.
  You may obtain a copy of the License at

   http://www.apache.org/licenses/LICENSE-2.0

  Unless required by applicable law or agreed to in writing, software
  distributed under the License is distributed on an "AS IS" BASIS,
  WITHOUT WARRANTIES OR CONDITIONS OF ANY KIND, either express or implied.
  See the License for the specific language governing permissions and
  limitations under the License.
  -->

<project xmlns="http://maven.apache.org/POM/4.0.0" xmlns:xsi="http://www.w3.org/2001/XMLSchema-instance" xsi:schemaLocation="http://maven.apache.org/POM/4.0.0 http://maven.apache.org/maven-v4_0_0.xsd">
  <modelVersion>4.0.0</modelVersion>

  <parent>
    <groupId>org.onehippo.cms7</groupId>
    <artifactId>hippo-essentials-plugins</artifactId>
<<<<<<< HEAD
    <version>14.4.0-cm-extjs-removal-SNAPSHOT</version>
=======
    <version>14.5.0-SNAPSHOT</version>
>>>>>>> 51cca033
  </parent>

  <name>Hippo Essentials Selection Plugin</name>
  <description>Hippo Essentials Selection Plugin</description>
  <artifactId>hippo-essentials-plugin-selection</artifactId>

  <dependencies>
    <dependency>
      <groupId>org.onehippo.cms7</groupId>
      <artifactId>hippo-essentials-plugin-sdk-api</artifactId>
    </dependency>
    <dependency>
      <groupId>org.dom4j</groupId>
      <artifactId>dom4j</artifactId>
      <version>${dom4j.version}</version>
    </dependency>
    <!--Please don't add a direct dependency on plugin-sdk-implementation-->
    <dependency>
      <groupId>javax.ws.rs</groupId>
      <artifactId>javax.ws.rs-api</artifactId>
    </dependency>
  </dependencies>

  <build>
    <defaultGoal>package</defaultGoal>
  </build>
</project><|MERGE_RESOLUTION|>--- conflicted
+++ resolved
@@ -21,11 +21,7 @@
   <parent>
     <groupId>org.onehippo.cms7</groupId>
     <artifactId>hippo-essentials-plugins</artifactId>
-<<<<<<< HEAD
-    <version>14.4.0-cm-extjs-removal-SNAPSHOT</version>
-=======
     <version>14.5.0-SNAPSHOT</version>
->>>>>>> 51cca033
   </parent>
 
   <name>Hippo Essentials Selection Plugin</name>
