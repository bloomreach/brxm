<?xml version="1.0" encoding="UTF-8"?>
<!--
  Copyright 2014-2015 Hippo B.V. (http://www.onehippo.com)

  Licensed under the Apache License, Version 2.0 (the "License");
  you may not use this file except in compliance with the License.
  You may obtain a copy of the License at

   http://www.apache.org/licenses/LICENSE-2.0

  Unless required by applicable law or agreed to in writing, software
  distributed under the License is distributed on an "AS IS" BASIS,
  WITHOUT WARRANTIES OR CONDITIONS OF ANY KIND, either express or implied.
  See the License for the specific language governing permissions and
  limitations under the License.
  -->
<project xmlns="http://maven.apache.org/POM/4.0.0" xmlns:xsi="http://www.w3.org/2001/XMLSchema-instance" xsi:schemaLocation="http://maven.apache.org/POM/4.0.0 http://maven.apache.org/xsd/maven-4.0.0.xsd">
  <parent>
    <artifactId>hippo-essentials-plugins</artifactId>
    <groupId>org.onehippo.cms7</groupId>
<<<<<<< HEAD
    <version>2.x-translations-1.0-SNAPSHOT</version>
=======
    <version>3.0.0-SNAPSHOT</version>
>>>>>>> ee7eba9c
  </parent>
  <modelVersion>4.0.0</modelVersion>

  <artifactId>hippo-essentials-plugin-google-maps</artifactId>

  <name>Hippo Essentials Google Maps Plugin</name>
  <description>Hippo Essentials Google Maps Plugin</description>

  <dependencies>
    <dependency>
      <groupId>org.onehippo.cms7</groupId>
      <artifactId>hippo-essentials-plugin-sdk-api</artifactId>
    </dependency>
    <dependency>
      <groupId>org.onehippo.cms7</groupId>
      <artifactId>hippo-essentials-plugin-sdk-implementation</artifactId>
    </dependency>
  </dependencies>
  <build>
    <defaultGoal>package</defaultGoal>
  </build>

</project><|MERGE_RESOLUTION|>--- conflicted
+++ resolved
@@ -18,11 +18,7 @@
   <parent>
     <artifactId>hippo-essentials-plugins</artifactId>
     <groupId>org.onehippo.cms7</groupId>
-<<<<<<< HEAD
-    <version>2.x-translations-1.0-SNAPSHOT</version>
-=======
-    <version>3.0.0-SNAPSHOT</version>
->>>>>>> ee7eba9c
+    <version>3.0.0-translations-psp1-SNAPSHOT</version>
   </parent>
   <modelVersion>4.0.0</modelVersion>
 
