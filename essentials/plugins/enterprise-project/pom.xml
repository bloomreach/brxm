<?xml version="1.0" encoding="UTF-8"?>
<!--
  Copyright 2017-2018 Hippo B.V. (http://www.onehippo.com)

  Licensed under the Apache License, Version 2.0 (the "License");
  you may not use this file except in compliance with the License.
  You may obtain a copy of the License at

   http://www.apache.org/licenses/LICENSE-2.0

  Unless required by applicable law or agreed to in writing, software
  distributed under the License is distributed on an "AS IS" BASIS,
  WITHOUT WARRANTIES OR CONDITIONS OF ANY KIND, either express or implied.
  See the License for the specific language governing permissions and
  limitations under the License.
  -->

<project xmlns="http://maven.apache.org/POM/4.0.0" xmlns:xsi="http://www.w3.org/2001/XMLSchema-instance" xsi:schemaLocation="http://maven.apache.org/POM/4.0.0 http://maven.apache.org/xsd/maven-4.0.0.xsd">
  <parent>
    <artifactId>hippo-essentials-plugins</artifactId>
    <groupId>org.onehippo.cms7</groupId>
<<<<<<< HEAD
    <version>13.0.0-SNAPSHOT</version>
=======
    <version>4.6.0-SNAPSHOT</version>
>>>>>>> c6d53bb7
  </parent>
  <modelVersion>4.0.0</modelVersion>
  
  <artifactId>hippo-essentials-plugin-enterprise-project</artifactId>
  <name>Hippo Essentials Enterprise Project Plugin</name>
  
  <dependencies>
    <dependency>
      <groupId>org.onehippo.cms7</groupId>
      <artifactId>hippo-essentials-plugin-sdk-api</artifactId>
      <scope>provided</scope>
    </dependency>
    <!--Please don't add a direct dependency on plugin-sdk-implementation-->
  </dependencies>
</project><|MERGE_RESOLUTION|>--- conflicted
+++ resolved
@@ -19,17 +19,13 @@
   <parent>
     <artifactId>hippo-essentials-plugins</artifactId>
     <groupId>org.onehippo.cms7</groupId>
-<<<<<<< HEAD
     <version>13.0.0-SNAPSHOT</version>
-=======
-    <version>4.6.0-SNAPSHOT</version>
->>>>>>> c6d53bb7
   </parent>
   <modelVersion>4.0.0</modelVersion>
-  
+
   <artifactId>hippo-essentials-plugin-enterprise-project</artifactId>
   <name>Hippo Essentials Enterprise Project Plugin</name>
-  
+
   <dependencies>
     <dependency>
       <groupId>org.onehippo.cms7</groupId>
