<%@ include file="/WEB-INF/jsp/include/imports.jsp" %>

<%--@elvariable id="menu" type="org.hippoecm.hst.core.sitemenu.HstSiteMenu"--%>
<c:if test="${not empty requestScope.menu}">
  <div class="has-edit-button">
    <ul class="nav nav-pills">
      <c:forEach var="item" items="${requestScope.menu.siteMenuItems}">
        <c:choose>
<<<<<<< HEAD
          <c:when test="${item.selected or item.expanded}">
            <li class="active"><a href="<hst:link link="${item.hstLink}"/>"><c:out value="${item.name}"/></a></li>
          </c:when>
          <c:otherwise>
            <li><a href="<hst:link link="${item.hstLink}"/>"><c:out value="${item.name}"/></a></li>
=======
          <c:when test="${empty item.hstLink && empty item.externalLink}">
            <c:choose>
              <c:when test="${item.selected or item.expanded}">
                <li class="active"><div style="padding: 10px 15px;"><c:out value="${item.name}"/></div></li>
              </c:when>
              <c:otherwise>
                <li><div style="padding: 10px 15px;"><c:out value="${item.name}"/></div></li>
              </c:otherwise>
            </c:choose>
          </c:when>
          <c:otherwise>
            <c:choose>
              <c:when test="${not empty item.hstLink}"><c:set var="href"><hst:link link="${item.hstLink}"/></c:set></c:when>
              <c:when test="${not empty item.externalLink}"><c:set var="href">${fn:escapeXml(item.externalLink)}</c:set></c:when>
            </c:choose>
            <c:choose>
              <c:when test="${item.selected or item.expanded}">
                <li class="active"><a href="${href}"><c:out value="${item.name}"/></a></li>
              </c:when>
              <c:otherwise>
                <li><a href="${href}"><c:out value="${item.name}"/></a></li>
              </c:otherwise>
            </c:choose>
>>>>>>> ebbd894a
          </c:otherwise>
        </c:choose>
      </c:forEach>
    </ul>
    <hst:cmseditmenu menu="${requestScope.menu}"/>
  </div>
</c:if>
<%--@elvariable id="editMode" type="java.lang.Boolean"--%>
<c:if test="${requestScope.editMode && empty requestScope.menu}">
  <img src="<hst:link path='/images/essentials/catalog-component-icons/menu.png'/>"> Click to edit Menu
</c:if><|MERGE_RESOLUTION|>--- conflicted
+++ resolved
@@ -6,13 +6,6 @@
     <ul class="nav nav-pills">
       <c:forEach var="item" items="${requestScope.menu.siteMenuItems}">
         <c:choose>
-<<<<<<< HEAD
-          <c:when test="${item.selected or item.expanded}">
-            <li class="active"><a href="<hst:link link="${item.hstLink}"/>"><c:out value="${item.name}"/></a></li>
-          </c:when>
-          <c:otherwise>
-            <li><a href="<hst:link link="${item.hstLink}"/>"><c:out value="${item.name}"/></a></li>
-=======
           <c:when test="${empty item.hstLink && empty item.externalLink}">
             <c:choose>
               <c:when test="${item.selected or item.expanded}">
@@ -36,7 +29,6 @@
                 <li><a href="${href}"><c:out value="${item.name}"/></a></li>
               </c:otherwise>
             </c:choose>
->>>>>>> ebbd894a
           </c:otherwise>
         </c:choose>
       </c:forEach>
