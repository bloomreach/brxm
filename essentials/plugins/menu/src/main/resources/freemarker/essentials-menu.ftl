--- conflicted
+++ resolved
@@ -3,18 +3,6 @@
 <#-- @ftlvariable name="menu" type="org.hippoecm.hst.core.sitemenu.HstSiteMenu" -->
 <#if menu??>
 <div class="has-edit-button">
-<<<<<<< HEAD
-  <ul class="nav nav-pills">
-      <#list menu.siteMenuItems as item>
-          <#if  item.selected || item.expanded>
-            <li class="active"><a href="<@hst.link link=item.hstLink/>">${item.name?html}</a></li>
-          <#else>
-            <li><a href="<@hst.link link=item.hstLink/>">${item.name?html}</a></li>
-          </#if>
-      </#list>
-  </ul>
-  <@hst.cmseditmenu menu=menu/>
-=======
     <ul class="nav nav-pills">
         <#list menu.siteMenuItems as item>
             <#if !item.hstLink?? && !item.externalLink??>
@@ -38,7 +26,6 @@
         </#list>
     </ul>
     <@hst.cmseditmenu menu=menu/>
->>>>>>> ebbd894a
 </div>
 <#-- @ftlvariable name="editMode" type="java.lang.Boolean"-->
 <#elseif editMode>
