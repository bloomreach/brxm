<?xml version="1.0" encoding="UTF-8"?>
<!--
  Copyright 2014-2020 Hippo B.V. (http://www.onehippo.com)

  Licensed under the Apache License, Version 2.0 (the "License");
  you may not use this file except in compliance with the License.
  You may obtain a copy of the License at

   http://www.apache.org/licenses/LICENSE-2.0

  Unless required by applicable law or agreed to in writing, software
  distributed under the License is distributed on an "AS IS" BASIS,
  WITHOUT WARRANTIES OR CONDITIONS OF ANY KIND, either express or implied.
  See the License for the specific language governing permissions and
  limitations under the License.
  -->

<project xmlns="http://maven.apache.org/POM/4.0.0" xmlns:xsi="http://www.w3.org/2001/XMLSchema-instance" xsi:schemaLocation="http://maven.apache.org/POM/4.0.0 http://maven.apache.org/maven-v4_0_0.xsd">
  <modelVersion>4.0.0</modelVersion>

  <parent>
    <groupId>org.onehippo.cms7</groupId>
    <artifactId>hippo-cms7-release</artifactId>
<<<<<<< HEAD
    <version>15.1.2-SNAPSHOT</version>
=======
    <version>15.2.0-SNAPSHOT</version>
>>>>>>> 7f15c387
    <relativePath>../release/pom.xml</relativePath>
  </parent>

  <name>Hippo Essentials</name>
  <description>Hippo Essentials</description>
  <artifactId>hippo-essentials</artifactId>
<<<<<<< HEAD
  <version>15.1.2-SNAPSHOT</version>
=======
  <version>15.2.0-SNAPSHOT</version>
>>>>>>> 7f15c387
  <packaging>pom</packaging>

  <properties>
    <notice.project.name>Hippo Essentials</notice.project.name>
    <essentialsBuildNumber>${project.version}</essentialsBuildNumber>

    <!--***START temporary override of versions*** -->
    <!-- ***END temporary override of versions*** -->

    <jsp-api.version>2.2</jsp-api.version>
    <dom4j.version>2.1.3</dom4j.version>
    <junit.version>4.13.1</junit.version>
    <filesync.override>false</filesync.override>
    <maven.plugins.filesync.version>1.0.0</maven.plugins.filesync.version>

    <swagger.version>2.1.4</swagger.version>

  </properties>
  <modules>
    <module>plugin-sdk</module>
    <module>plugins</module>
    <module>dashboard-dependencies</module>
    <module>dashboard</module>
  </modules>

  <repositories>
    <repository>
      <id>hippo</id>
      <name>Hippo Maven 2</name>
      <url>https://maven.onehippo.com/maven2/</url>
      <snapshots>
        <enabled>false</enabled>
      </snapshots>
      <releases>
        <updatePolicy>never</updatePolicy>
      </releases>
    </repository>
  </repositories>

  <dependencyManagement>
    <dependencies>
      <dependency>
        <groupId>org.freemarker</groupId>
        <artifactId>freemarker</artifactId>
        <version>${freemarker.version}</version>
      </dependency>

      <dependency>
        <groupId>javax.ws.rs</groupId>
        <artifactId>javax.ws.rs-api</artifactId>
        <version>${jaxrs.version}</version>
      </dependency>

      <dependency>
        <groupId>junit</groupId>
        <artifactId>junit</artifactId>
        <version>${junit.version}</version>
        <scope>test</scope>
      </dependency>

      <dependency>
        <groupId>org.springframework</groupId>
        <artifactId>spring-test</artifactId>
        <version>${spring.version}</version>
        <scope>test</scope>
      </dependency>
    </dependencies>
  </dependencyManagement>


  <build>
    <defaultGoal>package</defaultGoal>
    <pluginManagement>
      <plugins>
        <!-- redefine again default Hippo LICENSE and NOTICE file handling configuration like as defined
             in root cms7-project pom but is 'nullified' again in parent cms7-release pom. -->
        <plugin>
          <groupId>org.apache.maven.plugins</groupId>
          <artifactId>maven-remote-resources-plugin</artifactId>
          <executions>
            <execution>
              <goals>
                <goal>process</goal>
              </goals>
              <configuration>
                <resourceBundles>
                  <resourceBundle>org.onehippo.cms7:hippo-cms7-legal-resources:1</resourceBundle>
                </resourceBundles>
              </configuration>
            </execution>
          </executions>
        </plugin>
      </plugins>
    </pluginManagement>
  </build>

  <profiles>
    <profile>
      <id>pedantic</id>
      <build>
        <plugins>
          <plugin>
            <groupId>org.apache.rat</groupId>
            <artifactId>apache-rat-plugin</artifactId>
            <inherited>false</inherited>
            <configuration>
              <addDefaultLicenseMatchers>false</addDefaultLicenseMatchers>
              <excludeSubProjects>false</excludeSubProjects>
              <licenses>
                <license implementation="org.apache.rat.analysis.license.AppliedApacheSoftwareLicense20">
                  <copyrightOwner>Hippo B\.V\. \(http://www\.onehippo\.com\)</copyrightOwner>
                </license>
              </licenses>
              <excludes>
                <!-- no license headers needed for these files -->
                <exclude>**/*.cnd</exclude>
                <exclude>**/*.json</exclude>
                <exclude>**/*.yaml</exclude>
                <exclude>**/*.log</exclude>
                <exclude>**/*.patch</exclude>
                <exclude>**/*.properties</exclude>
                <exclude>**/MANIFEST.MF</exclude>
                <exclude>**/ADDITIONAL-LICENSES.yml</exclude>
                <!-- exclude IntelliJ module files of sub-projects -->
                <exclude>**/*.iml</exclude>
                <!-- exclude IntelliJ Atlassian plugin file -->
                <exclude>**/atlassian-ide-plugin.xml</exclude>
                <!-- essentials specific -->
                <exclude>VERSIONS</exclude>
                <exclude>dashboard/*.txt</exclude>
                <exclude>dashboard/node_modules/**</exclude>
                <exclude>dashboard/src/main/webapp/js/lib/**</exclude>
                <!-- Swagger UI -->
                <exclude>dashboard/src/main/webapp/docs/rest-api/**</exclude>
                <exclude>archetype/**</exclude>
                <exclude>**/*.md</exclude>
                <exclude>*/.idea/**</exclude>
                <exclude>*/.npmrc/**</exclude>
                <exclude>**/*.svg</exclude>
                <exclude>**/*.woff*</exclude>
                <exclude>**/*.ttf</exclude>
                <exclude>jar-dependencies.txt</exclude>
                <exclude>**/src/test/resources/**</exclude>
                <exclude>plugins/skeleton-package/src/main/resources/instructions/bootstrap/**</exclude>
                <exclude>plugins/skeleton-package/src/main/resources/instructions/js/bootstrap*.js</exclude>
                <exclude>plugins/skeleton-package/src/main/resources/instructions/js/jquery*.js</exclude>
                <exclude>plugins/**/*.ftl</exclude>
                <exclude>plugins/**/*.jsp</exclude>
                <exclude>plugins/urlrewriter/src/main/resources/instructions/xml/webxml/**</exclude>
                <exclude>plugins/rest-services/src/main/resources/BeanNameResource.txt</exclude>
                <exclude>plugins/rest-services/src/main/resources/spring-plain-rest-api.xml</exclude>
                <exclude>plugins/commerce-search-box/src/main/resources/css/jquery.typeahead.min.css</exclude>
                <exclude>plugins/commerce-search-box/src/main/resources/js/jquery.typeahead.min.js</exclude>
                <exclude>plugins/urlrewriter/src/main/resources/instructions/xml/content/sample-rule.xml</exclude>
                <exclude>plugins/openstreetmap/src/main/resources/webfiles/leaflet.js</exclude>
                <exclude>plugins/openstreetmap/src/main/resources/webfiles/leaflet.js.map</exclude>
                <exclude>plugins/openstreetmap/src/main/resources/webfiles/leaflet.css</exclude>
                <exclude>**/target/**</exclude>
                <exclude>**/archetype-resources/**</exclude>
                <exclude>**/archetype-resources/**</exclude>
              </excludes>
            </configuration>
          </plugin>
        </plugins>
      </build>
    </profile>
  </profiles>

</project><|MERGE_RESOLUTION|>--- conflicted
+++ resolved
@@ -21,22 +21,14 @@
   <parent>
     <groupId>org.onehippo.cms7</groupId>
     <artifactId>hippo-cms7-release</artifactId>
-<<<<<<< HEAD
-    <version>15.1.2-SNAPSHOT</version>
-=======
     <version>15.2.0-SNAPSHOT</version>
->>>>>>> 7f15c387
     <relativePath>../release/pom.xml</relativePath>
   </parent>
 
   <name>Hippo Essentials</name>
   <description>Hippo Essentials</description>
   <artifactId>hippo-essentials</artifactId>
-<<<<<<< HEAD
-  <version>15.1.2-SNAPSHOT</version>
-=======
   <version>15.2.0-SNAPSHOT</version>
->>>>>>> 7f15c387
   <packaging>pom</packaging>
 
   <properties>
