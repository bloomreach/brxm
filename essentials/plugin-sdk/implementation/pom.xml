<?xml version="1.0" encoding="UTF-8"?>

<!--
  Copyright 2014-2015 Hippo B.V. (http://www.onehippo.com)

  Licensed under the Apache License, Version 2.0 (the "License");
  you may not use this file except in compliance with the License.
  You may obtain a copy of the License at

   http://www.apache.org/licenses/LICENSE-2.0

  Unless required by applicable law or agreed to in writing, software
  distributed under the License is distributed on an "AS IS" BASIS,
  WITHOUT WARRANTIES OR CONDITIONS OF ANY KIND, either express or implied.
  See the License for the specific language governing permissions and
  limitations under the License.
  -->

<project xmlns="http://maven.apache.org/POM/4.0.0" xmlns:xsi="http://www.w3.org/2001/XMLSchema-instance" xsi:schemaLocation="http://maven.apache.org/POM/4.0.0 http://maven.apache.org/maven-v4_0_0.xsd">
  <modelVersion>4.0.0</modelVersion>

  <parent>
    <groupId>org.onehippo.cms7</groupId>
    <artifactId>hippo-essentials-plugin-sdk</artifactId>
<<<<<<< HEAD
    <version>2.x-translations-1.0-SNAPSHOT</version>
=======
    <version>3.0.0-SNAPSHOT</version>
>>>>>>> ee7eba9c
  </parent>

  <name>Hippo Essentials Plugin SDK Implementation</name>
  <description>Hippo Essentials Plugin SDK Implementation</description>
  <artifactId>hippo-essentials-plugin-sdk-implementation</artifactId>
  <packaging>jar</packaging>

  <dependencies>
    <dependency>
      <groupId>org.codehaus.jackson</groupId>
      <artifactId>jackson-core-asl</artifactId>
      <version>${jackson.version}</version>
    </dependency>
    <dependency>
      <groupId>com.wordnik</groupId>
      <artifactId>swagger-annotations_2.10</artifactId>
    </dependency>
    <dependency>
      <groupId>com.wordnik</groupId>
      <artifactId>swagger-jaxrs_2.10</artifactId>
    </dependency>
    <dependency>
      <groupId>javax.ws.rs</groupId>
      <artifactId>javax.ws.rs-api</artifactId>
    </dependency>
    <dependency>
      <groupId>javax.inject</groupId>
      <artifactId>javax.inject</artifactId>
    </dependency>
    <dependency>
      <groupId>com.github.spullara.mustache.java</groupId>
      <artifactId>compiler</artifactId>
    </dependency>
    <dependency>
      <groupId>org.onehippo.cms7</groupId>
      <artifactId>hippo-essentials-plugin-sdk-api</artifactId>
      <version>${project.version}</version>
    </dependency>
    <dependency>
      <groupId>org.apache.maven</groupId>
      <artifactId>maven-model</artifactId>
    </dependency>
    <dependency>
      <groupId>org.springframework</groupId>
      <artifactId>spring-core</artifactId>
    </dependency>
    <dependency>
      <groupId>org.springframework</groupId>
      <artifactId>spring-context</artifactId>
    </dependency>
    <dependency>
      <groupId>org.springframework</groupId>
      <artifactId>spring-expression</artifactId>
    </dependency>
    <dependency>
      <groupId>org.springframework</groupId>
      <artifactId>spring-beans</artifactId>
    </dependency>
    <dependency>
      <groupId>org.springframework</groupId>
      <artifactId>spring-web</artifactId>
    </dependency>
    <dependency>
      <groupId>org.onehippo.cms7</groupId>
      <artifactId>hippo-repository-connector</artifactId>
    </dependency>
    <dependency>
      <groupId>org.onehippo.cms7</groupId>
      <artifactId>hippo-repository-engine</artifactId>
    </dependency>

    <dependency>
      <groupId>org.eclipse.jdt</groupId>
      <artifactId>org.eclipse.jdt.core</artifactId>
      <exclusions>
        <exclusion>
          <groupId>org.eclipse.equinox</groupId>
          <artifactId>org.eclipse.equinox.app</artifactId>
        </exclusion>
      </exclusions>
    </dependency>
    <dependency>
      <groupId>commons-lang</groupId>
      <artifactId>commons-lang</artifactId>
    </dependency>
    <dependency>
      <groupId>commons-io</groupId>
      <artifactId>commons-io</artifactId>
    </dependency>

    <!-- TEST -->
    <dependency>
      <groupId>junit</groupId>
      <artifactId>junit</artifactId>
    </dependency>

    <dependency>
      <groupId>org.onehippo.cms7</groupId>
      <artifactId>hippo-repository-provider</artifactId>
      <scope>test</scope>
    </dependency>

    <dependency>
      <groupId>org.onehippo.cms7</groupId>
      <artifactId>hippo-repository-testutils</artifactId>
      <scope>test</scope>
    </dependency>

    <dependency>
      <groupId>org.springframework</groupId>
      <artifactId>spring-test</artifactId>
    </dependency>
    <dependency>
      <groupId>org.codehaus.jackson</groupId>
      <artifactId>jackson-mapper-asl</artifactId>
      <version>${jackson.version}</version>
      <scope>test</scope>
    </dependency>

  </dependencies>

  <build>
    <defaultGoal>package</defaultGoal>
    <plugins>
      <plugin>
        <groupId>org.apache.maven.plugins</groupId>
        <artifactId>maven-jar-plugin</artifactId>
        <executions>
          <execution>
            <goals>
              <goal>test-jar</goal>
            </goals>
          </execution>
        </executions>
      </plugin>
    </plugins>

  </build>

</project><|MERGE_RESOLUTION|>--- conflicted
+++ resolved
@@ -22,11 +22,7 @@
   <parent>
     <groupId>org.onehippo.cms7</groupId>
     <artifactId>hippo-essentials-plugin-sdk</artifactId>
-<<<<<<< HEAD
-    <version>2.x-translations-1.0-SNAPSHOT</version>
-=======
-    <version>3.0.0-SNAPSHOT</version>
->>>>>>> ee7eba9c
+    <version>3.0.0-translations-psp1-SNAPSHOT</version>
   </parent>
 
   <name>Hippo Essentials Plugin SDK Implementation</name>
@@ -35,6 +31,10 @@
   <packaging>jar</packaging>
 
   <dependencies>
+    <dependency>
+      <groupId>org.onehippo.cms7</groupId>
+      <artifactId>hippo-services-contenttype</artifactId>
+    </dependency>
     <dependency>
       <groupId>org.codehaus.jackson</groupId>
       <artifactId>jackson-core-asl</artifactId>
