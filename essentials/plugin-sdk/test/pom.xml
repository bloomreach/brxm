<?xml version="1.0" encoding="UTF-8"?>
<!--
  Copyright 2018 Hippo B.V. (http://www.onehippo.com)
  
  Licensed under the Apache License, Version 2.0 (the "License");
  you may not use this file except in compliance with the License.
  You may obtain a copy of the License at
   
   http://www.apache.org/licenses/LICENSE-2.0
   
  Unless required by applicable law or agreed to in writing, software
  distributed under the License is distributed on an "AS IS" BASIS,
  WITHOUT WARRANTIES OR CONDITIONS OF ANY KIND, either express or implied.
  See the License for the specific language governing permissions and
  limitations under the License.
  -->

<project xmlns="http://maven.apache.org/POM/4.0.0"
         xmlns:xsi="http://www.w3.org/2001/XMLSchema-instance"
         xsi:schemaLocation="http://maven.apache.org/POM/4.0.0 http://maven.apache.org/xsd/maven-4.0.0.xsd">
  <parent>
    <artifactId>hippo-essentials-plugin-sdk</artifactId>
    <groupId>org.onehippo.cms7</groupId>
<<<<<<< HEAD
    <version>13.0.0-SNAPSHOT</version>
=======
    <version>4.6.0-SNAPSHOT</version>
>>>>>>> c6d53bb7
  </parent>
  <modelVersion>4.0.0</modelVersion>
  
  <artifactId>hippo-essentials-plugin-sdk-test</artifactId>
  <name>Hippo Essentials Plugin SDK Test</name>
  
  <dependencies>
    <dependency>
      <groupId>org.springframework</groupId>
      <artifactId>spring-context</artifactId>
    </dependency>
  </dependencies>

</project><|MERGE_RESOLUTION|>--- conflicted
+++ resolved
@@ -1,13 +1,13 @@
 <?xml version="1.0" encoding="UTF-8"?>
 <!--
   Copyright 2018 Hippo B.V. (http://www.onehippo.com)
-  
+
   Licensed under the Apache License, Version 2.0 (the "License");
   you may not use this file except in compliance with the License.
   You may obtain a copy of the License at
-   
+
    http://www.apache.org/licenses/LICENSE-2.0
-   
+
   Unless required by applicable law or agreed to in writing, software
   distributed under the License is distributed on an "AS IS" BASIS,
   WITHOUT WARRANTIES OR CONDITIONS OF ANY KIND, either express or implied.
@@ -21,17 +21,13 @@
   <parent>
     <artifactId>hippo-essentials-plugin-sdk</artifactId>
     <groupId>org.onehippo.cms7</groupId>
-<<<<<<< HEAD
     <version>13.0.0-SNAPSHOT</version>
-=======
-    <version>4.6.0-SNAPSHOT</version>
->>>>>>> c6d53bb7
   </parent>
   <modelVersion>4.0.0</modelVersion>
-  
+
   <artifactId>hippo-essentials-plugin-sdk-test</artifactId>
   <name>Hippo Essentials Plugin SDK Test</name>
-  
+
   <dependencies>
     <dependency>
       <groupId>org.springframework</groupId>
