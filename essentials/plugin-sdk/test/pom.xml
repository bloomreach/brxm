--- conflicted
+++ resolved
@@ -19,11 +19,7 @@
   <parent>
     <artifactId>hippo-essentials-plugin-sdk</artifactId>
     <groupId>org.onehippo.cms7</groupId>
-<<<<<<< HEAD
-    <version>14.4.0-cm-extjs-removal-SNAPSHOT</version>
-=======
     <version>14.5.0-SNAPSHOT</version>
->>>>>>> dd0195b7
   </parent>
   <modelVersion>4.0.0</modelVersion>
 
