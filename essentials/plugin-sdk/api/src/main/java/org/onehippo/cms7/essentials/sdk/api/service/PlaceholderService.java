/*
 * Copyright 2018 Hippo B.V. (http://www.onehippo.com)
 *
 * Licensed under the Apache License, Version 2.0 (the "License");
 * you may not use this file except in compliance with the License.
 * You may obtain a copy of the License at
 *
 *  http://www.apache.org/licenses/LICENSE-2.0
 *
 * Unless required by applicable law or agreed to in writing, software
 * distributed under the License is distributed on an "AS IS" BASIS,
 * WITHOUT WARRANTIES OR CONDITIONS OF ANY KIND, either express or implied.
 * See the License for the specific language governing permissions and
 * limitations under the License.
 */

package org.onehippo.cms7.essentials.sdk.api.service;

import java.util.Map;

/**
 * Service for retrieving a fresh map of placeholders, typically used for template interpolation when installing /
 * importing some resource into the project.
 *
 * Can be @Inject'ed into REST Resources and Instructions.
 */
public interface PlaceholderService {

    String NAMESPACE = "namespace";

    String BEANS_PACKAGE = "beansPackage";
    String PROJECT_PACKAGE = "projectPackage";
    String COMPONENTS_PACKAGE = "componentsPackage";
    String REST_PACKAGE = "restPackage";

    String TRANSLATION_ID = "translationId";

    String DATE_CURRENT_YEAR = "currentYear";
    String DATE_CURRENT_MONTH = "currentMonth";
    String DATE_CURRENT_YYYY = "dateCurrentYear";
    String DATE_CURRENT_MM = "dateCurrentMonth";
    String DATE_NEXT_YYYY = "dateNextYear";
    String DATE_NEXT_MM = "dateNextMonth";
    String DATE_JCR_CURRENT = "jcrDate";
    String DATE_JCR_NEXT_MONTH = "jcrDateNextMonth";
    String DATE_JCR_NEXT_YEAR = "jcrDateNextYear";

    String PROJECT_ROOT = "projectRoot";
    String SITE_ROOT = "siteRoot";
    String SITE_WEB_ROOT = "siteWebRoot";
    String SITE_WEB_INF_ROOT = "siteWebInfRoot";
    String CMS_WEB_INF_ROOT = "cmsWebInfRoot";
    String SITE_RESOURCES = "siteResources";
    String JSP_ROOT = "jspRoot";
    String JAVASCRIPT_ROOT = "javascriptRoot";
    String IMAGES_ROOT = "imagesRoot";
    String BEANS_FOLDER = "beansFolder";
    String COMPONENTS_FOLDER = "componentsFolder";
    String REST_FOLDER = "restFolder";
    String SITE_OVERRIDE_FOLDER = "siteOverrideFolder";
    String CSS_ROOT = "cssRoot";
    String CMS_ROOT = "cmsRoot";
    String CMS_RESOURCES = "cmsResources";
    String CMS_WEB_ROOT = "cmsWebRoot";
    String WEBFILES_RESOURCES = "webfilesResources";
    String WEBFILES_ROOT = "webfilesRoot";
    String WEBFILES_FREEMARKER_ROOT = "freemarkerRoot";
    String WEBFILES_CSS_ROOT = "webfilesCssRoot";
    String WEBFILES_JS_ROOT = "webfilesJsRoot";
    String WEBFILES_IMAGES_ROOT = "webfilesImagesRoot";
    String WEBFILES_PREFIX = "webfilesPrefix";
    String ESSENTIALS_ROOT = "essentialsRoot";
<<<<<<< HEAD
    String APPLICATION_CONFIG = "applicationConfig";
    String APPLICATION_CONTENT = "applicationContent";
    String DEVELOPMENT_CONFIG = "developmentConfig";
    String DEVELOPMENT_CONTENT = "developmentContent";
=======
    String HST_ROOT = "hstRoot";
>>>>>>> 1b42a8dc

    /**
     * Make and return a fresh set of placeholders.
     *
     * @return fresh set of placeholders.
     */
    Map<String, Object> makePlaceholders();
}<|MERGE_RESOLUTION|>--- conflicted
+++ resolved
@@ -70,14 +70,11 @@
     String WEBFILES_IMAGES_ROOT = "webfilesImagesRoot";
     String WEBFILES_PREFIX = "webfilesPrefix";
     String ESSENTIALS_ROOT = "essentialsRoot";
-<<<<<<< HEAD
     String APPLICATION_CONFIG = "applicationConfig";
     String APPLICATION_CONTENT = "applicationContent";
     String DEVELOPMENT_CONFIG = "developmentConfig";
     String DEVELOPMENT_CONTENT = "developmentContent";
-=======
     String HST_ROOT = "hstRoot";
->>>>>>> 1b42a8dc
 
     /**
      * Make and return a fresh set of placeholders.
