/*
 * Copyright 2014 Hippo B.V. (http://www.onehippo.com)
 *
 * Licensed under the Apache License, Version 2.0 (the "License");
 * you may not use this file except in compliance with the License.
 * You may obtain a copy of the License at
 *
 *  http://www.apache.org/licenses/LICENSE-2.0
 *
 * Unless required by applicable law or agreed to in writing, software
 * distributed under the License is distributed on an "AS IS" BASIS,
 * WITHOUT WARRANTIES OR CONDITIONS OF ANY KIND, either express or implied.
 * See the License for the specific language governing permissions and
 * limitations under the License.
 */

package org.onehippo.cms7.essentials;

import java.io.File;
import java.net.URL;
import java.nio.file.Path;

<<<<<<< HEAD
=======
import org.onehippo.cms7.essentials.dashboard.utils.GlobalUtils;
import org.slf4j.Logger;
import org.slf4j.LoggerFactory;

>>>>>>> 5dbf3d38
/**
 * @version "$Id$"
 */
public abstract class BaseResourceTest extends BaseTest {

    @Override
    public void setUp() throws Exception {

        final URL resource = getClass().getResource("/project");
        final String path = GlobalUtils.decodeUrl(resource.getPath());
        final Path myDir = new File(path).toPath();
        setProjectRoot(myDir);
        getPluginContextFile();
    }

    @Override
    public void tearDown() throws Exception {
        // do not delete files
    }
}<|MERGE_RESOLUTION|>--- conflicted
+++ resolved
@@ -20,17 +20,16 @@
 import java.net.URL;
 import java.nio.file.Path;
 
-<<<<<<< HEAD
-=======
 import org.onehippo.cms7.essentials.dashboard.utils.GlobalUtils;
 import org.slf4j.Logger;
 import org.slf4j.LoggerFactory;
 
->>>>>>> 5dbf3d38
 /**
  * @version "$Id$"
  */
 public abstract class BaseResourceTest extends BaseTest {
+
+    private static Logger log = LoggerFactory.getLogger(BaseResourceTest.class);
 
     @Override
     public void setUp() throws Exception {
