--- conflicted
+++ resolved
@@ -5,26 +5,16 @@
 package org.onehippo.cms7.essentials;
 
 import java.io.File;
-import java.io.FileInputStream;
-import java.io.IOException;
 import java.io.InputStream;
 import java.net.URL;
 
-import javax.jcr.Repository;
 import javax.jcr.RepositoryException;
 import javax.jcr.Session;
 import javax.jcr.SimpleCredentials;
-import javax.jcr.Workspace;
-import javax.jcr.nodetype.NoSuchNodeTypeException;
-import javax.jcr.nodetype.NodeTypeManager;
 
 import org.apache.jackrabbit.core.TransientRepository;
 import org.apache.jackrabbit.core.config.RepositoryConfig;
-import org.apache.jackrabbit.core.nodetype.InvalidNodeTypeDefException;
 import org.apache.jackrabbit.core.nodetype.NodeTypeManagerImpl;
-import org.apache.jackrabbit.core.nodetype.NodeTypeRegistry;
-import org.apache.jackrabbit.core.nodetype.xml.NodeTypeReader;
-import org.apache.jackrabbit.spi.QNodeTypeDefinition;
 import org.slf4j.Logger;
 import org.slf4j.LoggerFactory;
 
@@ -33,25 +23,13 @@
  */
 public class MemoryRepository {
 
-<<<<<<< HEAD
-    public static final String[] CND_FILE_NAMES = {"/test_cnd.cnd", "/test_hippo.cnd", "/test_hippo_sys_edit.cnd", "/test_hippo_gal.cnd", "/test_hippotranslation.cnd", "/test_hippostdpubwf.cnd", "/mytestproject.cnd"};
-=======
-    public static final String[] CND_FILE_NAMES = {"/test_cnd.cnd", "/test_hippo.cnd", "/test_hippostd.cnd", "/test_hippo_sys_edit.cnd", "/test_hippo_gal.cnd", "/test_hst.cnd",};
->>>>>>> 1ccc07a0
+    public static final String[] CND_FILE_NAMES = {"/test_cnd.cnd", "/test_hippo.cnd", "/test_hippo_sys_edit.cnd", "/test_hippo_gal.cnd"};
     private static Logger log = LoggerFactory.getLogger(MemoryRepository.class);
     private static String configFileName = "repository.xml";
     private static URL resource = MemoryRepository.class.getClassLoader().getResource(configFileName);
     private Session session;
     private File storageDirectory;
     private TransientRepository memoryRepository;
-
-    /** namespace prefix constant */
-   // public static final String OCM_NAMESPACE_PREFIX = "ocm";
-    /**
-     * namespace constant
-     */
-   // public static final String OCM_NAMESPACE = "http://jackrabbit.apache.org/ocm";
-
 
     public MemoryRepository() throws Exception {
         initialize();
@@ -80,9 +58,6 @@
         memoryRepository = new TransientRepository(RepositoryConfig.create(resource.toURI(), storageDirectory.getAbsolutePath()));
         // initialize session
         session = getSession();
-        //ocm mapping
-       // registerNamespace(session);
-        //registerNodeTypes(session);
     }
 
     public File getStorageDirectory() {
@@ -127,49 +102,4 @@
         session = memoryRepository.login(new SimpleCredentials("admin", "admin".toCharArray()));
         return session;
     }
-
-//    OCM MAPPING
-//    protected void registerNamespace(final Session session) throws javax.jcr.RepositoryException {
-//        log.info("Register namespace");
-//        String[] jcrNamespaces = session.getWorkspace().getNamespaceRegistry().getPrefixes();
-//        boolean createNamespace = true;
-//        for (int i = 0; i < jcrNamespaces.length; i++) {
-//            if (jcrNamespaces[i].equals(OCM_NAMESPACE_PREFIX)) {
-//                createNamespace = false;
-//                log.debug("Jackrabbit OCM namespace exists.");
-//            }
-//        }
-//        if (createNamespace) {
-//            session.getWorkspace().getNamespaceRegistry().registerNamespace(OCM_NAMESPACE_PREFIX, OCM_NAMESPACE);
-//            log.info("Successfully created Jackrabbit OCM namespace.");
-//        }
-//
-//        if (session.getRootNode() != null) {
-//            log.info("Jcr session setup successfull.");
-//        }
-//    }
-//
-//    protected void registerNodeTypes(Session session)
-//            throws InvalidNodeTypeDefException, javax.jcr.RepositoryException, IOException {
-//        InputStream xml = getClass().getResourceAsStream("/custom_nodetypes.xml");
-//
-//        // HINT: throws InvalidNodeTypeDefException, IOException
-//        QNodeTypeDefinition[] types = NodeTypeReader.read(xml);
-//
-//        Workspace workspace = session.getWorkspace();
-//        NodeTypeManager ntMgr = workspace.getNodeTypeManager();
-//        NodeTypeRegistry ntReg = ((NodeTypeManagerImpl) ntMgr).getNodeTypeRegistry();
-//
-//        for (int j = 0; j < types.length; j++) {
-//            QNodeTypeDefinition def = types[j];
-//
-//            try {
-//                ntReg.getNodeTypeDef(def.getName());
-//            } catch (NoSuchNodeTypeException nsne) {
-//                // HINT: if not already registered than register custom node type
-//                ntReg.registerNodeType(def);
-//            }
-//
-//        }
-//    }
 }