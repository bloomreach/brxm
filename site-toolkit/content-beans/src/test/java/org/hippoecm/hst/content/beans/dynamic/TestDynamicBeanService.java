/*
 *  Copyright 2019 Hippo B.V. (http://www.onehippo.com)
 * 
 *  Licensed under the Apache License, Version 2.0 (the "License");
 *  you may not use this file except in compliance with the License.
 *  You may obtain a copy of the License at
 * 
 *       http://www.apache.org/licenses/LICENSE-2.0
 * 
 *  Unless required by applicable law or agreed to in writing, software
 *  distributed under the License is distributed on an "AS IS" BASIS,
 *  WITHOUT WARRANTIES OR CONDITIONS OF ANY KIND, either express or implied.
 *  See the License for the specific language governing permissions and
 *  limitations under the License.
 */
package org.hippoecm.hst.content.beans.dynamic;

import java.text.DateFormat;
import java.text.SimpleDateFormat;
import java.util.Calendar;
import java.util.Date;
import java.util.Locale;

import org.apache.commons.lang.time.DateUtils;
import org.hippoecm.hst.content.beans.standard.HippoBean;
import org.hippoecm.hst.content.beans.standard.HippoHtml;
import org.hippoecm.hst.content.beans.standard.HippoResourceBean;
import org.junit.Ignore;
import org.junit.Test;

<<<<<<< HEAD
import static org.junit.Assert.assertEquals;
import static org.junit.Assert.assertFalse;
import static org.junit.Assert.assertNotNull;
import static org.junit.Assert.assertTrue;
=======
import static org.junit.Assert.*;
>>>>>>> 0f4dc506

/**
 * 
 * Tests the dynamic bean service for all primitive and compound fields. 
 * The test for 'Value list item' compound field is not added because both BeanWriter 
 * tool and dynamic bean feature don't support this field. 
 */
public class TestDynamicBeanService extends AbstractDynamicBeanServiceTest {

    private static final String TEST_DOCUMENT_TYPE_CONTENTS_PATH = "/content/documents/contentbeanstest/content/dynamiccontent/dynamiccontent";

    private static final String BOOLEAN_TYPE_METHOD_NAME = "getBooleanTypeField";
<<<<<<< HEAD
    private static final String DATE_TYPE_METHOD_NAME = "getDateTypeField";
    private static final String DECIMAL_NUMBER_TYPE_METHOD_NAME = "getDoubleTypeField";
    private static final String INTEGER_NUMBER_TYPE_METHOD_NAME = "getLongTypeField";
=======
    private static final String CALENDER_DATE_TYPE_METHOD_NAME = "getCalendardateTypeField";
    private static final String DATE_TYPE_METHOD_NAME = "getDateTypeField";
    private static final String DECIMAL_NUMBER_TYPE_METHOD_NAME = "getDoubleTypeField";
    private static final String DOCBASE_TYPE_METHOD_NAME = "getDocbaseTypeField";
    private static final String INTEGER_NUMBER_TYPE_METHOD_NAME = "getLongTypeField";
    private static final String HTML_TYPE_METHOD_NAME = "getHtmlTypeField";
>>>>>>> 0f4dc506
    private static final String STRING_TYPE_METHOD_NAME = "getStringTypeField";
    private static final String TEXT_TYPE_METHOD_NAME = "getTextTypeField";

    private static final String LINK_COMPOUND_TYPE_METHOD_NAME = "getMirrorCompoundType";
    private static final String RESOURCE_COMPOUND_TYPE_METHOD_NAME = "getResourceCompoundType";
    private static final String RICH_TEXT_EDITOR_COMPOUND_TYPE_METHOD_NAME = "getRichTextEditorCompoundType";

    private DateFormat dateParser = new SimpleDateFormat("dd/MM/yyyy", Locale.ENGLISH);

    public String getDocumentPath() {
        return TEST_DOCUMENT_TYPE_CONTENTS_PATH;
    }

<<<<<<< HEAD

    // TODO Fix test
    @Ignore
=======
    @Ignore // This test belongs to the improvement of CMS-11933
>>>>>>> 0f4dc506
    @Test
    public void testGetValueOfStringTypeFieldWithoutContentBean() throws Exception {

        Object generatedBean = getContentBean();

        String value = callContentBeanMethod(generatedBean, STRING_TYPE_METHOD_NAME, String.class);

        assertNotNull("The method '" + STRING_TYPE_METHOD_NAME + "' didn't return any value", value);
        assertEquals("string Value", value);
    }

<<<<<<< HEAD
    // TODO Fix test
    @Ignore
=======
    @Ignore // This test belongs to the improvement of CMS-11933
>>>>>>> 0f4dc506
    @Test
    public void testGetValueOfTextTypeFieldWithoutContentBean() throws Exception {

        Object generatedBean = getContentBean();

        String value = callContentBeanMethod(generatedBean, TEXT_TYPE_METHOD_NAME, String.class);

        assertNotNull("The method '" + TEXT_TYPE_METHOD_NAME + "' didn't return any value", value);
        assertEquals("textvalue", value);
    }

    @Test
    public void testGetValueOfIntegerNumberTypeFieldWithoutContentBean() throws Exception {

        Object generatedBean = getContentBean();

        Long value = callContentBeanMethod(generatedBean, INTEGER_NUMBER_TYPE_METHOD_NAME, Long.class);

        assertNotNull("The method '" + INTEGER_NUMBER_TYPE_METHOD_NAME + "' didn't return any value", value);
        assertEquals(new Long(50), value);
    }

    @Test
    public void testGetValueOfDecimalNumberTypeFieldWithoutContentBean() throws Exception {

        Object generatedBean = getContentBean();

        Double value = callContentBeanMethod(generatedBean, DECIMAL_NUMBER_TYPE_METHOD_NAME, Double.class);

        assertNotNull("The method '" + DECIMAL_NUMBER_TYPE_METHOD_NAME + "' didn't return any value", value);
        assertEquals(new Double(100), value);
    }

    @Test
    public void testGetValueOfBooleanTypeFieldWithoutContentBean() throws Exception {

        Object generatedBean = getContentBean();

        Boolean value = callContentBeanMethod(generatedBean, BOOLEAN_TYPE_METHOD_NAME, Boolean.class);

        assertNotNull("The method '" + BOOLEAN_TYPE_METHOD_NAME + "' didn't return any value", value);
        assertFalse(value);
    }

    @Test
    public void testGetValueOfDateTypeFieldWithoutContentBean() throws Exception {

        Object generatedBean = getContentBean();

        Calendar value = callContentBeanMethod(generatedBean, DATE_TYPE_METHOD_NAME, Calendar.class);

        assertNotNull("The method '" + DATE_TYPE_METHOD_NAME + "' didn't return any value", value);

        Date result = dateParser.parse("25/03/2019");
<<<<<<< HEAD

        assertTrue(DateUtils.isSameDay(result, value.getTime()));
    }

=======
        assertTrue(DateUtils.isSameDay(result, value.getTime()));
    }

    @Ignore // This test belongs to the improvement of CMS-11933
    @Test
    public void testGetValueOfCalendarDateTypeFieldWithoutContentBean() throws Exception {

        Object generatedBean = getContentBean();

        Calendar value = callContentBeanMethod(generatedBean, CALENDER_DATE_TYPE_METHOD_NAME, Calendar.class);

        assertNotNull("The method '" + CALENDER_DATE_TYPE_METHOD_NAME + "' didn't return any value", value);

        Date result = dateParser.parse("25/03/2019");
        assertTrue(DateUtils.isSameDay(result, value.getTime()));
    }

    @Ignore // This test belongs to the improvement of CMS-11933
    @Test
    public void testGetValueOfHtmlTypeFieldWithoutContentBean() throws Exception {

        Object generatedBean = getContentBean();

        String value = callContentBeanMethod(generatedBean, HTML_TYPE_METHOD_NAME, String.class);

        assertNotNull("The method '" + HTML_TYPE_METHOD_NAME + "' didn't return any value", value);
        assertEquals("htmltypecontent", value);
    }

>>>>>>> 0f4dc506
    @Test
    public void testGetContentOfRichTextEditorCompoundTypeWithoutContentBean() throws Exception {

        Object generatedBean = getContentBean();

        HippoHtml hippoHtml = callContentBeanMethod(generatedBean, RICH_TEXT_EDITOR_COMPOUND_TYPE_METHOD_NAME, HippoHtml.class);

        assertNotNull("The method '" + RICH_TEXT_EDITOR_COMPOUND_TYPE_METHOD_NAME + "' didn't return any value", hippoHtml);

        assertEquals("richtexteditorcontent", hippoHtml.getContent());
    }

<<<<<<< HEAD
=======
    @Ignore // This test belongs to the improvement of CMS-11933
    @Test
    public void testGetContentOfDocbaseTypeFieldWithoutContentBean() throws Exception {

        Object generatedBean = getContentBean();

        HippoBean hippoBean = callContentBeanMethod(generatedBean, DOCBASE_TYPE_METHOD_NAME, HippoBean.class);

        assertNotNull("The method '" + DOCBASE_TYPE_METHOD_NAME + "' didn't return any value", hippoBean);

        assertEquals("2dcef400-50e2-456e-9722-fd496defa56b", hippoBean.getNode().getIdentifier());
    }
>>>>>>> 0f4dc506

    @Test
    public void testGetContentOfLinkCompoundTypeWithoutContentBean() throws Exception {

        Object generatedBean = getContentBean();

        HippoBean hippoBean = callContentBeanMethod(generatedBean, LINK_COMPOUND_TYPE_METHOD_NAME, HippoBean.class);

        assertNotNull("The method '" + LINK_COMPOUND_TYPE_METHOD_NAME + "' didn't return any value", hippoBean);

        assertEquals("64ab4648-0c20-40d2-9f18-d7a394f0334b", hippoBean.getNode().getParent().getIdentifier());
    }

    @Test
    public void testGetContentOfResourceCompoundTypeWithoutContentBean() throws Exception {

        Object generatedBean = getContentBean();

        HippoResourceBean hippoResourceBean = callContentBeanMethod(generatedBean, RESOURCE_COMPOUND_TYPE_METHOD_NAME, HippoResourceBean.class);

        assertNotNull("The method '" + RESOURCE_COMPOUND_TYPE_METHOD_NAME + "' didn't return any value", hippoResourceBean);

        assertEquals("picture_thumbnail.jpeg", hippoResourceBean.getFilename());
    }

}<|MERGE_RESOLUTION|>--- conflicted
+++ resolved
@@ -28,14 +28,7 @@
 import org.junit.Ignore;
 import org.junit.Test;
 
-<<<<<<< HEAD
-import static org.junit.Assert.assertEquals;
-import static org.junit.Assert.assertFalse;
-import static org.junit.Assert.assertNotNull;
-import static org.junit.Assert.assertTrue;
-=======
 import static org.junit.Assert.*;
->>>>>>> 0f4dc506
 
 /**
  * 
@@ -48,18 +41,12 @@
     private static final String TEST_DOCUMENT_TYPE_CONTENTS_PATH = "/content/documents/contentbeanstest/content/dynamiccontent/dynamiccontent";
 
     private static final String BOOLEAN_TYPE_METHOD_NAME = "getBooleanTypeField";
-<<<<<<< HEAD
-    private static final String DATE_TYPE_METHOD_NAME = "getDateTypeField";
-    private static final String DECIMAL_NUMBER_TYPE_METHOD_NAME = "getDoubleTypeField";
-    private static final String INTEGER_NUMBER_TYPE_METHOD_NAME = "getLongTypeField";
-=======
     private static final String CALENDER_DATE_TYPE_METHOD_NAME = "getCalendardateTypeField";
     private static final String DATE_TYPE_METHOD_NAME = "getDateTypeField";
     private static final String DECIMAL_NUMBER_TYPE_METHOD_NAME = "getDoubleTypeField";
     private static final String DOCBASE_TYPE_METHOD_NAME = "getDocbaseTypeField";
     private static final String INTEGER_NUMBER_TYPE_METHOD_NAME = "getLongTypeField";
     private static final String HTML_TYPE_METHOD_NAME = "getHtmlTypeField";
->>>>>>> 0f4dc506
     private static final String STRING_TYPE_METHOD_NAME = "getStringTypeField";
     private static final String TEXT_TYPE_METHOD_NAME = "getTextTypeField";
 
@@ -73,13 +60,7 @@
         return TEST_DOCUMENT_TYPE_CONTENTS_PATH;
     }
 
-<<<<<<< HEAD
-
-    // TODO Fix test
-    @Ignore
-=======
-    @Ignore // This test belongs to the improvement of CMS-11933
->>>>>>> 0f4dc506
+    @Ignore // This test belongs to the improvement of CMS-11933
     @Test
     public void testGetValueOfStringTypeFieldWithoutContentBean() throws Exception {
 
@@ -91,12 +72,7 @@
         assertEquals("string Value", value);
     }
 
-<<<<<<< HEAD
-    // TODO Fix test
-    @Ignore
-=======
-    @Ignore // This test belongs to the improvement of CMS-11933
->>>>>>> 0f4dc506
+    @Ignore // This test belongs to the improvement of CMS-11933
     @Test
     public void testGetValueOfTextTypeFieldWithoutContentBean() throws Exception {
 
@@ -151,12 +127,6 @@
         assertNotNull("The method '" + DATE_TYPE_METHOD_NAME + "' didn't return any value", value);
 
         Date result = dateParser.parse("25/03/2019");
-<<<<<<< HEAD
-
-        assertTrue(DateUtils.isSameDay(result, value.getTime()));
-    }
-
-=======
         assertTrue(DateUtils.isSameDay(result, value.getTime()));
     }
 
@@ -186,7 +156,6 @@
         assertEquals("htmltypecontent", value);
     }
 
->>>>>>> 0f4dc506
     @Test
     public void testGetContentOfRichTextEditorCompoundTypeWithoutContentBean() throws Exception {
 
@@ -199,8 +168,6 @@
         assertEquals("richtexteditorcontent", hippoHtml.getContent());
     }
 
-<<<<<<< HEAD
-=======
     @Ignore // This test belongs to the improvement of CMS-11933
     @Test
     public void testGetContentOfDocbaseTypeFieldWithoutContentBean() throws Exception {
@@ -213,7 +180,6 @@
 
         assertEquals("2dcef400-50e2-456e-9722-fd496defa56b", hippoBean.getNode().getIdentifier());
     }
->>>>>>> 0f4dc506
 
     @Test
     public void testGetContentOfLinkCompoundTypeWithoutContentBean() throws Exception {
