--- conflicted
+++ resolved
@@ -25,16 +25,12 @@
 
 import org.apache.jackrabbit.value.ValueFactoryImpl;
 import org.hippoecm.hst.content.beans.query.exceptions.FilterException;
-<<<<<<< HEAD
-=======
-import org.hippoecm.hst.core.request.HstRequestContext;
 import org.slf4j.LoggerFactory;
->>>>>>> 5fe21289
 
 public class FilterImpl implements Filter{
 
     private static final org.slf4j.Logger log = LoggerFactory.getLogger(FilterImpl.class);
-    
+
     private StringBuilder jcrExpressionBuilder;
     
     private boolean negated = false;
@@ -46,24 +42,12 @@
      */
     private List<FilterTypeWrapper> childFilters = new ArrayList<FilterTypeWrapper>();
     
-<<<<<<< HEAD
-=======
     private ChildFilterType firstAddedType; 
     
     private enum ChildFilterType {
         OR, AND
     }
-
-    
-    
-    /**
-     * @deprecated use {@link FilterImpl()}
-     */
-    @Deprecated 
-    public FilterImpl(HstRequestContext hstRequestContext){
-    }
-    
->>>>>>> 5fe21289
+    
     public FilterImpl(){
     }
 
