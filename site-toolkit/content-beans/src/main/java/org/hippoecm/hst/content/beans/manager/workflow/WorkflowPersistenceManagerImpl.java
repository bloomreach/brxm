/*
 *  Copyright 2008 Hippo.
 * 
 *  Licensed under the Apache License, Version 2.0 (the "License");
 *  you may not use this file except in compliance with the License.
 *  You may obtain a copy of the License at
 * 
 *       http://www.apache.org/licenses/LICENSE-2.0
 * 
 *  Unless required by applicable law or agreed to in writing, software
 *  distributed under the License is distributed on an "AS IS" BASIS,
 *  WITHOUT WARRANTIES OR CONDITIONS OF ANY KIND, either express or implied.
 *  See the License for the specific language governing permissions and
 *  limitations under the License.
 */
package org.hippoecm.hst.content.beans.manager.workflow;

import java.rmi.RemoteException;
import java.util.Map;

import javax.jcr.Node;
import javax.jcr.RepositoryException;
import javax.jcr.Session;
import javax.jcr.Workspace;

import org.apache.jackrabbit.uuid.UUID;
import org.hippoecm.hst.content.beans.ContentNodeBinder;
import org.hippoecm.hst.content.beans.ObjectBeanPersistenceException;
import org.hippoecm.hst.content.beans.manager.ObjectBeanManagerImpl;
import org.hippoecm.hst.content.beans.manager.ObjectConverter;
import org.hippoecm.hst.content.beans.standard.HippoBean;
import org.hippoecm.hst.util.NodeUtils;
import org.hippoecm.repository.api.Document;
import org.hippoecm.repository.api.HippoNodeType;
import org.hippoecm.repository.api.HippoWorkspace;
import org.hippoecm.repository.api.Workflow;
import org.hippoecm.repository.api.WorkflowException;
import org.hippoecm.repository.api.WorkflowManager;
import org.hippoecm.repository.standardworkflow.EditableWorkflow;
import org.hippoecm.repository.standardworkflow.FolderWorkflow;

/**
 * An implementation for {@link WorkflowPersistenceManager} interface with Hippo Repository Workflow API.
 * <P>
 * This implementation does not provide automatic bindings from content object to JCR node(s).
 * So, client codes should provide custom binders for their own node types. These custom binders map can be
 * given by a constructor argument, or a custom binder can be given by an argument of {@link #update(Object, ContentNodeBinder)} method.
 * </P>
 * <P>
 * Another useful option is to make a content POJO object implement {@link ContentNodeBinder} interface.
 * When client codes invoke {@link #update(Object)} method, this implementation will look up the custom binder 
 * from the internal map at first. If there's nothing found, then this implementation will check if the content POJO
 * object is an instance of {@link ContentNodeBinder}. If it is, this implementation will use the content POJO object itself
 * as a <CODE>ContentNodeBinder</CODE>.
 * </P>
 * <P>
 * If this implementation cannot find any <CODE>ContentNodeBinder</CODE>, it will do updating the content without any bindings.
 * </P>
 * 
 */
public class WorkflowPersistenceManagerImpl extends ObjectBeanManagerImpl implements WorkflowPersistenceManager {

    /**
     * Custom content node binders map, which is used to look up a custom binder for a node type.
     */
    protected Map<String, ContentNodeBinder> contentNodeBinders;
    
    /**
     * Hippo Repository specific predefined folder node type name
     */
    protected String folderNodeTypeName = "hippostd:folder";

    /**
     * The workflow category name to get a folder workflow.
     */
    protected String folderNodeWorkflowCategory = "internal"; 
    
    /**
     * The workflow category name to get a document workflow. 
     */
    protected String documentNodeWorkflowCategory = "default"; 
    
    /**
     * The workflow category name to add a new document.
     */
    protected String documentAdditionWorkflowCategory = "new-document"; 
    
    /**
     * The workflow category name to add a new folder.
     */
    protected String folderAdditionWorkflowCategory = "new-folder"; 

    /**
     * Workflow callback handler
     */
    protected WorkflowCallbackHandler workflowCallbackHandler;
    
    /**
     * Constructor
     * @param session the session for this manager context
     * @param objectConverter the object converter to do mapping from JCR nodes to content POJO objects
     */
    public WorkflowPersistenceManagerImpl(Session session, ObjectConverter objectConverter) {
        this(session, objectConverter, null);
    }
     
    /**
     * Constructor
     * @param session the session for this manager context
     * @param objectConverter the object converter to do mapping from JCR nodes to content POJO objects
     * @param contentNodeBinders the predefined content node binders map which item is node type name key and custom binder object value.
     */
    public WorkflowPersistenceManagerImpl(Session session, ObjectConverter objectConverter, Map<String, ContentNodeBinder> contentNodeBinders) {
        super(session, objectConverter);
        this.contentNodeBinders = contentNodeBinders;
    }
   
    /**
     * Creates content node(s) with the specified node type at the specified absolute path.
     * <P>
     * The absolute path could be regarded differently according to physical implementations.
     * For example, an implementation can regard the path as a simple one to create a simple JCR node.
     * On the other hand, a sophisticated implementation can regard the path as an input for 
     * a workflow-enabled document/folder path. 
     * </P>
     * 
     * @param absPath the absolute node path
     * @param nodeTypeName the node type name of the content object
     * @param name the content node name
     * @throws ObjectBeanPersistenceException
     */
    public void create(String absPath, String nodeTypeName, String name) throws ObjectBeanPersistenceException {
        create(absPath, nodeTypeName, name, false);
    }
    
    /**
     * Creates content node(s) with the specified node type at the specified absolute path.
     * <P>
     * The absolute path could be regarded differently according to physical implementations.
     * For example, an implementation can regard the path as a simple one to create a simple JCR node.
     * On the other hand, a sophisticated implementation can regard the path as an input for 
     * a workflow-enabled document/folder path. 
     * </P>
     * <P>
     * If <CODE>autoCreateFolders</CODE> is true, then folders will be automatically created.
     * </P>
     * 
     * @param absPath the absolute node path
     * @param nodeTypeName the node type name of the content object
     * @param name the content node name
     * @param autoCreateFolders the flag to create folders
     * @throws ObjectBeanPersistenceException
     */
    public void create(String absPath, String nodeTypeName, String name, boolean autoCreateFolders) throws ObjectBeanPersistenceException {
        try {
            if (!session.itemExists(absPath)) {
                if (!autoCreateFolders) {
                    throw new ObjectBeanPersistenceException("The folder node not found on the path: " + absPath);
                } else {
                    createMissingFolders(absPath);
                }
            }
            
            createNodeByWorkflow((Node) session.getItem(absPath), nodeTypeName, name);
        } catch (ObjectBeanPersistenceException e) {
            throw e;
        } catch (Exception e) {
            throw new ObjectBeanPersistenceException(e);
        }
    }
    
    protected void createMissingFolders(String absPath) throws ObjectBeanPersistenceException {
        try {
            String [] folderNames = absPath.split("/");
            
            Node rootNode = session.getRootNode();
            Node curNode = rootNode;
            String folderNodePath = null;
            
            for (String folderName : folderNames) {
                if (!"".equals(folderName)) {
                    if (curNode == rootNode) {
                        folderNodePath = "/" + folderName;
                    } else {
                        folderNodePath = curNode.getPath() + "/" + folderName;
                    }
                    
                    if (!session.itemExists(folderNodePath)) {
                        createNodeByWorkflow(curNode, folderNodeTypeName, folderName);
                    }
                    
                    curNode = curNode.getNode(folderName);

                    if (curNode.isNodeType(HippoNodeType.NT_FACETSELECT) || curNode.isNodeType(HippoNodeType.NT_MIRROR )) {
                        String docbaseUuid = curNode.getProperty("hippo:docbase").getString();
                        // check whether docbaseUuid is a valid uuid, otherwise a runtime IllegalArgumentException is thrown
                        try {
                            UUID.fromString(docbaseUuid);
                        } catch (IllegalArgumentException e){
                            throw new ObjectBeanPersistenceException("hippo:docbase in mirror does not contain a valid uuid", e);
                        }
                        // this is always the canonical
                        curNode = session.getNodeByUUID(docbaseUuid);
                    } else {
                        curNode = NodeUtils.getCanonicalNode(curNode, curNode);
                    }
                }
            }
        } catch (ObjectBeanPersistenceException e) {
            throw e;
        } catch (Exception e) {
            throw new ObjectBeanPersistenceException(e);
        }
    }
    
    protected void createNodeByWorkflow(Node folderNode, String nodeTypeName, String name)
            throws ObjectBeanPersistenceException {
        try {
            folderNode = NodeUtils.getCanonicalNode(folderNode, folderNode);
            Workflow wf = getWorkflow(folderNodeWorkflowCategory, folderNode);

            if (wf instanceof FolderWorkflow) {
                FolderWorkflow fwf = (FolderWorkflow) wf;

                String category = documentAdditionWorkflowCategory;

                if (nodeTypeName.equals(folderNodeTypeName)) {
                    category = folderAdditionWorkflowCategory;
                }

                String added = fwf.add(category, nodeTypeName, name);
                if (added == null) {
                    throw new ObjectBeanPersistenceException("Failed to add document/folder for type '" + nodeTypeName
                            + "'. Make sure there is a prototype.");
                }
            } else {
                throw new ObjectBeanPersistenceException("The workflow is not a FolderWorkflow for "
                        + folderNode.getPath() + ": " + wf);
            }
        } catch (RepositoryException e) {
            throw new ObjectBeanPersistenceException(e);
        } catch (RemoteException e) {
            throw new ObjectBeanPersistenceException(e);
        } catch (WorkflowException e) {
            throw new ObjectBeanPersistenceException(e);
        }

    }
    
    /**
     * Updates the content node which is mapped to the object.
     * <P>
     * This will look up a propery custom content node binder from the internal map. ({@link #contentNodeBinders}).
     * If it is not found there, this implementation will check if the content object is an instance of {@link ContentNodeBinder} interface.
     * If so, the content object will be used as a custom binder.
     * </P>
     * <P>
     * If there's no content node binder found, then this implementation will do updating
     * only without any bindings.
     * </P>
     * @param content
     * @throws ObjectBeanPersistenceException
     */
    public void update(Object content) throws ObjectBeanPersistenceException {
        if (content instanceof HippoBean) {
            ContentNodeBinder binder = null;

            if (contentNodeBinders != null && !contentNodeBinders.isEmpty()) {
                try {
                    HippoBean contentBean = (HippoBean) content;
                    Node contentNode = contentBean.getNode();
                    contentNode = NodeUtils.getCanonicalNode(contentNode, contentNode);
                    binder = contentNodeBinders.get(contentNode.getPrimaryNodeType().getName());
                } catch (Exception e) {
                    throw new ObjectBeanPersistenceException(e);
                }
            }
            
            if (binder == null && content instanceof ContentNodeBinder) {
                binder = (ContentNodeBinder) content;
            }
            
            update(content, binder);
        } else {
            throw new ObjectBeanPersistenceException("The content object parameter should be an instance of HippoBean.");
        }
    }
    
    /**
     * Updates the content node which is mapped to the object by the <CODE>customContentNodeBinder</CODE>
     * provided by client.
     * <P>
     * Unlike {@link #update(Object)}, the implementation should not try to do automatic or predefined bindings.
     * Instead, it should invoke <CODE>customContentNodeBinder</CODE> to do bindings.
     * </P>
     * <P>
     * Therefore, if a developer wants to customize the bindings, the developer should provide a <CODE>customContentNodeBinder</CODE>.
     * </P>
     * @param content
     * @param customContentNodeBinder
     * @throws ObjectBeanPersistenceException
     */
    public void update(Object content, ContentNodeBinder customContentNodeBinder) throws ObjectBeanPersistenceException {
        String path = null; 
        if (content instanceof HippoBean) {
            try {
                HippoBean contentBean = (HippoBean) content;
                Node contentNode = contentBean.getNode();
                path = contentNode.getPath();
                contentNode = NodeUtils.getCanonicalNode(contentNode, contentNode);
                Workflow wf = getWorkflow(documentNodeWorkflowCategory, contentNode);
                
                if (wf != null) {
                    Document document = null;
                    if(customContentNodeBinder != null) {
                        if (wf instanceof EditableWorkflow) {
                            EditableWorkflow ewf = (EditableWorkflow) wf;
                            document = ewf.obtainEditableInstance();
                            String uuid = document.getIdentity();
                            
                            if (uuid != null && !"".equals(uuid)) {
                                contentNode = session.getNodeByUUID(uuid);
                            }
                            boolean changed = customContentNodeBinder.bind(content, contentNode);
                            
                            if (changed) {
                                contentNode.save();
                                // we need to recreate the EditableWorkflow because the node has changed
                                ewf = (EditableWorkflow) getWorkflow(documentNodeWorkflowCategory, contentNode);
                                document = ewf.commitEditableInstance();
<<<<<<< HEAD
                            } else {
                                document = ewf.disposeEditableInstance();
                            }
                        } else {
                            throw new ObjectBeanPersistenceException("The workflow is not a EditableWorkflow for " + contentBean.getPath() + ": " + wf);
                        }
                    }
                
                    if (workflowCallbackHandler != null) {
                        // recreate the wf 
                        wf = getWorkflow(documentNodeWorkflowCategory, document);
                        if (wf != null) {
                            workflowCallbackHandler.processWorkflow(wf);
                        } else {
                            throw new ObjectBeanPersistenceException("Callback cannot be called because the workflow is not applicable: " + wf);
                        }
=======
                                if (workflowCallbackHandler != null) {
                                    // recreate the wf because now the is changed
                                    wf = getWorkflow(documentNodeWorkflowCategory, document);
                                    if (wf != null) {
                                        workflowCallbackHandler.processWorkflow(wf);
                                    } else {
                                        throw new ObjectBeanPersistenceException("Workflow callback cannot be called because the workflow is null. ");
                                    }
                                }
                            } else {
                                document = ewf.disposeEditableInstance();
                            }
                        } else {
                            throw new ObjectBeanPersistenceException("The workflow is not a EditableWorkflow for " + contentBean.getPath() + ": " + wf);
                        } 
                    } else if (workflowCallbackHandler != null) {
                        if (wf != null) {
                            workflowCallbackHandler.processWorkflow(wf);
                        } else {
                            throw new ObjectBeanPersistenceException("Workflow callback cannot be called because the workflow is null. ");
                        }
>>>>>>> 63011b69
                    }
                }
            } catch (Exception e) {
                if(path != null) {
                    throw new ObjectBeanPersistenceException("Exception while trying to update '"+path+"'" ,e);
                } else {
                    throw new ObjectBeanPersistenceException(e);
                }
            }
        } else {
            throw new ObjectBeanPersistenceException("The content object parameter should be an instance of HippoBean.");
        }
    }
    
    /**
     * Removes the content node which is mapped to the object.
     * @param content
     * @throws ObjectBeanPersistenceException
     */
    public void remove(Object content) throws ObjectBeanPersistenceException {
        if (!(content instanceof HippoBean)) {
            throw new ObjectBeanPersistenceException("The content object parameter should be an instance of HippoBean.");
        }
        
        try {
            HippoBean contentBean = (HippoBean) content;
            Node canonical = NodeUtils.getCanonicalNode(contentBean.getNode());
            Node handleNode = canonical.getParent();
            String nodeName = handleNode.getName();
            HippoBean folderBean = contentBean.getParentBean();
            Node folderNode = NodeUtils.getCanonicalNode(folderBean.getNode());
<<<<<<< HEAD
            
            // TODO when HREPTWO-2844 is fixed, this code can be removed
            if(handleNode.isNodeType(HippoNodeType.NT_HANDLE)) {
                handleNode.checkout();
                NodeIterator it = handleNode.getNodes();
                while(it.hasNext()) {
                    Node doc = it.nextNode();
                    if(doc == null) { 
                        continue;
                    }
                    if(doc.isNodeType("mix:versionable")) {
                        doc.checkout();
                    }
                }
            } else {
                // TODO : check for childs all being checked out??
            }
                
            Workflow wf = getWorkflow(folderNodeWorkflowCategory, folderNode);
            
            if (wf instanceof FolderWorkflow) {
                FolderWorkflow fwf = (FolderWorkflow) wf;
                fwf.delete(nodeName);
                
=======
               
            Workflow wf = getWorkflow(folderNodeWorkflowCategory, folderNode);
            
            if (wf instanceof FolderWorkflow) {
                FolderWorkflow fwf = (FolderWorkflow) wf;
                fwf.delete(nodeName);
                
>>>>>>> 63011b69
            } else {
                throw new ObjectBeanPersistenceException("The workflow is not a FolderWorkflow for " + folderBean.getPath() + ": " + wf);
            }
        } catch (Exception e) {
            throw new ObjectBeanPersistenceException(e);
        }
    }

    /**
     * Saves all pending changes. 
     * @throws ObjectBeanPersistenceException
     */
    public void save() throws ObjectBeanPersistenceException {
        try {
            session.save();
            // also do a refresh, because it is possible that through workflow another jcr session made the changes, and that the current
            // has no changes, hence a session.save() does not trigger a refresh
            session.refresh(false); 
        } catch (Exception e) {
            throw new ObjectBeanPersistenceException(e);
        }
    }

    /**
     * Invokes {@link javax.jcr.Session#refresh(boolean)} with <CODE>false</CODE> parameter.  
     * @param keepChanges
     * @throws ObjectBeanPersistenceException
     */
    public void refresh() throws ObjectBeanPersistenceException {
        refresh(false);
    }
    
    /**
     * Invokes {@link javax.jcr.Session#refresh(boolean)}.  
     * @param keepChanges
     * @throws ObjectBeanPersistenceException
     */
    public void refresh(boolean keepChanges) throws ObjectBeanPersistenceException {
        try {
            session.refresh(keepChanges);
        } catch (Exception e) {
            throw new ObjectBeanPersistenceException(e);
        }
    }
    
    /**
     * Sets the folder node type name which is used to create folders.
     * @param folderNodeTypeName
     */
    public void setFolderNodeTypeName(String folderNodeTypeName) {
        this.folderNodeTypeName = folderNodeTypeName;
    }

    /**
     * Gets the folder node type name which is used to create folders.
     * @return
     */
    public String getFolderNodeTypeName() {
        return folderNodeTypeName;
    }
    
    /**
     * Gets the workflow category name used to get a folder workflow.
     * @return
     */
    public String getFolderNodeWorkflowCategory() {
        return folderNodeWorkflowCategory;
    }

    /**
     * Sets the workflow category name used to get a folder workflow.
     * @param folderNodeWorkflowCategory
     */
    public void setFolderNodeWorkflowCategory(String folderNodeWorkflowCategory) {
        this.folderNodeWorkflowCategory = folderNodeWorkflowCategory;
    }

    /**
     * Gets the workflow category name used to get a document workflow.
     * @return
     */
    public String getDocumentNodeWorkflowCategory() {
        return documentNodeWorkflowCategory;
    }

    /**
     * Sets the workflow category name used to get a document workflow.
     * @param documentNodeWorkflowCategory
     */
    public void setDocumentNodeWorkflowCategory(String documentNodeWorkflowCategory) {
        this.documentNodeWorkflowCategory = documentNodeWorkflowCategory;
    }

    /**
     * Gets the workflow category name used to add a folder.
     * @return
     */
    public String getFolderAdditionWorkflowCategory() {
        return folderAdditionWorkflowCategory;
    }

    /**
     * Sets the workflow category name used to add a folder.
     * @param folderAdditionWorkflowCategory
     */
    public void setFolderAdditionWorkflowCategory(String folderAdditionWorkflowCategory) {
        this.folderAdditionWorkflowCategory = folderAdditionWorkflowCategory;
    }

    /**
     * Gets the workflow category name used to add a document.
     * @return
     */
    public String getDocumentAdditionWorkflowCategory() {
        return documentAdditionWorkflowCategory;
    }

    /**
     * Sets the workflow category name used to add a document.
     * @param documentAdditionWorkflowCategory
     */
    public void setDocumentAdditionWorkflowCategory(String documentAdditionWorkflowCategory) {
        this.documentAdditionWorkflowCategory = documentAdditionWorkflowCategory;
    }
    
    public void setWorkflowCallbackHandler(WorkflowCallbackHandler<? extends Workflow> workflowCallbackHandler) {
        this.workflowCallbackHandler = workflowCallbackHandler;
    }
    
    public Workflow getWorkflow(String category, Node node) throws RepositoryException {
        Workspace workspace = session.getWorkspace();
        
        ClassLoader workspaceClassloader = workspace.getClass().getClassLoader();
        ClassLoader currentClassloader = Thread.currentThread().getContextClassLoader();
        
        try {
            if (workspaceClassloader != currentClassloader) {
                Thread.currentThread().setContextClassLoader(workspaceClassloader);
            }
            
            WorkflowManager wfm = ((HippoWorkspace) workspace).getWorkflowManager();
            return wfm.getWorkflow(category, node);
        } catch (RepositoryException e) {
            throw e;
        } catch (Exception ignore) {
            // Just ignore other exceptions which are not handled properly in the repository such as NPE.
        } finally {
            if (workspaceClassloader != currentClassloader) {
                Thread.currentThread().setContextClassLoader(currentClassloader);
            }
        }
        
        return null;
    }
    
    public Workflow getWorkflow(String category, Document document) throws RepositoryException {
        Workspace workspace = session.getWorkspace();
        
        ClassLoader workspaceClassloader = workspace.getClass().getClassLoader();
        ClassLoader currentClassloader = Thread.currentThread().getContextClassLoader();
        
        try {
            if (workspaceClassloader != currentClassloader) {
                Thread.currentThread().setContextClassLoader(workspaceClassloader);
            }
            
            WorkflowManager wfm = ((HippoWorkspace) workspace).getWorkflowManager();
            return wfm.getWorkflow(category, document);
        } catch (RepositoryException e) {
            throw e;
        } catch (Exception ignore) {
            // Just ignore other exceptions which are not handled properly in the repository such as NPE.
        } finally {
            if (workspaceClassloader != currentClassloader) {
                Thread.currentThread().setContextClassLoader(currentClassloader);
            }
        }
        
        return null;
    }
    
}<|MERGE_RESOLUTION|>--- conflicted
+++ resolved
@@ -328,24 +328,6 @@
                                 // we need to recreate the EditableWorkflow because the node has changed
                                 ewf = (EditableWorkflow) getWorkflow(documentNodeWorkflowCategory, contentNode);
                                 document = ewf.commitEditableInstance();
-<<<<<<< HEAD
-                            } else {
-                                document = ewf.disposeEditableInstance();
-                            }
-                        } else {
-                            throw new ObjectBeanPersistenceException("The workflow is not a EditableWorkflow for " + contentBean.getPath() + ": " + wf);
-                        }
-                    }
-                
-                    if (workflowCallbackHandler != null) {
-                        // recreate the wf 
-                        wf = getWorkflow(documentNodeWorkflowCategory, document);
-                        if (wf != null) {
-                            workflowCallbackHandler.processWorkflow(wf);
-                        } else {
-                            throw new ObjectBeanPersistenceException("Callback cannot be called because the workflow is not applicable: " + wf);
-                        }
-=======
                                 if (workflowCallbackHandler != null) {
                                     // recreate the wf because now the is changed
                                     wf = getWorkflow(documentNodeWorkflowCategory, document);
@@ -367,7 +349,6 @@
                         } else {
                             throw new ObjectBeanPersistenceException("Workflow callback cannot be called because the workflow is null. ");
                         }
->>>>>>> 63011b69
                     }
                 }
             } catch (Exception e) {
@@ -399,40 +380,13 @@
             String nodeName = handleNode.getName();
             HippoBean folderBean = contentBean.getParentBean();
             Node folderNode = NodeUtils.getCanonicalNode(folderBean.getNode());
-<<<<<<< HEAD
-            
-            // TODO when HREPTWO-2844 is fixed, this code can be removed
-            if(handleNode.isNodeType(HippoNodeType.NT_HANDLE)) {
-                handleNode.checkout();
-                NodeIterator it = handleNode.getNodes();
-                while(it.hasNext()) {
-                    Node doc = it.nextNode();
-                    if(doc == null) { 
-                        continue;
-                    }
-                    if(doc.isNodeType("mix:versionable")) {
-                        doc.checkout();
-                    }
-                }
-            } else {
-                // TODO : check for childs all being checked out??
-            }
-                
+               
             Workflow wf = getWorkflow(folderNodeWorkflowCategory, folderNode);
             
             if (wf instanceof FolderWorkflow) {
                 FolderWorkflow fwf = (FolderWorkflow) wf;
                 fwf.delete(nodeName);
                 
-=======
-               
-            Workflow wf = getWorkflow(folderNodeWorkflowCategory, folderNode);
-            
-            if (wf instanceof FolderWorkflow) {
-                FolderWorkflow fwf = (FolderWorkflow) wf;
-                fwf.delete(nodeName);
-                
->>>>>>> 63011b69
             } else {
                 throw new ObjectBeanPersistenceException("The workflow is not a FolderWorkflow for " + folderBean.getPath() + ": " + wf);
             }
