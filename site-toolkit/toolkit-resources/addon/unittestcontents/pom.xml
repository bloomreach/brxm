--- conflicted
+++ resolved
@@ -20,11 +20,7 @@
   <parent>
     <groupId>org.onehippo.cms7.hst.toolkit-resources</groupId>
     <artifactId>addon</artifactId>
-<<<<<<< HEAD
-    <version>3.1.0-menueditor-improvements-SNAPSHOT</version>
-=======
-    <version>3.2.0-SNAPSHOT</version>
->>>>>>> acfe1e0c
+    <version>3.2.0-menu-editor-improvements-SNAPSHOT</version>
   </parent>
 
   <name>Hippo Site Toolkit Addon Resources to the Repository for Unit Tests</name>
