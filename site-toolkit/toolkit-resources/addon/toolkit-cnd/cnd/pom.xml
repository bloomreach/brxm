--- conflicted
+++ resolved
@@ -20,11 +20,7 @@
   <parent>
     <groupId>org.onehippo.cms7.hst.toolkit-resources.addon</groupId>
     <artifactId>toolkit-cnd</artifactId>
-<<<<<<< HEAD
-    <version>14.4.0-cm-extjs-removal-SNAPSHOT</version>
-=======
     <version>14.5.0-SNAPSHOT</version>
->>>>>>> 51cca033
   </parent>
 
   <name>Hippo Site Toolkit CND Addon Resources</name>
