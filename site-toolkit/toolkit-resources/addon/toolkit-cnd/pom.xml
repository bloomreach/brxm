--- conflicted
+++ resolved
@@ -20,11 +20,7 @@
   <parent>
     <groupId>org.onehippo.cms7.hst.toolkit-resources</groupId>
     <artifactId>addon</artifactId>
-<<<<<<< HEAD
-    <version>15.1.2-SNAPSHOT</version>
-=======
     <version>15.2.0-SNAPSHOT</version>
->>>>>>> 7f15c387
   </parent>
 
   <name>Hippo Site Toolkit CND Addon Resources</name>
