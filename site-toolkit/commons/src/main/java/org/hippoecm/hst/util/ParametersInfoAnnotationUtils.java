--- conflicted
+++ resolved
@@ -31,13 +31,8 @@
 import org.slf4j.Logger;
 import org.slf4j.LoggerFactory;
 
-<<<<<<< HEAD
-import static org.apache.jackrabbit.JcrConstants.JCR_FROZENPRIMARYTYPE;
-=======
 import static org.hippoecm.hst.configuration.HstNodeTypes.COMPONENT_PROPERTY_COMPONENTDEFINITION;
->>>>>>> 0f8d4284
 import static org.hippoecm.hst.configuration.HstNodeTypes.NODETYPE_HST_CONTAINERITEMCOMPONENT;
-import static org.hippoecm.repository.util.JcrUtils.getStringProperty;
 
 /**
  * Utility to find or create a <code>ParametersInfo</code> annotation by reading the annotation of a component
@@ -167,8 +162,7 @@
      */
     public static ParametersInfo getParametersInfoAnnotation(final Node componentItemNode) throws RepositoryException {
         if (componentItemNode != null) {
-            if (!componentItemNode.isNodeType(NODETYPE_HST_CONTAINERITEMCOMPONENT) &&
-                    !NODETYPE_HST_CONTAINERITEMCOMPONENT.equals(getStringProperty(componentItemNode, JCR_FROZENPRIMARYTYPE, null))) {
+            if (!componentItemNode.isNodeType(NODETYPE_HST_CONTAINERITEMCOMPONENT)) {
                 final String msg =  String.format("#getParametersInfoAnnotation for a jcr Node is only allowed for node " +
                         "of type '%s' since these do not allow complex component inheritance and merging.", NODETYPE_HST_CONTAINERITEMCOMPONENT);
                 log.error(msg);
