--- conflicted
+++ resolved
@@ -19,11 +19,7 @@
   <parent>
     <groupId>org.onehippo.cms7.hst</groupId>
     <artifactId>pagemodelapi</artifactId>
-<<<<<<< HEAD
     <version>5.4.0-campaigns-psp1-SNAPSHOT</version>
-=======
-    <version>5.4.0-SNAPSHOT</version>
->>>>>>> 91b65a36
   </parent>
 
   <name>Hippo Site Toolkit Page Model API Version 0.9</name>
