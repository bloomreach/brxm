--- conflicted
+++ resolved
@@ -13,17 +13,14 @@
   BASIS, WITHOUT WARRANTIES OR CONDITIONS OF ANY KIND, either express or implied.
   See the License for the specific language governing permissions and
   limitations under the License. -->
-<project xmlns="http://maven.apache.org/POM/4.0.0" xmlns:xsi="http://www.w3.org/2001/XMLSchema-instance" xsi:schemaLocation="http://maven.apache.org/POM/4.0.0 http://maven.apache.org/maven-v4_0_0.xsd">
+<project xmlns="http://maven.apache.org/POM/4.0.0" xmlns:xsi="http://www.w3.org/2001/XMLSchema-instance"
+         xsi:schemaLocation="http://maven.apache.org/POM/4.0.0 http://maven.apache.org/maven-v4_0_0.xsd">
   <modelVersion>4.0.0</modelVersion>
 
   <parent>
     <groupId>org.onehippo.cms7.hst</groupId>
     <artifactId>pagemodelapi</artifactId>
-<<<<<<< HEAD
-    <version>14.2.0-Experience-Pages-SNAPSHOT</version>
-=======
-    <version>14.3.0-SNAPSHOT</version>
->>>>>>> d4ff77e1
+    <version>14.3.0-Experience-Pages-SNAPSHOT</version>
   </parent>
 
   <name>Hippo Site Toolkit Page Model API Version 1.0</name>
