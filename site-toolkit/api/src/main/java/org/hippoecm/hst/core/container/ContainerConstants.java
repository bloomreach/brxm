/*
 *  Copyright 2008-2018 Hippo B.V. (http://www.onehippo.com)
 *
 *  Licensed under the Apache License, Version 2.0 (the "License");
 *  you may not use this file except in compliance with the License.
 *  You may obtain a copy of the License at
 *
 *       http://www.apache.org/licenses/LICENSE-2.0
 *
 *  Unless required by applicable law or agreed to in writing, software
 *  distributed under the License is distributed on an "AS IS" BASIS,
 *  WITHOUT WARRANTIES OR CONDITIONS OF ANY KIND, either express or implied.
 *  See the License for the specific language governing permissions and
 *  limitations under the License.
 */
package org.hippoecm.hst.core.container;

import org.hippoecm.hst.core.request.ResolvedMount;

/**
 * HstComponent container constants
 *
 * @version $Id$
 */
public interface ContainerConstants {

    /**
     * The key used to bind the <code>HstRequest</code> to the underlying <code>HttpServletRequest</code>.
     */
    String HST_REQUEST = "org.hippoecm.hst.container.request";

    /**
     * The key used to bind the <code>HstResponse</code> to the underlying <code>HttpServletRequest</code>.
     */
    String HST_RESPONSE = "org.hippoecm.hst.container.response";

    /**
     * The key used to bind the <code>HstComponentWindow</code> to the underlying <code>HttpServletRequest</code>.
     */
    String HST_COMPONENT_WINDOW = "org.hippoecm.hst.core.container.HstComponentWindow";

    /**
     * The attribute name used to set the request context object into the servlet request.
     */
    String HST_REQUEST_CONTEXT = "org.hippoecm.hst.core.request.HstRequestContext";

    /**
     * Default Addon module descriptor paths, which can be comma separated multiple path values.
     */
    String DEFAULT_ADDON_MODULE_DESCRIPTOR_PATHS = "META-INF/hst-assembly/addon/module.xml";

    /**
     * The reference namespace for container managed resource url.
     */
    String CONTAINER_REFERENCE_NAMESPACE = "org.hippoecm.hst.container.reference.namespace";

    /**
     * The key used to set forward path.
     */
    String HST_FORWARD_PATH_INFO = "org.hippoecm.hst.container.forward.path_info";

    /**
     * The key to indicate HstFilter should "reset" itself from being done, allowing multiple invokations.
     */
    String HST_RESET_FILTER = "org.hippoecm.hst.container.HstFilter.reset";

    /**
     * The head element attribute name prefix used as a hint for container to aggregate.
     */
    String HEAD_ELEMENT_CONTRIBUTION_HINT_ATTRIBUTE_PREFIX = "org.hippoecm.hst.container.head.element.contribution.hint.";

    /**
     * The category key hint for head elements. This category can be used to filter head elements during writing head
     * elements.
     */
    String HEAD_ELEMENT_CONTRIBUTION_CATEGORY_HINT_ATTRIBUTE = HEAD_ELEMENT_CONTRIBUTION_HINT_ATTRIBUTE_PREFIX + "category";

    /**
     * The parameter name for custom error handler class name in the root component configuration
     */
    String CUSTOM_ERROR_HANDLER_PARAM_NAME = "org.hippoecm.hst.core.container.custom.errorhandler";

    /**
     * Subject session attribute name
     */
    String SUBJECT_ATTR_NAME = "org.hippoecm.hst.security.servlet.subject";

    String VIRTUALHOSTS_REQUEST_ATTR = "org.hippoecm.hst.configuration.hosting.VirtualHost.requestAttr";

    String RESOLVED_MOUNT_REQUEST_ATTR = ResolvedMount.class.getName() + ".requestAttr";

    /**
     * Subject's repository credentials session attribute name (This one can be optionally and temporarily set in a
     * container that doesn't support JACC.)
     */
    String SUBJECT_REPO_CREDS_ATTR_NAME = "org.hippoecm.hst.security.servlet.subject.repo.creds";

    /**
     * Name of the http servlet request attribute with the CMS repository credentials during a CMS initiated request
     */
    String CMS_REQUEST_REPO_CREDS_ATTR = "org.hippoecm.hst.container.cms.request.repo.creds";

    /**
     * Preferred local request or session attribute name
     */
    String PREFERRED_LOCALE_ATTR_NAME = "org.hippoecm.hst.container.preferred.locale";

    /**
     * The dispatch URI scheme attribute name
     */
    String DISPATCH_URI_PROTOCOL = "org.hippoecm.hst.core.container.HstComponentWindow.dispatch.uri.protocol";

    String MOUNT_ALIAS_REST = "rest";

    String MOUNT_ALIAS_SITE = "site";

    String MOUNT_ALIAS_GALLERY = "gallery";

    String MOUNT_ALIAS_ASSETS = "assets";

    /**
     * 'composer_info' attr type name
     */
    String COMPOSER_MODE_ATTR_NAME = "org.hippoecm.hst.composer_info";

    /**
     * The parameter name used in the request to store whether or not all URLs that are created must be fully qualified
     */
    String HST_REQUEST_USE_FULLY_QUALIFIED_URLS = "org.hippoecm.hst.container.request.fqu";

    /**
     * The parameter name used in the request to store whether or not a different host than the one in the request needs
     * to be used
     */
    String RENDERING_HOST = "org.hippoecm.hst.container.render_host";

    String UNDECORATED_MOUNT = "org.hippoecm.hst.container.undecorated_mount";

    /**
     * The mount id of the site that is being viewed in the channel manager
     */
    String CMS_REQUEST_RENDERING_MOUNT_ID =  "org.hippoecm.hst.container.render_mount";

    /**
     * Name of the http servlet request attribute with the CMS user id during a CMS initiated request
     */
    String CMS_REQUEST_USER_ID_ATTR = "org.hippoecm.hst.container.cms_user_id";

    /**
     * The attribute used on the request to indicate that the request is from a CMS context *and* is a REST call
     * (page composer or cms-rest call)
     * that also might need to use the credentials from the cms (jcr session) user, for example a REST call that needs to modify the HST config
     */
    String CMS_REST_REQUEST_CONTEXT = "org.hippoecm.hst.container.sso_cms_rest_request_context";

    /**
     * The attribute used on the request or http session to indicate that the page should be rendered as some specific
     * variant
     */
    String RENDER_VARIANT = "org.hippoecm.hst.container.render_variant";

    /**
     * The 'default' prefix of HST component parameters. This prefix is used when no other prefix is set or the
     * configured prefix is empty.
     */
    String DEFAULT_PARAMETER_PREFIX = "hippo-default";

    /**
     * The current servlet filter chain request attribute name.
     */
    String HST_FILTER_CHAIN = "org.hippoecm.hst.container.filter.chain";

    String HST_JAAS_LOGIN_ATTEMPT_RESOURCE_URL_ATTR = "org.hippoecm.hst.security.servlet.LoginServlet.jaas_login_attempt_resource_url";

    String HST_JAAS_LOGIN_ATTEMPT_RESOURCE_TOKEN = "org.hippoecm.hst.security.servlet.LoginServlet.jaas_login_attempt_token";

    String FREEMARKER_JCR_TEMPLATE_PROTOCOL = "jcr:";
    String FREEMARKER_WEB_FILE_TEMPLATE_PROTOCOL = "webfile:";
    String FREEMARKER_CLASSPATH_TEMPLATE_PROTOCOL = "classpath:";

<<<<<<< HEAD
    String REQUEST_CONTEXT_PREVIEW_SESSION_ATTR_NAME = "org.hippoecm.hst.container.previewSession";
=======

    String PAGE_MODEL_PIPELINE_NAME = "PageModelPipeline";

    /**
     * Generic Link Name for the self.
     */
    String LINK_NAME_SELF = "self";

    /**
     * Generic Link Name for the site.
     */
    String LINK_NAME_SITE = "site";

    /**
     * Generic Link Name for the component rendering.
     */
    String LINK_NAME_COMPONENT_RENDERING = "componentRendering";

    String PAGE_MODEL_API_VERSION = "API-Version";


>>>>>>> 0205de92
}<|MERGE_RESOLUTION|>--- conflicted
+++ resolved
@@ -178,29 +178,26 @@
     String FREEMARKER_WEB_FILE_TEMPLATE_PROTOCOL = "webfile:";
     String FREEMARKER_CLASSPATH_TEMPLATE_PROTOCOL = "classpath:";
 
-<<<<<<< HEAD
+
+    String PAGE_MODEL_PIPELINE_NAME = "PageModelPipeline";
+
+    /**
+     * Generic Link Name for the self.
+     */
+    String LINK_NAME_SELF = "self";
+
+    /**
+     * Generic Link Name for the site.
+     */
+    String LINK_NAME_SITE = "site";
+
+    /**
+     * Generic Link Name for the component rendering.
+     */
+    String LINK_NAME_COMPONENT_RENDERING = "componentRendering";
+
+    String PAGE_MODEL_API_VERSION = "API-Version";
+
+
     String REQUEST_CONTEXT_PREVIEW_SESSION_ATTR_NAME = "org.hippoecm.hst.container.previewSession";
-=======
-
-    String PAGE_MODEL_PIPELINE_NAME = "PageModelPipeline";
-
-    /**
-     * Generic Link Name for the self.
-     */
-    String LINK_NAME_SELF = "self";
-
-    /**
-     * Generic Link Name for the site.
-     */
-    String LINK_NAME_SITE = "site";
-
-    /**
-     * Generic Link Name for the component rendering.
-     */
-    String LINK_NAME_COMPONENT_RENDERING = "componentRendering";
-
-    String PAGE_MODEL_API_VERSION = "API-Version";
-
-
->>>>>>> 0205de92
 }