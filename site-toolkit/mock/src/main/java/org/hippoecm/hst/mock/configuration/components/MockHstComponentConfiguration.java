/*
 *  Copyright 2008-2020 Hippo B.V. (http://www.onehippo.com)
 * 
 *  Licensed under the Apache License, Version 2.0 (the "License");
 *  you may not use this file except in compliance with the License.
 *  You may obtain a copy of the License at
 * 
 *       http://www.apache.org/licenses/LICENSE-2.0
 * 
 *  Unless required by applicable law or agreed to in writing, software
 *  distributed under the License is distributed on an "AS IS" BASIS,
 *  WITHOUT WARRANTIES OR CONDITIONS OF ANY KIND, either express or implied.
 *  See the License for the specific language governing permissions and
 *  limitations under the License.
 */
package org.hippoecm.hst.mock.configuration.components;

import java.util.ArrayList;
import java.util.Calendar;
import java.util.Collections;
import java.util.HashMap;
import java.util.List;
import java.util.Map;
import java.util.Set;
import java.util.SortedMap;
import java.util.TreeMap;

import org.hippoecm.hst.configuration.components.DynamicFieldGroup;
import org.hippoecm.hst.configuration.components.DynamicParameter;
import org.hippoecm.hst.configuration.internal.ConfigurationLockInfo;
import org.hippoecm.hst.configuration.components.HstComponentConfiguration;
import org.hippoecm.hst.core.parameters.FieldGroup;


/**
 * Mock implementation of {@link org.hippoecm.hst.configuration.components.HstComponentConfiguration}.
 *
 */
public class MockHstComponentConfiguration implements HstComponentConfiguration, ConfigurationLockInfo {

    private String id;
    private String name;
    private SortedMap<String, HstComponentConfiguration> componentConfigs =
            new TreeMap<String, HstComponentConfiguration>();
    private Map<String,String> parameters = new HashMap<String,String>();
    private Map<String,String> localParameters = new HashMap<String,String>();
    private String canonicalStoredLocation;
    private HstComponentConfiguration parent;
    private String referenceName;
    private String renderPath;
    private String serveResourcePath;
    private String componentClassName;
    private String parametersInfoClassName;
    private String canonicalIdentifier;
    private Type componentType;
    private String namedRenderer;
    private String namedResourceServer;
    private String pageErrorHandlerClassName;
    private String xType;
    private String cType;
    private String label;
    private String iconPath;
    private boolean inherited;
    private boolean shared;
    private boolean prototype;
    private boolean standalone;
    private boolean async;
    private String asyncMode;
    private boolean compositeCacheable;
    private List<String> variants;
    private List<String> mountVariants;
    private String lockedBy;
    private Calendar lockedOn;
    private Calendar lastModified;
    private boolean markedDeleted;
    private String componentDefinition;
    private List<DynamicFieldGroup> fieldGroups = new ArrayList<>();

    private String hstTemplate;

    private List<DynamicParameter> dynamicComponentParameters;

    public MockHstComponentConfiguration(String id) {
        this.id = id;
    }

    public HstComponentConfiguration getChildByName(String name) {
        return componentConfigs.get(name);
    }

    public SortedMap<String, HstComponentConfiguration> getChildren() {
        return componentConfigs;
    }
    
    public HstComponentConfiguration addChild(HstComponentConfiguration config){
        componentConfigs.put(config.getId(), config);
        return config;
    }
    
    public void addChildren(MockHstComponentConfiguration ... config){
        for (MockHstComponentConfiguration mockHstComponentConfiguration : config) {
            addChild(mockHstComponentConfiguration);
        }
    }

    public String getCanonicalStoredLocation() {
        return canonicalStoredLocation;
    }
    
    public void setCanonicalStoredLocation(String canonicalStoredLocation) {
        this.canonicalStoredLocation = canonicalStoredLocation;
    }

    public String getLocalParameter(String name) {
        return localParameters.get(name);
    }
    
    public void setLocalParameter(String name, String value) {
        localParameters.put(name, value);
    }

    public Map<String, String> getLocalParameters() {
        return localParameters;
    }

    public String getParameter(String name) {
        return parameters.get(name);
    }
    
    @Override
    public Set<String> getParameterPrefixes() {
        return Collections.emptySet();
    }

    public void setParameter(String name, String value) {
        parameters.put(name,value);
    }

    public Map<String, String> getParameters() {
        return parameters;
    }

    public HstComponentConfiguration getParent() {
        return parent;
    }
    
    public void setParent(HstComponentConfiguration parent) {
        this.parent = parent;
    }

    public String getReferenceName() {
        return referenceName;
    }
    
    public void setReferenceName(String referenceName) {
        this.referenceName = referenceName;
    }

    public String getRenderPath() {
        return renderPath;
    }
    
    public void setRenderPath(String renderPath) {
        this.renderPath = renderPath;
    }

    public String getServeResourcePath() {
        return serveResourcePath;
    }
    
    public void setServeResourcePath(String serveResourcePath) {
        this.serveResourcePath = serveResourcePath;
    }

    public String getComponentClassName() {
        return componentClassName;
    }
    
    public void setComponentClassName(String componentClassName) {
        this.componentClassName = componentClassName;
    }

    public String getParametersInfoClassName() {
        return parametersInfoClassName;
    }

    public void setParametersInfoClassName(String parametersInfoClassName) {
        this.parametersInfoClassName = parametersInfoClassName;
    }

    public String getId() {
        return id;
    }
    
    public String getName() {
        return name;
    }
    
    public void setName(String name) {
        this.name = name;
    }

    public String getCanonicalIdentifier() {
        return canonicalIdentifier;
    }

    public void setCanonicalIdentifier(String canonicalIdentifier) {
        this.canonicalIdentifier = canonicalIdentifier;
    }

    public Type getComponentType() {
        return componentType;
    }

    @Override
    public String getComponentFilterTag() {
        return null;
    }

    public void setComponentType(Type componentType) {
        this.componentType = componentType;
    }

    public String getNamedRenderer() {
        return namedRenderer;
    }
    
    public void setNamedRenderer(String namedRenderer) {
        this.namedRenderer = namedRenderer;
    }

    public String getNamedResourceServer() {
        return namedResourceServer;
    }

    public void setNamedResourceServer(String namedResourceServer) {
        this.namedResourceServer = namedResourceServer;
    }

    public String getPageErrorHandlerClassName() {
        return pageErrorHandlerClassName;
    }

    public void setPageErrorHandlerClassName(String pageErrorHandlerClassName) {
        this.pageErrorHandlerClassName = pageErrorHandlerClassName;
    }

    public String getXType() {
        return xType;
    }

    public void setXType(String xType) {
        this.xType = xType;
    }

    @Override
    public String getCType() {
        return cType;
    }

    public void setCType(String cType) {
        this.cType = cType;
    }

    @Override
    public boolean isInherited() {
        return inherited;
    }

    @Override
    public boolean isShared() {
        return shared;
    }

    @Override
    public boolean isPrototype() {
        return prototype;
    }
    
    public void setInherited(boolean inherited) {
        this.inherited = inherited;
    }

    public void setShared(final boolean shared) {
        this.shared = shared;
    }

    @Override
    public boolean isStandalone() {
        return standalone;

    }

    public void setStandalone(boolean standalone) {
        this.standalone = standalone;
    }

    @Override
    public boolean isAsync() {
        return async;
    }

    public void setAsync(boolean async) {
        this.async = async;
    }

    @Override
    public String getAsyncMode() {
        return asyncMode;
    }

    public void setAsyncMode(String asyncMode) {
        this.asyncMode = asyncMode;
    }

    @Override
    public boolean isCompositeCacheable() {
        return compositeCacheable;
    }

    @Override
    public boolean isSuppressWasteMessage() {
        return false;
    }

    public void setCompositeCacheable(boolean compositeCacheable) {
        this.compositeCacheable = compositeCacheable;
    }

    public String getLabel() {
        return label;
    }

    public void setLabel(String label) {
        this.label = label;
    }

    @Override
    public String getComponentDefinition() {
        return this.componentDefinition;
    }

    public void setComponentDefinition(String componentDefinition) {
        this.componentDefinition = componentDefinition;
    }

    @Override
    public List<DynamicFieldGroup> getFieldGroups() {
        return fieldGroups;
    }

    public void setFieldGroups(List<DynamicFieldGroup> fieldGroups) {
        this.fieldGroups = fieldGroups;
    }

    public String getIconPath() {
        return iconPath;
    }
    public void setIconPath(String iconPath) {
        this.iconPath = iconPath;
    }

    public void setVariants(List<String> variants) {
        this.variants = variants;
    }

    @Override
    public List<String> getVariants() {
        return variants;
    }

    public void setMountVariants(List<String> mountVariants) {
        this.mountVariants = mountVariants;
    }

    @Override
    public List<String> getMountVariants() {
        return mountVariants;
    }

    @Override
    public String getLockedBy() {
        return lockedBy;
    }

    public void setLockedBy(final String lockedBy) {
        this.lockedBy = lockedBy;
    }

    @Override
    public Calendar getLockedOn() {
        return lockedOn;
    }

    public void setLockedOn(final Calendar lockedOn) {
        this.lockedOn = lockedOn;
    }

    @Override
    public Calendar getLastModified() {
        return lastModified;
    }

    @Override
    public String getHstTemplate() {
        return hstTemplate;
    }

    public void setHstTemplate(String hstTemplate) {
        this.hstTemplate = hstTemplate;
    }

    public void setLastModified(final Calendar lastModified) {
        this.lastModified = lastModified;
    }

    public boolean isMarkedDeleted() {
        return markedDeleted;
    }

    public void setMarkedDeleted(final boolean markedDeleted) {
        this.markedDeleted = markedDeleted;
    }

    @Override
<<<<<<< HEAD
    public String getHippoIdentifier() {
        return null;
    }

    @Override
    public boolean isExperiencePageComponent() {
        return false;
=======
    public List<DynamicParameter> getDynamicComponentParameters() {
        return dynamicComponentParameters;
    }

    public void setDynamicComponentParameters(List<DynamicParameter> dynamicComponentParameters) {
        this.dynamicComponentParameters = dynamicComponentParameters;
>>>>>>> ce0fb55c
    }
}<|MERGE_RESOLUTION|>--- conflicted
+++ resolved
@@ -61,7 +61,6 @@
     private String label;
     private String iconPath;
     private boolean inherited;
-    private boolean shared;
     private boolean prototype;
     private boolean standalone;
     private boolean async;
@@ -268,11 +267,6 @@
     }
 
     @Override
-    public boolean isShared() {
-        return shared;
-    }
-
-    @Override
     public boolean isPrototype() {
         return prototype;
     }
@@ -281,10 +275,6 @@
         this.inherited = inherited;
     }
 
-    public void setShared(final boolean shared) {
-        this.shared = shared;
-    }
-
     @Override
     public boolean isStandalone() {
         return standalone;
@@ -423,21 +413,11 @@
     }
 
     @Override
-<<<<<<< HEAD
-    public String getHippoIdentifier() {
-        return null;
-    }
-
-    @Override
-    public boolean isExperiencePageComponent() {
-        return false;
-=======
     public List<DynamicParameter> getDynamicComponentParameters() {
         return dynamicComponentParameters;
     }
 
     public void setDynamicComponentParameters(List<DynamicParameter> dynamicComponentParameters) {
         this.dynamicComponentParameters = dynamicComponentParameters;
->>>>>>> ce0fb55c
     }
 }