/*
 * Copyright 2017 Hippo B.V. (http://www.onehippo.com)
 *
 * Licensed under the Apache License, Version 2.0 (the "License");
 * you may not use this file except in compliance with the License.
 * You may obtain a copy of the License at
 *
 *  http://www.apache.org/licenses/LICENSE-2.0
 *
 * Unless required by applicable law or agreed to in writing, software
 * distributed under the License is distributed on an "AS IS" BASIS,
 * WITHOUT WARRANTIES OR CONDITIONS OF ANY KIND, either express or implied.
 * See the License for the specific language governing permissions and
 * limitations under the License.
 */
package org.hippoecm.hst.tag;

import java.io.IOException;
import java.io.Writer;

import javax.jcr.RepositoryException;
import javax.servlet.jsp.JspException;
import javax.servlet.jsp.JspWriter;

import org.hippoecm.hst.configuration.hosting.Mount;
import org.hippoecm.hst.container.ModifiableRequestContextProvider;
import org.hippoecm.hst.content.beans.standard.HippoBean;
import org.hippoecm.hst.core.component.GenericHstComponent;
import org.hippoecm.hst.core.container.ContainerConstants;
import org.hippoecm.hst.core.parameters.JcrPath;
import org.hippoecm.hst.core.parameters.Parameter;
import org.hippoecm.hst.core.parameters.ParametersInfo;
import org.hippoecm.hst.core.request.ResolvedMount;
import org.hippoecm.hst.mock.core.container.MockHstComponentWindow;
import org.hippoecm.hst.mock.core.request.MockHstRequestContext;
import org.hippoecm.repository.api.HippoNode;
import org.hippoecm.repository.api.HippoNodeType;
import org.junit.After;
import org.junit.Before;
import org.junit.Test;
import org.onehippo.repository.mock.MockNode;
import org.onehippo.testutils.log4j.Log4jInterceptor;
import org.springframework.mock.web.MockHttpServletRequest;
import org.springframework.mock.web.MockHttpServletResponse;
import org.springframework.mock.web.MockJspWriter;
import org.springframework.mock.web.MockPageContext;
import org.springframework.mock.web.MockServletContext;

import static javax.servlet.jsp.tagext.Tag.EVAL_BODY_INCLUDE;
import static javax.servlet.jsp.tagext.Tag.EVAL_PAGE;
import static org.easymock.EasyMock.createMock;
import static org.easymock.EasyMock.expect;
import static org.easymock.EasyMock.replay;
import static org.hamcrest.CoreMatchers.is;
import static org.junit.Assert.assertThat;

public class HstManageContentTagTest {

    private MockHstRequestContext hstRequestContext;
    private MockPageContext pageContext;
    private MockHttpServletResponse response;
    private MockHstComponentWindow window;
    private HstManageContentTag tag;

    @Before
    public void setUp() {
        hstRequestContext = new MockHstRequestContext();
        hstRequestContext.setCmsRequest(true);
        ModifiableRequestContextProvider.set(hstRequestContext);

        final MockServletContext servletContext = new MockServletContext();
        final MockHttpServletRequest request = new MockHttpServletRequest();

        window = new MockHstComponentWindow();
        window.setComponent(new TestComponent());
        request.setAttribute(ContainerConstants.HST_COMPONENT_WINDOW, window);

        response = new MockHttpServletResponse();
        pageContext = new MockPageContext(servletContext, request, response);

        tag = new HstManageContentTag();
        tag.setPageContext(pageContext);
    }

    @After
    public void tearDown() {
        ModifiableRequestContextProvider.clear();
    }

    @Test
    public void startTagDoesNothing() throws Exception {
        assertThat(tag.doStartTag(), is(EVAL_BODY_INCLUDE));
        assertThat(response.getContentAsString(), is(""));
    }

    @Test
    public void noHstRequestOutputsNothingAndLogsWarning() throws Exception {
        ModifiableRequestContextProvider.set(null);

        try (Log4jInterceptor listener = Log4jInterceptor.onWarn().trap(HstManageContentTag.class).build()) {
            assertThat(tag.doEndTag(), is(EVAL_PAGE));
            assertThat(response.getContentAsString(), is(""));
            assertLogged(listener, "Cannot create a manage content button outside the hst request.");
        }
    }

    @Test
    public void noCmsRequestOutputsNothingAndLogsDebug() throws Exception {
        hstRequestContext.setCmsRequest(false);

        try (Log4jInterceptor listener = Log4jInterceptor.onDebug().trap(HstManageContentTag.class).build()) {
            assertThat(tag.doEndTag(), is(EVAL_PAGE));
            assertThat(response.getContentAsString(), is(""));
            assertLogged(listener, "Skipping manage content tag because not in cms preview.");
        }
    }

    @Test
    public void noParametersOutputsNothingAndDoesNotLogWarnings() throws Exception {
        try (Log4jInterceptor listener = Log4jInterceptor.onWarn().trap(HstManageContentTag.class).build()) {
            assertThat(tag.doEndTag(), is(EVAL_PAGE));
            assertThat(response.getContentAsString(), is(""));
            assertThat(listener.getEvents().size(), is(0));
        }
    }

    @Test
    public void templateQuery() throws Exception {
        tag.setTemplateQuery("new-document");

        assertThat(tag.doEndTag(), is(EVAL_PAGE));

<<<<<<< HEAD
        assertThat(response.getContentAsString(), is("<!-- {"
                + "\"HST-Type\":\"MANAGE_CONTENT_LINK\","
                + "\"templateQuery\":\"new-document\""
                + "} -->"));
=======
        assertThat(response.getContentAsString(), is("<!-- {\"HST-Type\":\"MANAGE_CONTENT_LINK\",\"templateQuery\":\"new-document\"} -->"));
>>>>>>> ba986a6c
    }

    @Test
    public void documentFromHandle() throws Exception {
        final HippoBean document = createMock(HippoBean.class);
        tag.setDocument(document);

        final MockNode root = MockNode.root();
        final MockNode handle = root.addNode("document", HippoNodeType.NT_HANDLE);
        expect(document.getNode()).andReturn(handle);
        replay(document);

        assertThat(tag.doEndTag(), is(EVAL_PAGE));

<<<<<<< HEAD
        assertThat(response.getContentAsString(), is("<!-- {"
                + "\"HST-Type\":\"MANAGE_CONTENT_LINK\","
                + "\"uuid\":\"" + handle.getIdentifier()
                + "\"} -->"));
=======
        assertThat(response.getContentAsString(), is("<!-- {\"HST-Type\":\"MANAGE_CONTENT_LINK\",\"uuid\":\"" + handle.getIdentifier() + "\"} -->"));
>>>>>>> ba986a6c
    }

    @Test
    public void documentFromVariantBelowHandle() throws Exception {
        final HippoBean document = createMock(HippoBean.class);
        tag.setDocument(document);

        final MockNode root = MockNode.root();
        final MockNode handle = root.addNode("document", HippoNodeType.NT_HANDLE);
        final MockNode variant = handle.addNode("document", "myproject:newsdocument");
        expect(document.getNode()).andReturn(variant);
        replay(document);

        assertThat(tag.doEndTag(), is(EVAL_PAGE));

<<<<<<< HEAD
        assertThat(response.getContentAsString(), is("<!-- {"
                + "\"HST-Type\":\"MANAGE_CONTENT_LINK\","
                + "\"uuid\":\"" + handle.getIdentifier()
                + "\"} -->"));
=======
        assertThat(response.getContentAsString(), is("<!-- {\"HST-Type\":\"MANAGE_CONTENT_LINK\",\"uuid\":\"" + handle.getIdentifier() + "\"} -->"));
>>>>>>> ba986a6c
    }

    @Test
    public void documentWithoutCanonicalNodeOutputsNothing() throws Exception {
        final HippoBean document = createMock(HippoBean.class);
        tag.setDocument(document);

        final HippoNode handle = createMock(HippoNode.class);
        expect(document.getNode()).andReturn(handle);
        expect(handle.getCanonicalNode()).andReturn(null);
        expect(handle.getPath()).andReturn("/some-document");
        replay(document, handle);

        assertThat(tag.doEndTag(), is(EVAL_PAGE));

        assertThat(response.getContentAsString(), is(""));
    }

    @Test
    public void documentWithoutHandleNodeOutputsNothing() throws Exception {
        final HippoBean document = createMock(HippoBean.class);
        tag.setDocument(document);

        final MockNode root = MockNode.root();
        expect(document.getNode()).andReturn(root);
        replay(document);

        assertThat(tag.doEndTag(), is(EVAL_PAGE));

        assertThat(response.getContentAsString(), is(""));
    }

    @Test
    public void exceptionWhileReadingUuidOutputsNothing() throws Exception {
        final HippoBean document = createMock(HippoBean.class);
        tag.setDocument(document);

        final HippoNode brokenNode = createMock(HippoNode.class);
        expect(document.getNode()).andReturn(brokenNode).anyTimes();
        expect(brokenNode.getCanonicalNode()).andThrow(new RepositoryException());
        expect(brokenNode.getPath()).andReturn("/broken");
        replay(document, brokenNode);

        assertThat(tag.doEndTag(), is(EVAL_PAGE));

        assertThat(response.getContentAsString(), is(""));
    }

    @Test
    public void componentParameterWithAbsoluteJcrPath() throws Exception {
        tag.setTemplateQuery("new-document");
        tag.setComponentParameter("absPath");

        assertThat(tag.doEndTag(), is(EVAL_PAGE));

        assertThat(response.getContentAsString(), is("<!-- {"
                + "\"HST-Type\":\"MANAGE_CONTENT_LINK\","
                + "\"templateQuery\":\"new-document\","
                + "\"componentParameter\":\"absPath\","
                + "\"componentParameterIsRelativePath\":\"false\","
                + "\"componentPickerConfiguration\":\"cms-pickers/documents\","
                + "\"componentPickerRemembersLastVisited\":\"true\""
                + "} -->"));
    }

    @Test
    public void componentParameterWithRelativeJcrPath() throws Exception {
        tag.setTemplateQuery("new-document");
        tag.setComponentParameter("relPath");

        assertThat(tag.doEndTag(), is(EVAL_PAGE));

        assertThat(response.getContentAsString(), is("<!-- {"
                + "\"HST-Type\":\"MANAGE_CONTENT_LINK\","
                + "\"templateQuery\":\"new-document\","
                + "\"componentParameter\":\"relPath\","
                + "\"componentParameterIsRelativePath\":\"true\","
                + "\"componentPickerConfiguration\":\"cms-pickers/documents\","
                + "\"componentPickerRemembersLastVisited\":\"true\""
                + "} -->"));
    }

    @Test
    public void componentParameterWithoutJcrPathIsAbsolute() throws Exception {
        tag.setTemplateQuery("new-document");
        tag.setComponentParameter("string");

        assertThat(tag.doEndTag(), is(EVAL_PAGE));

        assertThat(response.getContentAsString(), is("<!-- {"
                + "\"HST-Type\":\"MANAGE_CONTENT_LINK\","
                + "\"templateQuery\":\"new-document\","
                + "\"componentParameter\":\"string\","
                + "\"componentParameterIsRelativePath\":\"false\""
                + "} -->"));
    }

    @Test
    public void componentParameterWithAbsoluteJcrPathAndRelativeRootPath() throws Exception {
        tag.setTemplateQuery("new-document");
        tag.setComponentParameter("relPath");
        tag.setRootPath("/some/absolute/path");

        try (Log4jInterceptor listener = Log4jInterceptor.onWarn().trap(HstManageContentTag.class).build()) {
            assertThat(tag.doEndTag(), is(EVAL_PAGE));

            assertThat(response.getContentAsString(), is(""));
            assertLogged(listener, "Ignoring manage content tag for component parameter 'relPath': the @JcrPath annotation of the parameter"
                    + " makes it store a relative path to the content root of the channel while the 'rootPath'"
                    + " attribute of the manage content tag points to the absolute path '/some/absolute/path'."
                    + " Either make the root path relative to the channel content root,"
                    + " or make the component parameter store an absolute path.");
        }
    }

    @Test
    public void componentParameterWithoutDocumentOrTemplateQuery() throws Exception {
        tag.setComponentParameter("test");

        tag.doEndTag();

        assertThat(response.getContentAsString(), is("<!-- "
                + "{\"HST-Type\":\"MANAGE_CONTENT_LINK\","
                + "\"componentParameter\":\"test\","
                + "\"componentParameterIsRelativePath\":\"false\""
                + "} -->"));
    }

    @Test
    public void componentValueAbsolutePath() throws Exception {
        window.setParameter("absPath", "/absolute/path");

        tag.setComponentParameter("absPath");
        final HippoBean document = createMock(HippoBean.class);
        tag.setDocument(document);

        final MockNode root = MockNode.root();
        final MockNode handle = root.addNode("document", HippoNodeType.NT_HANDLE);
        expect(document.getNode()).andReturn(handle);
        replay(document);

        assertThat(tag.doEndTag(), is(EVAL_PAGE));

        assertThat(response.getContentAsString(), is("<!-- "
                + "{\"HST-Type\":\"MANAGE_CONTENT_LINK\","
                + "\"uuid\":\"" + handle.getIdentifier() + "\","
                + "\"componentParameter\":\"absPath\","
                + "\"componentParameterIsRelativePath\":\"false\","
                + "\"componentValue\":\"/absolute/path\","
                + "\"componentPickerConfiguration\":\"cms-pickers/documents\","
                + "\"componentPickerRemembersLastVisited\":\"true\""
                + "} -->"));
    }

    @Test
    public void componentValueRelativePath() throws Exception {
        final ResolvedMount resolvedMount = createMock(ResolvedMount.class);
        final Mount mount = createMock(Mount.class);
        expect(resolvedMount.getMount()).andReturn(mount).anyTimes();
        expect(mount.getContentPath()).andReturn("/mount/path").anyTimes();

        hstRequestContext.setResolvedMount(resolvedMount);
        window.setParameter("relPath", "relative/path");

        tag.setComponentParameter("relPath");
        final HippoBean document = createMock(HippoBean.class);
        tag.setDocument(document);

        final MockNode root = MockNode.root();
        final MockNode handle = root.addNode("document", HippoNodeType.NT_HANDLE);
        expect(document.getNode()).andReturn(handle);

        replay(resolvedMount, mount, document);

        assertThat(tag.doEndTag(), is(EVAL_PAGE));

        assertThat(response.getContentAsString(), is("<!-- "
                + "{\"HST-Type\":\"MANAGE_CONTENT_LINK\","
                + "\"uuid\":\"" + handle.getIdentifier() + "\","
                + "\"componentParameter\":\"relPath\","
                + "\"componentParameterIsRelativePath\":\"true\","
                + "\"componentValue\":\"/mount/path/relative/path\","
                + "\"componentPickerConfiguration\":\"cms-pickers/documents\","
                + "\"componentPickerRemembersLastVisited\":\"true\""
                + "} -->"));
    }

    @Test
    public void componentPickerConfiguration() throws Exception {
        tag.setComponentParameter("pickerPath");

        assertThat(tag.doEndTag(), is(EVAL_PAGE));

        assertThat(response.getContentAsString(), is("<!-- {"
                + "\"HST-Type\":\"MANAGE_CONTENT_LINK\","
                + "\"componentParameter\":\"pickerPath\","
                + "\"componentParameterIsRelativePath\":\"true\","
                + "\"componentPickerConfiguration\":\"picker-config\","
                + "\"componentPickerInitialPath\":\"initial-path\","
                + "\"componentPickerRemembersLastVisited\":\"false\","
                + "\"componentPickerRootPath\":\"root-path\","
                + "\"componentPickerSelectableNodeTypes\":\"node-type-1,node-type-2\""
                + "} -->"));
    }

    @Test
    public void allParameters() throws Exception {
        tag.setTemplateQuery("new-newsdocument");
        tag.setRootPath("news/amsterdam");
        tag.setDefaultPath("2018/09/23");
        tag.setComponentParameter("newsDocument");

        final HippoBean document = createMock(HippoBean.class);
        tag.setDocument(document);

        final MockNode root = MockNode.root();
        final MockNode handle = root.addNode("document", HippoNodeType.NT_HANDLE);
        expect(document.getNode()).andReturn(handle);
        replay(document);

        assertThat(tag.doEndTag(), is(EVAL_PAGE));

        assertThat(response.getContentAsString(), is("<!-- {"
                + "\"HST-Type\":\"MANAGE_CONTENT_LINK\","
                + "\"uuid\":\"" + handle.getIdentifier() + "\","
                + "\"templateQuery\":\"new-newsdocument\","
                + "\"rootPath\":\"news/amsterdam\","
                + "\"defaultPath\":\"2018/09/23\","
                + "\"componentParameter\":\"newsDocument\","
                + "\"componentParameterIsRelativePath\":\"false\""
                + "} -->"));
    }

    @Test(expected = JspException.class)
    public void exceptionWhileWritingToJspOutputsNothing() throws Exception {
        tag.setTemplateQuery("new-document");
        tag.setPageContext(new BrokenPageContext());
        assertThat(tag.doEndTag(), is(EVAL_PAGE));
    }

    @Test
    public void setComponentParameterToNull() throws Exception {
        try (Log4jInterceptor listener = Log4jInterceptor.onWarn().trap(HstManageContentTag.class).build()) {
            tag.setComponentParameter(null);
            tag.doEndTag();

            assertLogged(listener, "The componentParameter attribute of a manageContent tag is set to 'null'." +
                    " Expected the name of an HST component parameter instead.");
        }
    }

    @Test
    public void setComponentParameterToEmpty() throws Exception {
        try (Log4jInterceptor listener = Log4jInterceptor.onWarn().trap(HstManageContentTag.class).build()) {
            tag.setComponentParameter("");
            tag.doEndTag();

            assertLogged(listener, "The componentParameter attribute of a manageContent tag is set to ''." +
                    " Expected the name of an HST component parameter instead.");
        }
    }

    @Test
    public void setComponentParameterToSpaces() throws Exception {
        try (Log4jInterceptor listener = Log4jInterceptor.onWarn().trap(HstManageContentTag.class).build()) {
            tag.setComponentParameter("  ");
            tag.doEndTag();

            assertLogged(listener, "The componentParameter attribute of a manageContent tag is set to '  '." +
                    " Expected the name of an HST component parameter instead.");
        }
    }

    @Test
    public void setTemplateQueryToNull() throws Exception {
        try (Log4jInterceptor listener = Log4jInterceptor.onWarn().trap(HstManageContentTag.class).build()) {
            tag.setTemplateQuery(null);
            tag.doEndTag();

            assertLogged(listener, "The templateQuery attribute of a manageContent tag is set to 'null'." +
                    " Expected the name of a template query instead.");
        }
    }

    @Test
    public void setTemplateQueryToEmpty() throws Exception {
        try (Log4jInterceptor listener = Log4jInterceptor.onWarn().trap(HstManageContentTag.class).build()) {
            tag.setTemplateQuery("");
            tag.doEndTag();

            assertLogged(listener, "The templateQuery attribute of a manageContent tag is set to ''." +
                    " Expected the name of a template query instead.");
        }
    }

    @Test
    public void setTemplateQueryToSpaces() throws Exception {
        try (Log4jInterceptor listener = Log4jInterceptor.onWarn().trap(HstManageContentTag.class).build()) {
            tag.setTemplateQuery("  ");
            tag.doEndTag();

            assertLogged(listener, "The templateQuery attribute of a manageContent tag is set to '  '." +
                    " Expected the name of a template query instead.");
        }
    }

    private static void assertLogged(final Log4jInterceptor listener, final String expectedMessage) {
        assertThat("expected log message '" + expectedMessage + "'", listener.messages().anyMatch((msg) -> msg.equals(expectedMessage)), is(true));
        assertThat(listener.getEvents().size(), is(1));
    }

    private static class BrokenPageContext extends MockPageContext {

        @Override
        public JspWriter getOut() {
            return new MockJspWriter((Writer) null) {
                @Override
                public void print(final String value) throws IOException {
                    throw new IOException();
                }
            };
        }
    }

    @ParametersInfo(type = TestComponentInfo.class)
    public class TestComponent extends GenericHstComponent {
    }

    private interface TestComponentInfo {

        @Parameter(name = "absPath")
        @JcrPath
        String getAbsPath();

        @Parameter(name = "relPath")
        @JcrPath(isRelative = true)
        String getRelPath();

        @Parameter(name = "pickerPath")
        @JcrPath(
                isRelative = true,
                pickerInitialPath = "initial-path",
                pickerRootPath = "root-path",
                pickerConfiguration = "picker-config",
                pickerRemembersLastVisited = false,
                pickerSelectableNodeTypes = {"node-type-1", "node-type-2"}
        )
        String getPickerPath();

        @Parameter(name = "string")
        String getString();
    }

}<|MERGE_RESOLUTION|>--- conflicted
+++ resolved
@@ -130,14 +130,10 @@
 
         assertThat(tag.doEndTag(), is(EVAL_PAGE));
 
-<<<<<<< HEAD
         assertThat(response.getContentAsString(), is("<!-- {"
                 + "\"HST-Type\":\"MANAGE_CONTENT_LINK\","
                 + "\"templateQuery\":\"new-document\""
                 + "} -->"));
-=======
-        assertThat(response.getContentAsString(), is("<!-- {\"HST-Type\":\"MANAGE_CONTENT_LINK\",\"templateQuery\":\"new-document\"} -->"));
->>>>>>> ba986a6c
     }
 
     @Test
@@ -152,14 +148,10 @@
 
         assertThat(tag.doEndTag(), is(EVAL_PAGE));
 
-<<<<<<< HEAD
         assertThat(response.getContentAsString(), is("<!-- {"
                 + "\"HST-Type\":\"MANAGE_CONTENT_LINK\","
                 + "\"uuid\":\"" + handle.getIdentifier()
                 + "\"} -->"));
-=======
-        assertThat(response.getContentAsString(), is("<!-- {\"HST-Type\":\"MANAGE_CONTENT_LINK\",\"uuid\":\"" + handle.getIdentifier() + "\"} -->"));
->>>>>>> ba986a6c
     }
 
     @Test
@@ -175,14 +167,10 @@
 
         assertThat(tag.doEndTag(), is(EVAL_PAGE));
 
-<<<<<<< HEAD
         assertThat(response.getContentAsString(), is("<!-- {"
                 + "\"HST-Type\":\"MANAGE_CONTENT_LINK\","
                 + "\"uuid\":\"" + handle.getIdentifier()
                 + "\"} -->"));
-=======
-        assertThat(response.getContentAsString(), is("<!-- {\"HST-Type\":\"MANAGE_CONTENT_LINK\",\"uuid\":\"" + handle.getIdentifier() + "\"} -->"));
->>>>>>> ba986a6c
     }
 
     @Test
