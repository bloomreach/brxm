--- conflicted
+++ resolved
@@ -18,13 +18,10 @@
 import java.io.IOException;
 import java.io.UnsupportedEncodingException;
 import java.net.URLEncoder;
-<<<<<<< HEAD
-=======
 import java.util.ArrayList;
 import java.util.LinkedHashMap;
 import java.util.List;
 import java.util.Map;
->>>>>>> 5ba19149
 import java.util.Map.Entry;
 
 import javax.servlet.http.HttpServletRequest;
@@ -33,6 +30,7 @@
 import javax.servlet.jsp.PageContext;
 import javax.servlet.jsp.tagext.TagData;
 import javax.servlet.jsp.tagext.TagExtraInfo;
+import javax.servlet.jsp.tagext.TagSupport;
 import javax.servlet.jsp.tagext.VariableInfo;
 
 import org.hippoecm.hst.configuration.hosting.SiteMount;
@@ -80,13 +78,7 @@
      * Note that this is different then the variable <code>canonical</code> : <code>canonical</code> true or false refers to whether the link should be
      * created wrt the current url or not. 
      */
-<<<<<<< HEAD
     protected boolean navigationStateful;
-=======
-    
-    protected boolean navigationStateful;
-    
->>>>>>> 5ba19149
     
     protected boolean skipTag; 
 
@@ -101,10 +93,7 @@
      * whether to fallback to normal linkrewriting when the preferSiteMapItem was not able to linkrewrite the item. Default true
      */
     protected boolean fallback = true;
-<<<<<<< HEAD
-        
-=======
->>>>>>> 5ba19149
+        
     
     /* (non-Javadoc)
      * @see javax.servlet.jsp.tagext.TagSupport#doStartTag()
@@ -164,38 +153,8 @@
             return EVAL_PAGE;
         }
         
-<<<<<<< HEAD
         String urlString = this.link.toUrlForm(reqContext , external);
         
-        try {
-            if(navigationStateful) {
-                // append again the current queryString as we are context relative
-                if(reqContext.getBaseURL().getParameterMap() != null && !reqContext.getBaseURL().getParameterMap().isEmpty()) {
-                    StringBuilder queryString = new StringBuilder();
-                    boolean firstParamDone = false;
-                    for(Entry<String, String[]> entry : reqContext.getBaseURL().getParameterMap().entrySet()) {
-                        String name = entry.getKey();
-                        
-                        for (String value : entry.getValue()) {
-                            queryString.append(firstParamDone ? "&" : "?")
-                            .append(name)
-                            .append("=")
-                            .append(URLEncoder.encode(value, reqContext.getBaseURL().getCharacterEncoding()));
-                        
-                            firstParamDone = true;
-                        }
-                        
-                    }
-                    urlString += queryString.toString();
-                }
-            }
-        } catch (UnsupportedEncodingException e) {
-           throw new JspException("UnsupportedEncodingException on the base url", e);
-        }
-        
-        
-=======
-        String urlString = this.link.toUrlForm(hstRequest, hstResponse, external);
         try {
             if (navigationStateful) {
                 // append again the current queryString as we are context relative
@@ -248,8 +207,8 @@
         } catch (UnsupportedEncodingException e) {
             throw new JspException("UnsupportedEncodingException on the base url", e);
         }
-
->>>>>>> 5ba19149
+        
+        
         if (var == null) {
             try {               
                 JspWriter writer = pageContext.getOut();
@@ -276,11 +235,9 @@
         }
         
         /*cleanup*/
-<<<<<<< HEAD
-=======
+        
         parametersMap.clear();
         removedParametersList.clear();
->>>>>>> 5ba19149
         var = null;
         hippoBean = null;
         scope = null;
@@ -296,8 +253,6 @@
         return EVAL_PAGE;
     }
     
-    
-
     /* (non-Javadoc)
      * @see javax.servlet.jsp.tagext.TagSupport#release()
      */
@@ -424,13 +379,10 @@
        this.fallback = fallback;
     }
     
-<<<<<<< HEAD
 
     protected HstRequestContext getHstRequestContext(HttpServletRequest servletRequest) {
         return (HstRequestContext) servletRequest.getAttribute(ContainerConstants.HST_REQUEST_CONTEXT);
     }
-    
-=======
     private Map<String, String[]> combineParametersMap(Map<String, List<String>> parametersMap,
             Map<String, String[]> currentRequestParameterMap) {
         if((parametersMap == null || parametersMap.isEmpty()) && (currentRequestParameterMap == null || currentRequestParameterMap.isEmpty())) {
@@ -463,6 +415,4 @@
         
         return combinedParametersMap;
     }
-
->>>>>>> 5ba19149
 }