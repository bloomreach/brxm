--- conflicted
+++ resolved
@@ -25,9 +25,6 @@
 Failed to saveChannel channel
 Channel 'channel-foo' not found
 Could not load switch template resource bundle
-<<<<<<< HEAD
+Cannot delete configuration node
 Could not create a preview configuration
-Missing properties 'manage.changes.privileges'
-=======
-Cannot delete configuration node
->>>>>>> b3323084
+Missing properties 'manage.changes.privileges'