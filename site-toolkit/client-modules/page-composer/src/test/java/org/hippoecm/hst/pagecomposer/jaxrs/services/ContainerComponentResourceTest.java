--- conflicted
+++ resolved
@@ -27,11 +27,7 @@
 import javax.xml.bind.JAXBException;
 
 import org.hippoecm.hst.core.request.HstRequestContext;
-<<<<<<< HEAD
-import org.hippoecm.hst.pagecomposer.jaxrs.model.ContainerItem;
-=======
 import org.hippoecm.hst.mock.configuration.components.MockHstComponentConfiguration;
->>>>>>> d0e0886d
 import org.hippoecm.hst.pagecomposer.jaxrs.model.ContainerRepresentation;
 import org.hippoecm.hst.pagecomposer.jaxrs.services.exceptions.ClientError;
 import org.hippoecm.hst.pagecomposer.jaxrs.services.exceptions.ClientException;
@@ -83,7 +79,7 @@
 
     @Test
     public void can_create_a_new_container_item() throws RepositoryException, IOException, JAXBException {
-        final ContainerItem mockContainerItem = createNiceMock(ContainerItem.class);
+        final ContainerComponentService.ContainerItem mockContainerItem = createNiceMock(ContainerComponentService.ContainerItem.class);
         final Node node = MockNodeFactory.fromXml("/org/hippoecm/hst/pagecomposer/jaxrs/services/ContainerComponentResourceTest-test-containeritem.xml");
         final Node containerItemNode = node.getNode("foo-component");
 
@@ -106,9 +102,9 @@
             .post(MOCK_REST_PATH + "cafebabe-cafe-babe-cafe-babecafebabe?lastModifiedTimestamp=1234")
         .then()
             .statusCode(201)
-            .body("data.id", equalTo(containerItemNode.getIdentifier()),
-                    "data.name", equalTo(containerItemNode.getName()),
-                    "data.lastModifiedTimestamp", equalTo(3456));
+            .body("id", equalTo(containerItemNode.getIdentifier()),
+                    "name", equalTo(containerItemNode.getName()),
+                    "lastModifiedTimestamp", equalTo(3456));
 
         verify(containerComponentService);
     }
@@ -140,7 +136,7 @@
             .post(MOCK_REST_PATH + "cafebabe-cafe-babe-cafe-babecafebabe?lastModifiedTimestamp=1234")
         .then()
             .statusCode(400)
-            .body("data.error", equalTo("UNKNOWN"));
+            .body("error", equalTo("UNKNOWN"));
 
         verify(containerComponentService);
     }
@@ -163,9 +159,9 @@
             .post(MOCK_REST_PATH + "cafebabe-cafe-babe-cafe-babecafebabe?lastModifiedTimestamp=1234")
         .then()
             .statusCode(400)
-            .body("data.error", equalTo("ITEM_ALREADY_LOCKED"),
-                    "data.parameterMap.lockedBy", equalTo("admin"),
-                    "data.parameterMap.lockedOn", equalTo(lockedOnTime));
+            .body("error", equalTo("ITEM_ALREADY_LOCKED"),
+                    "parameterMap.lockedBy", equalTo("admin"),
+                    "parameterMap.lockedOn", equalTo(lockedOnTime));
 
         verify(containerComponentService);
     }
@@ -183,8 +179,8 @@
             .post(MOCK_REST_PATH + "cafebabe-cafe-babe-cafe-babecafebabe?lastModifiedTimestamp=1234")
         .then()
             .statusCode(500)
-            .body("data.error", equalTo("UNKNOWN"),
-                    "data.parameterMap.errorReason", equalTo("unknown error"));
+            .body("error", equalTo("UNKNOWN"),
+                    "parameterMap.errorReason", equalTo("unknown error"));
 
         verify(containerComponentService);
     }
@@ -222,9 +218,9 @@
             .delete(MOCK_REST_PATH + "cafebabe-cafe-babe-cafe-babecafebabe?lastModifiedTimestamp=1234")
         .then()
             .statusCode(400)
-            .body("data.error", equalTo("ITEM_ALREADY_LOCKED"),
-                    "data.parameterMap.lockedBy", equalTo("admin"),
-                    "data.parameterMap.lockedOn", equalTo(lockedOnTime));
+            .body("error", equalTo("ITEM_ALREADY_LOCKED"),
+                    "parameterMap.lockedBy", equalTo("admin"),
+                    "parameterMap.lockedOn", equalTo(lockedOnTime));
 
         verify(containerComponentService);
     }
@@ -242,7 +238,7 @@
             .delete(MOCK_REST_PATH + "cafebabe-cafe-babe-cafe-babecafebabe?lastModifiedTimestamp=1234")
         .then()
             .statusCode(400)
-            .body("data.error", equalTo("UNKNOWN"));
+            .body("error", equalTo("UNKNOWN"));
 
         verify(containerComponentService);
     }
@@ -260,8 +256,8 @@
             .delete(MOCK_REST_PATH + "cafebabe-cafe-babe-cafe-babecafebabe?lastModifiedTimestamp=1234")
         .then()
             .statusCode(500)
-            .body("data.error", equalTo("UNKNOWN"),
-                    "data.parameterMap.errorReason", equalTo("unknown error"));
+            .body("error", equalTo("UNKNOWN"),
+                    "parameterMap.errorReason", equalTo("unknown error"));
 
         verify(containerComponentService);
     }
@@ -280,10 +276,9 @@
             .put(MOCK_REST_PATH)
         .then()
             .statusCode(200)
-            .body("data.id", equalTo("cafebabe"),
-                    "data.name", equalTo("foo-item"),
-                    "data.lastModifiedTimestamp", equalTo(1234),
-                    "reloadRequired", equalTo(false));
+            .body("id", equalTo("cafebabe"),
+                    "name", equalTo("foo-item"),
+                    "lastModifiedTimestamp", equalTo(1234));
 
         verify(containerComponentService);
     }
@@ -307,9 +302,9 @@
             .put(MOCK_REST_PATH)
         .then()
             .statusCode(400)
-            .body("data.error", equalTo("ITEM_ALREADY_LOCKED"),
-                    "data.parameterMap.lockedBy", equalTo("admin"),
-                    "data.parameterMap.lockedOn", equalTo(lockedOnTime));
+            .body("error", equalTo("ITEM_ALREADY_LOCKED"),
+                    "parameterMap.lockedBy", equalTo("admin"),
+                    "parameterMap.lockedOn", equalTo(lockedOnTime));
 
         verify(containerComponentService);
     }
@@ -329,7 +324,7 @@
             .put(MOCK_REST_PATH)
         .then()
             .statusCode(400)
-            .body("data.error", equalTo("UNKNOWN"));
+            .body("error", equalTo("UNKNOWN"));
 
         verify(containerComponentService);
     }
@@ -349,8 +344,8 @@
             .put(MOCK_REST_PATH)
         .then()
             .statusCode(500)
-            .body("data.error", equalTo("UNKNOWN"),
-                    "data.parameterMap.errorReason", equalTo("unknown error"));
+            .body("error", equalTo("UNKNOWN"),
+                    "parameterMap.errorReason", equalTo("unknown error"));
 
         verify(containerComponentService);
     }
