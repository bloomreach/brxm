--- conflicted
+++ resolved
@@ -255,26 +255,22 @@
     }
 
     @Test
-<<<<<<< HEAD
+    public void cannot_get_unexisted_channel() throws ChannelException {
+        expect(channelService.getChannel("channel-foo")).andThrow(new ChannelNotFoundException("channel-foo"));
+        replay(channelService);
+
+        when()
+            .get(MOCK_REST_PATH + "channels/channel-foo")
+        .then()
+            .statusCode(404);
+
+        verify(channelService);
+    }
+
+    @Test
     public void deletes_channel_and_publishes_event() throws ChannelException, RepositoryException {
         mock_HstConfigurationUtils_persistChanges(1);
 
-=======
-    public void cannot_get_unexisted_channel() throws ChannelException {
-        expect(channelService.getChannel("channel-foo")).andThrow(new ChannelNotFoundException("channel-foo"));
-        replay(channelService);
-
-        when()
-            .get(MOCK_REST_PATH + "channels/channel-foo")
-        .then()
-            .statusCode(404);
-
-        verify(channelService);
-    }
-
-    @Test
-    public void can_delete_a_channel() throws ChannelException, RepositoryException {
->>>>>>> 6bdb506b
         channelService.deleteChannel(eq(mockSession), eq("channel-foo"));
         expectLastCall();
 
