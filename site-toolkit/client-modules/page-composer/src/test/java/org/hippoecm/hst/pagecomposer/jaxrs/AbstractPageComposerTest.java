/*
 *  Copyright 2014-2018 Hippo B.V. (http://www.onehippo.com)
 *
 *  Licensed under the Apache License, Version 2.0 (the "License");
 *  you may not use this file except in compliance with the License.
 *  You may obtain a copy of the License at
 *
 *       http://www.apache.org/licenses/LICENSE-2.0
 *
 *  Unless required by applicable law or agreed to in writing, software
 *  distributed under the License is distributed on an "AS IS" BASIS,
 *  WITHOUT WARRANTIES OR CONDITIONS OF ANY KIND, either express or implied.
 *  See the License for the specific language governing permissions and
 *  limitations under the License.
 */
package org.hippoecm.hst.pagecomposer.jaxrs;

import java.util.List;

import javax.jcr.Node;
import javax.jcr.Repository;
import javax.jcr.RepositoryException;
import javax.jcr.Session;
import javax.jcr.SimpleCredentials;

import org.apache.commons.configuration.Configuration;
import org.apache.commons.configuration.PropertiesConfiguration;
import org.apache.commons.lang.StringUtils;
import org.hippoecm.hst.configuration.HstNodeTypes;
import org.hippoecm.hst.core.internal.PreviewDecorator;
import org.hippoecm.hst.platform.configuration.cache.HstEventsCollector;
import org.hippoecm.hst.configuration.hosting.Mount;
import org.hippoecm.hst.configuration.hosting.VirtualHosts;
import org.hippoecm.hst.configuration.model.HstManager;
import org.hippoecm.hst.container.HstContainerRequestImpl;
import org.hippoecm.hst.container.ModifiableRequestContextProvider;
import org.hippoecm.hst.core.component.HstURLFactory;
import org.hippoecm.hst.core.container.ComponentManager;
import org.hippoecm.hst.core.container.ContainerConstants;
import org.hippoecm.hst.core.container.ContainerException;
import org.hippoecm.hst.core.container.HstContainerURL;
import org.hippoecm.hst.core.internal.HstMutableRequestContext;
import org.hippoecm.hst.core.internal.HstRequestContextComponent;
import org.hippoecm.hst.core.internal.MutableResolvedMount;
import org.hippoecm.hst.core.request.HstRequestContext;
import org.hippoecm.hst.core.request.HstSiteMapMatcher;
import org.hippoecm.hst.core.request.ResolvedMount;
import org.hippoecm.hst.core.request.ResolvedSiteMapItem;
import org.hippoecm.hst.pagecomposer.jaxrs.cxf.CXFJaxrsHstConfigService;
import org.hippoecm.hst.site.HstServices;
import org.hippoecm.hst.site.addon.module.model.ModuleDefinition;
import org.hippoecm.hst.site.container.ModuleDescriptorUtils;
import org.hippoecm.hst.site.container.SpringComponentManager;
import org.hippoecm.hst.util.GenericHttpServletRequestWrapper;
import org.hippoecm.hst.util.HstRequestUtils;
import org.hippoecm.repository.api.HippoSession;
import org.hippoecm.repository.util.JcrUtils;
import org.junit.After;
import org.junit.Before;
import org.junit.BeforeClass;
import org.onehippo.cms7.services.context.HippoWebappContext;
import org.onehippo.cms7.services.context.HippoWebappContextRegistry;
import org.springframework.mock.web.MockHttpServletRequest;
import org.springframework.mock.web.MockHttpServletResponse;
import org.springframework.mock.web.MockServletContext;
<<<<<<< HEAD
=======

import static org.onehippo.cms7.services.context.HippoWebappContext.Type.SITE;
>>>>>>> deea20c0

public class AbstractPageComposerTest {

    protected SpringComponentManager componentManager;
    protected HstManager hstManager;
    protected HstURLFactory hstURLFactory;
    protected HstSiteMapMatcher siteMapMatcher;
    protected HstEventsCollector hstEventsCollector;
    protected HippoSession session;
    protected Object hstModelMutex;
<<<<<<< HEAD
    protected PreviewDecorator previewDecorator;
    protected final MockServletContext servletContext = new MockServletContext();
=======
    protected MountDecorator mountDecorator;
    private HstConfigurationEventListener listener;
    protected HippoWebappContext webappContext = new HippoWebappContext(SITE, new MockServletContext() {
        public String getContextPath() {
            return "/site";
        }
    });
>>>>>>> deea20c0

    @BeforeClass
    public static void setUpClass() throws Exception {
        //Enable legacy project structure mode (without extensions)
        System.setProperty("use.hcm.sites", "false");
    }

    @Before
    public void setUp() throws Exception {
        componentManager = new SpringComponentManager(getContainerConfiguration());
        componentManager.setConfigurationResources(getConfigurations());

        HippoWebappContextRegistry.get().register(webappContext);
        componentManager.setServletContext(webappContext.getServletContext());

        final List<ModuleDefinition> addonModuleDefinitions = ModuleDescriptorUtils.collectAllModuleDefinitions();
        if (addonModuleDefinitions != null && !addonModuleDefinitions.isEmpty()) {
            componentManager.setAddonModuleDefinitions(addonModuleDefinitions);
        }

        componentManager.initialize();
        componentManager.start();
        HstServices.setComponentManager(getComponentManager());
        hstManager = HstServices.getComponentManager().getComponent(HstManager.class.getName());
        siteMapMatcher = HstServices.getComponentManager().getComponent(HstSiteMapMatcher.class.getName());
        hstURLFactory = HstServices.getComponentManager().getComponent(HstURLFactory.class.getName());
        hstEventsCollector = HstServices.getComponentManager().getComponent("hstEventsCollector");
        hstModelMutex = HstServices.getComponentManager().getComponent("hstModelMutex");
        previewDecorator = HstServices.getComponentManager().getComponent(PreviewDecorator.class.getName());

        session = (HippoSession)createSession();

        createHstConfigBackup(session);

    }

    @After
    public void tearDown() throws Exception {

        // to avoid jr problems with current session with shared depth kind of issues, use a refresh
        session.refresh(false);
        restoreHstConfigBackup(session);

        session.logout();
        this.componentManager.stop();
        this.componentManager.close();
        HippoWebappContextRegistry.get().unregister(webappContext);
        HstServices.setComponentManager(null);
        ModifiableRequestContextProvider.clear();

    }

    protected String[] getConfigurations() {
        String classXmlFileName = AbstractPageComposerTest.class.getName().replace(".", "/") + ".xml";
        String classXmlFileName2 = AbstractPageComposerTest.class.getName().replace(".", "/") + "-*.xml";
        return new String[] { classXmlFileName, classXmlFileName2 };
    }

    protected ComponentManager getComponentManager() {
        return this.componentManager;
    }

    protected Session createSession() throws RepositoryException {
        Repository repository = HstServices.getComponentManager().getComponent(Repository.class.getName() + ".delegating");
        return repository.login(new SimpleCredentials("admin", "admin".toCharArray()));
    }


    protected Session createLiveUserSession() throws RepositoryException {
        Repository repository = HstServices.getComponentManager().getComponent(Repository.class.getName() + ".delegating");
        return repository.login(new SimpleCredentials("liveuser", "liveuserpass".toCharArray()));
    }

    protected Configuration getContainerConfiguration() {
        return new PropertiesConfiguration();
    }

    protected HstRequestContext getRequestContextWithResolvedSiteMapItemAndContainerURL(final String hostAndPort,
                                                                                        final String pathInfo) throws Exception {
        return getRequestContextWithResolvedSiteMapItemAndContainerURL(null, hostAndPort, pathInfo, null);
    }

    protected HstRequestContext getRequestContextWithResolvedSiteMapItemAndContainerURL(final String scheme,
                                                                                        final String hostAndPort,
                                                                                        final String pathInfo,
                                                                                        final String queryString) throws Exception {
        HstRequestContextComponent rcc = HstServices.getComponentManager().getComponent(HstRequestContextComponent.class.getName());
        HstMutableRequestContext requestContext = rcc.create();
        HstContainerURL containerUrl = createContainerUrl(scheme, hostAndPort, pathInfo, requestContext, queryString);
        requestContext.setBaseURL(containerUrl);
        ResolvedSiteMapItem resolvedSiteMapItem = getResolvedSiteMapItem(containerUrl, requestContext);
        requestContext.setResolvedSiteMapItem(resolvedSiteMapItem);
        requestContext.setResolvedMount(resolvedSiteMapItem.getResolvedMount());
        requestContext.matchingFinished();
        HstURLFactory hstURLFactory = HstServices.getComponentManager().getComponent(HstURLFactory.class.getName());
        requestContext.setURLFactory(hstURLFactory);
        requestContext.setSiteMapMatcher(siteMapMatcher);

        requestContext.getServletRequest().setAttribute(ContainerConstants.HST_REQUEST_CONTEXT, requestContext);
        ModifiableRequestContextProvider.set(requestContext);

        return requestContext;
    }

    protected HstContainerURL createContainerUrl(final String scheme,
                                                 final String hostAndPort,
                                                 final String pathInfo,
                                                 final HstMutableRequestContext requestContext,
                                                 final String queryString) throws Exception {
        MockHttpServletResponse response = new MockHttpServletResponse();
        MockHttpServletRequest mockRequest = new MockHttpServletRequest();

        requestContext.setServletRequest(mockRequest);
        requestContext.setServletResponse(response);
        String host = hostAndPort.split(":")[0];
        if (hostAndPort.split(":").length > 1) {
            int port = Integer.parseInt(hostAndPort.split(":")[1]);
            mockRequest.setLocalPort(port);
            mockRequest.setServerPort(port);
        }
        if (scheme == null) {
            mockRequest.setScheme("http");
        } else {
            mockRequest.setScheme(scheme);
        }
        mockRequest.setServerName(host);
        mockRequest.addHeader("Host", hostAndPort);
        mockRequest.setPathInfo(pathInfo);
        mockRequest.setContextPath("/site");
        mockRequest.setRequestURI("/site" + pathInfo);

        if (queryString != null) {
            mockRequest.setQueryString(queryString);
        }
        GenericHttpServletRequestWrapper containerRequest = new HstContainerRequestImpl(mockRequest, hstManager.getPathSuffixDelimiter());

        VirtualHosts vhosts = hstManager.getVirtualHosts();
        ResolvedMount mount = vhosts.matchMount(HstRequestUtils.getFarthestRequestHost(containerRequest),
                containerRequest.getContextPath(), HstRequestUtils.getRequestPath(containerRequest));

        if (mount.getMatchingIgnoredPrefix() != null) {
            containerRequest.setServletPath("/" + mount.getMatchingIgnoredPrefix() + mount.getResolvedMountPath());
        } else {
            containerRequest.setServletPath(mount.getResolvedMountPath());
        }

        final String mountId = mount.getMount().getIdentifier();
        requestContext.setAttribute(CXFJaxrsHstConfigService.REQUEST_CONFIG_NODE_IDENTIFIER, mountId);
        // TODO HSTTWO-4374 this does not work any more, use CmsSessionContext instead?
        mockRequest.getSession().setAttribute(ContainerConstants.RENDERING_HOST, host);
        mockRequest.getSession().setAttribute(ContainerConstants.CMS_REQUEST_RENDERING_MOUNT_ID, mountId);

        return hstURLFactory.getContainerURLProvider().parseURL(mockRequest, response, mount);
    }

    protected ResolvedSiteMapItem getResolvedSiteMapItem(HstContainerURL url, final HstMutableRequestContext requestContext) throws ContainerException {
        VirtualHosts vhosts = hstManager.getVirtualHosts();
        final ResolvedMount resolvedMount = vhosts.matchMount(url.getHostName(), url.getContextPath(), url.getRequestPath());
        final Mount decorated = previewDecorator.decorateMountAsPreview(resolvedMount.getMount());
        ((MutableResolvedMount) resolvedMount).setMount(decorated);
        String pathInfo = url.getPathInfo();
        if (StringUtils.isNotEmpty(resolvedMount.getResolvedMountPath())) {
            pathInfo = pathInfo.substring(resolvedMount.getResolvedMountPath().length());
        }
        return resolvedMount.matchSiteMapItem(pathInfo);
    }

    public static void createHstConfigBackup(Session session) throws RepositoryException {
        if (!session.nodeExists("/hst-backup")) {
            JcrUtils.copy(session, "/hst:hst", "/hst-backup");
            session.save();
        }
    }

    public static void restoreHstConfigBackup(Session session) throws RepositoryException {
        if (session.nodeExists("/hst-backup")) {
            if (session.nodeExists("/hst:hst")) {
                session.removeItem("/hst:hst");
            }
            JcrUtils.copy(session, "/hst-backup", "/hst:hst");
            session.removeItem("/hst-backup");
            session.save();
        }
    }


    protected void moveChannelToWorkspace() throws RepositoryException {
        final Node unitTestConfigNode = session.getNode("/hst:hst/hst:configurations/unittestproject");
        if (!unitTestConfigNode.hasNode("hst:workspace")) {
            unitTestConfigNode.addNode("hst:workspace", "hst:workspace");
        }
        session.move("/hst:hst/hst:configurations/unittestproject/hst:channel",
                "/hst:hst/hst:configurations/unittestproject/hst:workspace/hst:channel");
    }

    protected void createWorkspaceWithTestContainer() throws RepositoryException {
        final Node unitTestConfigNode = session.getNode("/hst:hst/hst:configurations/unittestproject");
        final Node workspace = unitTestConfigNode.addNode("hst:workspace", "hst:workspace");
        final Node containers = workspace.addNode("hst:containers", "hst:containercomponentfolder");

        final Node containerNode = containers.addNode("testcontainer", "hst:containercomponent");
        containerNode.setProperty("hst:xtype", "HST.vBox");
    }

    protected void movePagesFromCommonToUnitTestProject() throws RepositoryException {
        session.move("/hst:hst/hst:configurations/unittestcommon/hst:pages", "/hst:hst/hst:configurations/unittestproject/hst:pages");
    }

    protected void addReferencedContainerForHomePage() throws RepositoryException {
        final Node container = session.getNode("/hst:hst/hst:configurations/unittestproject/hst:pages/homepage")
                .addNode("container", "hst:containercomponentreference");
        container.setProperty("hst:referencecomponent", "testcontainer");
    }

    protected String addCatalogItem() throws RepositoryException {
        Node unitTestConfigNode = session.getNode("/hst:hst/hst:configurations/unittestproject");
        final Node catalog = unitTestConfigNode.addNode("hst:catalog", "hst:catalog");
        final Node catalogPackage = catalog.addNode("testpackage", "hst:containeritempackage");
        final Node catalogItem = catalogPackage.addNode("testitem", "hst:containeritemcomponent");
        catalogItem.setProperty(HstNodeTypes.COMPONENT_PROPERTY_TEMPLATE, "thankyou");
        catalogItem.setProperty("hst:xtype", "HST.Item");
        return catalogItem.getIdentifier();
    }


}<|MERGE_RESOLUTION|>--- conflicted
+++ resolved
@@ -63,11 +63,8 @@
 import org.springframework.mock.web.MockHttpServletRequest;
 import org.springframework.mock.web.MockHttpServletResponse;
 import org.springframework.mock.web.MockServletContext;
-<<<<<<< HEAD
-=======
 
 import static org.onehippo.cms7.services.context.HippoWebappContext.Type.SITE;
->>>>>>> deea20c0
 
 public class AbstractPageComposerTest {
 
@@ -78,18 +75,12 @@
     protected HstEventsCollector hstEventsCollector;
     protected HippoSession session;
     protected Object hstModelMutex;
-<<<<<<< HEAD
     protected PreviewDecorator previewDecorator;
-    protected final MockServletContext servletContext = new MockServletContext();
-=======
-    protected MountDecorator mountDecorator;
-    private HstConfigurationEventListener listener;
     protected HippoWebappContext webappContext = new HippoWebappContext(SITE, new MockServletContext() {
         public String getContextPath() {
             return "/site";
         }
     });
->>>>>>> deea20c0
 
     @BeforeClass
     public static void setUpClass() throws Exception {
