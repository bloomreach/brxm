/*
 * Copyright 2016 Hippo B.V. (http://www.onehippo.com)
 *
 * Licensed under the Apache License, Version 2.0 (the "License");
 * you may not use this file except in compliance with the License.
 * You may obtain a copy of the License at
 *
 *  http://www.apache.org/licenses/LICENSE-2.0
 *
 * Unless required by applicable law or agreed to in writing, software
 * distributed under the License is distributed on an "AS IS" BASIS,
 * WITHOUT WARRANTIES OR CONDITIONS OF ANY KIND, either express or implied.
 * See the License for the specific language governing permissions and
 * limitations under the License.
 *
 */

package org.hippoecm.hst.pagecomposer.jaxrs.services;

import java.util.ArrayList;
import java.util.Collections;
import java.util.HashSet;
import java.util.LinkedHashSet;
import java.util.List;
import java.util.Locale;
import java.util.Map;
import java.util.Objects;
import java.util.Optional;
import java.util.ResourceBundle;
import java.util.Set;
import java.util.function.Function;
import java.util.stream.Collectors;

import javax.jcr.Node;
import javax.jcr.RepositoryException;
import javax.jcr.Session;

import org.apache.commons.lang.StringUtils;
import org.hippoecm.hst.configuration.HstNodeTypes;
import org.hippoecm.hst.configuration.channel.Channel;
import org.hippoecm.hst.configuration.channel.ChannelException;
import org.hippoecm.hst.configuration.channel.ChannelInfo;
import org.hippoecm.hst.configuration.channel.ChannelManager;
import org.hippoecm.hst.configuration.channel.HstPropertyDefinition;
import org.hippoecm.hst.configuration.channel.exceptions.ChannelNotFoundException;
import org.hippoecm.hst.configuration.hosting.Mount;
import org.hippoecm.hst.configuration.hosting.VirtualHost;
import org.hippoecm.hst.configuration.hosting.VirtualHosts;
import org.hippoecm.hst.container.RequestContextProvider;
import org.hippoecm.hst.core.jcr.RuntimeRepositoryException;
import org.hippoecm.hst.core.request.HstRequestContext;
import org.hippoecm.hst.pagecomposer.jaxrs.model.ChannelInfoDescription;
import org.hippoecm.hst.pagecomposer.jaxrs.services.exceptions.HstConfigurationException;
import org.hippoecm.hst.pagecomposer.jaxrs.services.validators.Validator;
import org.hippoecm.hst.pagecomposer.jaxrs.services.validators.ValidatorBuilder;
import org.hippoecm.hst.pagecomposer.jaxrs.services.validators.ValidatorFactory;
import org.hippoecm.hst.rest.beans.ChannelInfoClassInfo;
import org.hippoecm.hst.rest.beans.FieldGroupInfo;
import org.hippoecm.hst.rest.beans.HstPropertyDefinitionInfo;
import org.hippoecm.hst.rest.beans.InformationObjectsBuilder;
import org.slf4j.Logger;
import org.slf4j.LoggerFactory;

public class ChannelServiceImpl implements ChannelService {
    private static final Logger log = LoggerFactory.getLogger(ChannelServiceImpl.class);

    private ChannelManager channelManager;
    private ValidatorFactory validatorFactory;
    private HstConfigurationService hstConfigurationService;

    @Override
    public ChannelInfoDescription getChannelInfoDescription(final String channelId, final String locale) throws ChannelException {
        try {
            Class<? extends ChannelInfo> channelInfoClass = getAllVirtualHosts().getChannelInfoClass(getCurrentVirtualHost().getHostGroupName(), channelId);

            if (channelInfoClass == null) {
                throw new ChannelException("Cannot find ChannelInfo class of the channel with id '" + channelId + "'");
            }

            final List<HstPropertyDefinition> propertyDefinitions = getHstPropertyDefinitions(channelId);
            final Set<String> annotatedFields = propertyDefinitions.stream()
                    .map(HstPropertyDefinition::getName)
                    .collect(Collectors.toSet());

            final Set<String> hiddenFields = propertyDefinitions.stream()
                    .filter(HstPropertyDefinition::isHiddenInChannelManager)
                    .map(HstPropertyDefinition::getName)
                    .collect(Collectors.toSet());


            final Map<String, HstPropertyDefinitionInfo> visiblePropertyDefinitions = createVisiblePropDefinitionInfos(propertyDefinitions);

            final List<FieldGroupInfo> validFieldGroups = getValidFieldGroups(channelInfoClass, annotatedFields, hiddenFields);
            final Map<String, String> localizedResources = getLocalizedResources(channelId, locale);

            final String lockedBy = getChannelLockedBy(channelId);
            return new ChannelInfoDescription(validFieldGroups, visiblePropertyDefinitions, localizedResources, lockedBy);
        } catch (ChannelException e) {
            if (log.isDebugEnabled()) {
                log.info("Failed to retrieve channel info class for channel with id '{}'", channelId, e);
            } else {
                log.info("Failed to retrieve channel info class for channel with id '{}'", channelId, e.toString());
            }
            throw e;
        }
    }

    /**
     * Get field groups containing only visible, annotated fields and give warnings on duplicated or without annotation fields
     *
     *  @param channelInfoClass
     * @param annotatedFields a set containing annotated fields
     * @param hiddenFields a set containing fields that mark as hidden
     */
    private List<FieldGroupInfo> getValidFieldGroups(final Class<? extends ChannelInfo> channelInfoClass,
                                                     final Set<String> annotatedFields, final Set<String> hiddenFields) {
        final ChannelInfoClassInfo channelInfoClassInfo = InformationObjectsBuilder.buildChannelInfoClassInfo(channelInfoClass);
        final List<FieldGroupInfo> fieldGroups = channelInfoClassInfo.getFieldGroups();

        final Set<String> allFields = new HashSet<>();
        return fieldGroups.stream().map(fgi -> {
            final Set<String> visibleFieldsInGroup = new LinkedHashSet<>();
            for (String fieldName : fgi.getValue()) {
                if (!allFields.add(fieldName)) {
                    log.warn("Channel property '{}' in group '{}' is encountered multiple times. " +
                            "Please check your ChannelInfo class", fieldName, fgi.getTitleKey());
                    continue;
                }
                if (!annotatedFields.contains(fieldName)) {
                    log.warn("Channel property '{}' in group '{}' is not annotated correctly. " +
                            "Please check your ChannelInfo class", fieldName, fgi.getTitleKey());
                    continue;
                }

                if (!hiddenFields.contains(fieldName)) {
                    visibleFieldsInGroup.add(fieldName);
                }
            }
            return new FieldGroupInfo(visibleFieldsInGroup.toArray(new String[visibleFieldsInGroup.size()]), fgi.getTitleKey());
        }).collect(Collectors.toList());
    }

    private Map<String, HstPropertyDefinitionInfo> createVisiblePropDefinitionInfos(List<HstPropertyDefinition> propertyDefinitions) {
        final List<HstPropertyDefinitionInfo> visiblePropertyDefinitionInfos = propertyDefinitions.stream()
                .filter((propDef) -> !propDef.isHiddenInChannelManager())
                .map(InformationObjectsBuilder::buildHstPropertyDefinitionInfo)
                .collect(Collectors.toList());

        return visiblePropertyDefinitionInfos.stream()
                .collect(Collectors.toMap(HstPropertyDefinitionInfo::getName, Function.identity()));
    }

    private List<HstPropertyDefinition> getHstPropertyDefinitions(final String channelId) {
        final String currentHostGroupName = getCurrentVirtualHost().getHostGroupName();
        return getAllVirtualHosts().getPropertyDefinitions(currentHostGroupName, channelId);
    }

    private String getChannelLockedBy(final String channelId) {
        final String hostGroupName = getCurrentVirtualHost().getHostGroupName();
        final String channelPath = getAllVirtualHosts().getChannelById(hostGroupName, channelId).getChannelPath();
        try {
            final Node channelNode = RequestContextProvider.get().getSession().getNode(channelPath);
            if (channelNode.hasProperty(HstNodeTypes.GENERAL_PROPERTY_LOCKED_BY)) {
                return channelNode.getProperty(HstNodeTypes.GENERAL_PROPERTY_LOCKED_BY).getString();
            }
        } catch (RepositoryException e) {
            if (log.isDebugEnabled()) {
                log.info("Failed to retrieve locked-by information for channel '{}'", channelId, e);
            } else {
                log.info("Failed to retrieve locked-by information for channel '{}'", channelId, e.toString());
            }
        }
        return null;
    }

    private Map<String, String> getLocalizedResources(final String channelId, final String language) throws ChannelException {
        final ResourceBundle resourceBundle = getAllVirtualHosts().getResourceBundle(getChannel(channelId), new Locale(language));
        if (resourceBundle == null) {
            return Collections.EMPTY_MAP;
        }

        return resourceBundle.keySet().stream()
                .collect(Collectors.toMap(Function.identity(), resourceBundle::getString));
    }

    @Override
    public Channel getChannel(final String channelId) throws ChannelException {
        final VirtualHost virtualHost = getCurrentVirtualHost();
        final Channel channel = getAllVirtualHosts().getChannelById(virtualHost.getHostGroupName(), channelId);
        if (channel == null) {
            throw new ChannelNotFoundException(channelId);
        }
        return channel;
    }

    @Override
    public void saveChannel(Session session, final String channelId, Channel channel) throws RepositoryException, IllegalStateException, ChannelException {
        if (!StringUtils.equals(channel.getId(), channelId)) {
            throw new ChannelException("Channel object does not contain the correct id, that should be " + channelId);
        }
        final String currentHostGroupName = getCurrentVirtualHost().getHostGroupName();

        this.channelManager.save(currentHostGroupName, channel);
    }

    @Override
    public List<Channel> getChannels(final boolean previewConfigRequired, final boolean workspaceRequired) {
        final VirtualHost virtualHost = getCurrentVirtualHost();
        return virtualHost.getVirtualHosts().getChannels(virtualHost.getHostGroupName())
                .values()
                .stream()
                .filter(channel -> previewConfigRequiredFiltered(channel, previewConfigRequired))
                .filter(channel -> workspaceFiltered(channel, workspaceRequired))
                .collect(Collectors.toList());
    }

    @Override
    public Optional<Channel> getChannelByMountId(final String mountId) {
        if (StringUtils.isBlank(mountId)) {
            throw new IllegalArgumentException("MountId argument must not be blank");
        }
        final VirtualHost virtualHost = getCurrentVirtualHost();
        final List<Mount> mounts = virtualHost.getVirtualHosts().getMountsByHostGroup(virtualHost.getHostGroupName());
        return mounts.stream()
                .filter(mount -> StringUtils.equals(mount.getIdentifier(), mountId))
                .map(Mount::getChannel)
                .filter(Objects::nonNull)
                .findFirst();
    }

    @Override
    public boolean canChannelBeDeleted(final String channelId) throws ChannelException {
        return getChannel(channelId).isDeletable();
    }

    @Override
    public void preDeleteChannel(final Session session, final Channel channel, List<Mount> mountsOfChannel) throws ChannelException, RepositoryException {
        if (!channel.isDeletable()) {
            throw new ChannelException("Requested channel cannot be deleted");
        }

<<<<<<< HEAD
        final List<Mount> allMountsOfChannel = findMounts(channel);
        final Validator hasNoChildMounts = validatorFactory.getHasNoChildMountNodeValidator(allMountsOfChannel);
        ValidatorBuilder.builder().add(hasNoChildMounts).build().validate(getRequestContext());

        return channel;
    }

    @Override
    public void deleteChannel(final Session session, final Channel channel) throws RepositoryException, ChannelException {
=======
        final ValidatorBuilder preValidatorBuilder = ValidatorBuilder.builder()
                .add(validatorFactory.getHasNoChildMountNodeValidator(mountsOfChannel));

        preValidatorBuilder.build()
                .validate(getRequestContext());
    }

    @Override
    public void deleteChannel(Session session, Channel channel, List<Mount> mountsOfChannel) throws RepositoryException, ChannelException {
>>>>>>> 89b1897a
        removeConfigurationNodes(session, channel);
        removeSiteNode(session, channel);
        removeChannelNodes(session, channel.getChannelPath());
        removeMountNodes(session, mountsOfChannel);
    }

    private HstRequestContext getRequestContext() {
        return RequestContextProvider.get();
    }

    private void removeConfigurationNodes(final Session session, final Channel channel) throws RepositoryException {
        final String hstConfigPath = channel.getHstConfigPath();
        try {
            hstConfigurationService.delete(session, hstConfigPath);
        } catch (HstConfigurationException e) {
            log.warn("Cannot delete configuration node '{}': {}", hstConfigPath, e.getMessage());
        }
    }

    private void removeSiteNode(final Session session, final Channel channel) throws RepositoryException {
        session.removeItem(channel.getHstMountPoint());
    }

    private void removeMountNodes(final Session session, final List<Mount> allMountsOfChannel) throws RepositoryException {
        final List<String> removingNodePaths = allMountsOfChannel.stream()
                .map(Mount::getIdentifier)
                .map((mountId) -> {
                    try {
                        return session.getNodeByIdentifier(mountId).getPath();
                    } catch (RepositoryException e) {
                        log.debug("Failed to get node of mount " + mountId, e);
                        return StringUtils.EMPTY;
                    }
                })
                .filter(StringUtils::isNotBlank)
                .collect(Collectors.toList());

        for (String path: removingNodePaths) {
            removeMountNodeAndVirtualHostNodes(session, path);
        }
    }

    @Override
    public List<Mount> findMounts(final Channel channel) {
        final List<Mount> allMounts = loadAllMounts();

        final String mountPoint = channel.getHstMountPoint();
        return allMounts.stream()
                .filter(mount -> StringUtils.equals(mountPoint, mount.getMountPoint()))
                .collect(Collectors.toList());
    }

    private List<Mount> loadAllMounts() {
        final VirtualHosts virtualHosts = getAllVirtualHosts();

        final List<Mount> allMounts = new ArrayList<>();
        for (String hostGroup : virtualHosts.getHostGroupNames()) {
            final List<Mount> mountsByHostGroup = virtualHosts.getMountsByHostGroup(hostGroup);
            if (mountsByHostGroup != null) {
                allMounts.addAll(mountsByHostGroup);
            }
        }
        return allMounts;
    }

    /**
     * Remove both the hst config node and its '-preview' node if it exists
     */
    private void removeChannelNodes(final Session session, final String nodePath) throws RepositoryException {
        session.removeItem(nodePath);
        final String previewNodePath = nodePath + HstConfigurationServiceImpl.PREVIEW_SUFFIX;
        if (session.nodeExists(previewNodePath)) {
            session.removeItem(previewNodePath);
        }
    }

    /**
     * Remove given node and its ancestor nodes if they become leaf nodes after removal
     */
    private void removeMountNodeAndVirtualHostNodes(final Session session, final String nodePath) throws RepositoryException {
        Node removeNode = session.getNode(nodePath);
        Node parentNode = removeNode.getParent();

        if (removeNode.isNodeType(HstNodeTypes.NODETYPE_HST_MOUNT)) {
            removeNode.remove();

            // Remove ancestor nodes of type 'hst:virtualhost' if they become leaf nodes
            while (parentNode != null && !parentNode.hasNodes() && parentNode.isNodeType(HstNodeTypes.NODETYPE_HST_VIRTUALHOST)) {
                removeNode = parentNode;
                parentNode = parentNode.getParent();
                removeNode.remove();
            }
        }
    }

    private Node getOrAddChannelPropsNode(final Node channelNode) throws RepositoryException {
        if (!channelNode.hasNode(HstNodeTypes.NODENAME_HST_CHANNELINFO)) {
            return channelNode.addNode(HstNodeTypes.NODENAME_HST_CHANNELINFO, HstNodeTypes.NODETYPE_HST_CHANNELINFO);
        } else {
            return channelNode.getNode(HstNodeTypes.NODENAME_HST_CHANNELINFO);
        }
    }

    private VirtualHost getCurrentVirtualHost() {
        return RequestContextProvider.get().getResolvedMount().getMount().getVirtualHost();
    }

    private VirtualHosts getAllVirtualHosts() {
        return RequestContextProvider.get().getVirtualHost().getVirtualHosts();
    }

    private boolean previewConfigRequiredFiltered(final Channel channel, final boolean previewConfigRequired) {
        return !previewConfigRequired || channel.isPreview();
    }

    private boolean workspaceFiltered(final Channel channel, final boolean required) throws RuntimeRepositoryException {
        if (!required) {
            return true;
        }
        final Mount mount = getAllVirtualHosts().getMountByIdentifier(channel.getMountId());
        final String workspacePath = mount.getHstSite().getConfigurationPath() + "/" + HstNodeTypes.NODENAME_HST_WORKSPACE;
        try {
            return RequestContextProvider.get().getSession().nodeExists(workspacePath);
        } catch (RepositoryException e) {
            throw new RuntimeRepositoryException(e);
        }
    }

    public void setChannelManager(final ChannelManager channelManager) {
        this.channelManager = channelManager;
    }

    public void setValidatorFactory(final ValidatorFactory validatorFactory) {
        this.validatorFactory = validatorFactory;
    }

    public void setHstConfigurationService(final HstConfigurationService hstConfigurationService) {
        this.hstConfigurationService = hstConfigurationService;
    }
}<|MERGE_RESOLUTION|>--- conflicted
+++ resolved
@@ -239,27 +239,12 @@
             throw new ChannelException("Requested channel cannot be deleted");
         }
 
-<<<<<<< HEAD
-        final List<Mount> allMountsOfChannel = findMounts(channel);
-        final Validator hasNoChildMounts = validatorFactory.getHasNoChildMountNodeValidator(allMountsOfChannel);
+        final Validator hasNoChildMounts = validatorFactory.getHasNoChildMountNodeValidator(mountsOfChannel);
         ValidatorBuilder.builder().add(hasNoChildMounts).build().validate(getRequestContext());
-
-        return channel;
-    }
-
-    @Override
-    public void deleteChannel(final Session session, final Channel channel) throws RepositoryException, ChannelException {
-=======
-        final ValidatorBuilder preValidatorBuilder = ValidatorBuilder.builder()
-                .add(validatorFactory.getHasNoChildMountNodeValidator(mountsOfChannel));
-
-        preValidatorBuilder.build()
-                .validate(getRequestContext());
     }
 
     @Override
     public void deleteChannel(Session session, Channel channel, List<Mount> mountsOfChannel) throws RepositoryException, ChannelException {
->>>>>>> 89b1897a
         removeConfigurationNodes(session, channel);
         removeSiteNode(session, channel);
         removeChannelNodes(session, channel.getChannelPath());
