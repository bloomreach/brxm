/*
 * Copyright 2016-2018 Hippo B.V. (http://www.onehippo.com)
 *
 * Licensed under the Apache License, Version 2.0 (the "License");
 * you may not use this file except in compliance with the License.
 * You may obtain a copy of the License at
 *
 *  http://www.apache.org/licenses/LICENSE-2.0
 *
 * Unless required by applicable law or agreed to in writing, software
 * distributed under the License is distributed on an "AS IS" BASIS,
 * WITHOUT WARRANTIES OR CONDITIONS OF ANY KIND, either express or implied.
 * See the License for the specific language governing permissions and
 * limitations under the License.
 *
 */

package org.hippoecm.hst.pagecomposer.jaxrs.services;

import java.lang.annotation.Annotation;
import java.util.ArrayList;
import java.util.Collections;
import java.util.Comparator;
import java.util.HashSet;
import java.util.LinkedHashSet;
import java.util.List;
import java.util.Locale;
import java.util.Map;
import java.util.Objects;
import java.util.Optional;
import java.util.ResourceBundle;
import java.util.Set;
import java.util.function.Function;
import java.util.stream.Collectors;

import javax.jcr.Node;
import javax.jcr.RepositoryException;
import javax.jcr.Session;

import org.apache.commons.lang.StringUtils;
import org.hippoecm.hst.configuration.HstNodeTypes;
import org.hippoecm.hst.configuration.channel.ChannelException;
import org.hippoecm.hst.configuration.channel.ChannelInfo;
import org.hippoecm.hst.configuration.channel.HstPropertyDefinition;
import org.hippoecm.hst.configuration.channel.exceptions.ChannelNotFoundException;
import org.hippoecm.hst.configuration.hosting.Mount;
import org.hippoecm.hst.configuration.hosting.VirtualHosts;
import org.hippoecm.hst.container.RequestContextProvider;
import org.hippoecm.hst.core.jcr.RuntimeRepositoryException;
import org.hippoecm.hst.core.parameters.DropDownList;
import org.hippoecm.hst.core.parameters.EmptyValueListProvider;
import org.hippoecm.hst.core.parameters.ValueListProvider;
import org.hippoecm.hst.core.request.HstRequestContext;
import org.hippoecm.hst.pagecomposer.jaxrs.model.ChannelInfoDescription;
import org.hippoecm.hst.pagecomposer.jaxrs.services.exceptions.HstConfigurationException;
import org.hippoecm.hst.pagecomposer.jaxrs.services.validators.Validator;
import org.hippoecm.hst.pagecomposer.jaxrs.services.validators.ValidatorBuilder;
import org.hippoecm.hst.pagecomposer.jaxrs.services.validators.ValidatorFactory;
import org.hippoecm.hst.platform.api.PlatformServices;
import org.hippoecm.hst.platform.api.beans.ChannelInfoClassInfo;
import org.hippoecm.hst.platform.api.beans.FieldGroupInfo;
import org.hippoecm.hst.platform.api.beans.HstPropertyDefinitionInfo;
import org.hippoecm.hst.platform.api.beans.InformationObjectsBuilder;
import org.onehippo.cms7.services.HippoServiceRegistry;
import org.onehippo.cms7.services.hst.Channel;
import org.slf4j.Logger;
import org.slf4j.LoggerFactory;

import static org.hippoecm.hst.pagecomposer.jaxrs.util.HstConfigurationUtils.getEditingPreviewVirtualHosts;
import static org.hippoecm.hst.pagecomposer.jaxrs.util.HstConfigurationUtils.getPreviewHstModel;
import static org.hippoecm.hst.pagecomposer.jaxrs.util.HstConfigurationUtils.getRequestContext;

public class ChannelServiceImpl implements ChannelService {
    private static final Logger log = LoggerFactory.getLogger(ChannelServiceImpl.class);

    private ValidatorFactory validatorFactory;
    private HstConfigurationService hstConfigurationService;
    private org.hippoecm.hst.platform.api.ChannelService channelService;

    private void init() {
        channelService = HippoServiceRegistry.getService(PlatformServices.class).getChannelService();
    }

    @Override
    public ChannelInfoDescription getChannelInfoDescription(final String channelId, final String locale, final String hostGroup)
            throws ChannelException, RepositoryException {
        try {
            final VirtualHosts virtualHosts = getEditingPreviewVirtualHosts();
            final Class<? extends ChannelInfo> channelInfoClass = virtualHosts.getChannelInfoClass(hostGroup, channelId);

            if (channelInfoClass == null) {
                throw new ChannelException("Cannot find ChannelInfo class of the channel with id '" + channelId + "'");
            }

            final List<Class<? extends ChannelInfo>> channelInfoMixins = virtualHosts.getChannelInfoMixins(hostGroup, channelId);

            final List<HstPropertyDefinition> propertyDefinitions = getHstPropertyDefinitions(virtualHosts, channelId, hostGroup);
            final Set<String> annotatedFields = propertyDefinitions.stream()
                    .map(HstPropertyDefinition::getName)
                    .collect(Collectors.toSet());

            final Set<String> hiddenFields = propertyDefinitions.stream()
                    .filter(HstPropertyDefinition::isHiddenInChannelManager)
                    .map(HstPropertyDefinition::getName)
                    .collect(Collectors.toSet());


            final Map<String, HstPropertyDefinitionInfo> visiblePropertyDefinitions = createVisiblePropDefinitionInfos(propertyDefinitions);
            final List<FieldGroupInfo> validFieldGroups = getValidFieldGroups(channelInfoClass, channelInfoMixins,
                    annotatedFields, hiddenFields);
            final Map<String, String> localizedResources = getLocalizedResources(virtualHosts, channelId, locale, hostGroup);

            augmentDropDownAnnotatedPropertyDefinitionValues(visiblePropertyDefinitions, localizedResources);

            final String lockedBy = getChannelLockedBy(virtualHosts, channelId, hostGroup);
            final boolean editable = isChannelSettingsEditable(virtualHosts, channelId, hostGroup);
            return new ChannelInfoDescription(validFieldGroups, visiblePropertyDefinitions, localizedResources, lockedBy, editable);
        } catch (ChannelException | RepositoryException e) {
            if (log.isDebugEnabled()) {
                log.info("Failed to retrieve channel info class for channel with id '{}'", channelId, e);
            } else {
                log.info("Failed to retrieve channel info class for channel with id '{}'", channelId, e.toString());
            }
            throw e;
        }
    }

    /**
     * Inspect {@code propertyDefInfosMap} and augment an annotation of a property definition, the type of which
     * is {@link DropDownList} with {@link DropDownList#valueListProvider() set to a custom class, by setting the
     * value to ones dynamically retrieved from the {@link ValueListProvider} implementation.
     * @param propertyDefInfosMap propertyDefinitionInfo map
     * @param localizedResources localized resources map
     */
    private void augmentDropDownAnnotatedPropertyDefinitionValues(Map<String, HstPropertyDefinitionInfo> propertyDefInfosMap,
            Map<String, String> localizedResources) {
        final HstRequestContext requestContext = RequestContextProvider.get();
        final Locale locale = (requestContext != null) ? requestContext.getPreferredLocale() : null;

        for (HstPropertyDefinitionInfo propDefInfo : propertyDefInfosMap.values()) {
            final List<? extends Annotation> annotations = propDefInfo.getAnnotations();
            final List<Annotation> augmentedAnnotations = new ArrayList<>();
            boolean anyItemAugmented = false;

            for (Annotation annotation : annotations) {
                boolean itemAugmented = false;
                DropDownList augmentedAnnotation = null;

                if (DropDownList.class.isAssignableFrom(annotation.getClass())) {
                    final DropDownList dropDownListAnnotation = (DropDownList) annotation;
                    final Class<? extends ValueListProvider> valueListProviderClass = dropDownListAnnotation.valueListProvider();

                    if (valueListProviderClass != null && !EmptyValueListProvider.class.isAssignableFrom(valueListProviderClass)) {
                        try {
                            final ValueListProvider valueListProvider = (ValueListProvider) valueListProviderClass.newInstance();
                            final List<String> valueList = valueListProvider.getValues();

                            // NOTE: The following block adds i18n labels for the dynamic values from the custom ValueListProvider.
                            //       However, Channel Manager currently doesn't use the i18n labels in UI yet, unlike Component Parameters.
                            //       So, let's keep this, which does no harm, even if it's not effective yet.
                            {
                                for (String value : valueList) {
                                    final String displayValueKey = propDefInfo.getName() + "." + value;
                                    if (!localizedResources.containsKey(displayValueKey)) {
                                        final String displayValue = valueListProvider.getDisplayValue(value, locale);
                                        if (displayValue != null) {
                                            localizedResources.put(displayValueKey, displayValue);
                                        }
                                    }
                                }
                            }

                            // Augment the annotation instance by this custom instance to return dynamically resolved values.
                            augmentedAnnotation = new DropDownList() {
                                @Override
                                public Class<? extends Annotation> annotationType() {
                                    return DropDownList.class;
                                }
                                @Override
                                public String[] value() {
                                    return valueList.toArray(new String[valueList.size()]);
                                }
                                @Override
                                public Class<? extends ValueListProvider> valueListProvider() {
                                    return valueListProviderClass;
                                }
                            };

                            itemAugmented = true;
                            anyItemAugmented = true;
                        } catch (Exception e) {
                            log.error("Failed to create or invoke the custom valueListProvider: '{}'.",
                                    valueListProviderClass, e);
                        }
                    }
                }

                if (itemAugmented) {
                    augmentedAnnotations.add(augmentedAnnotation);
                } else {
                    augmentedAnnotations.add(annotation);
                }
            }

            if (anyItemAugmented) {
                propDefInfo.setAnnotations(augmentedAnnotations);
            }
        }
    }

    /**
     * Get field groups containing only visible, annotated fields and give warnings on duplicated or without annotation fields
     *
     * @param channelInfoClass
     * @param channelInfoMixins
     * @param annotatedFields a set containing annotated fields
     * @param hiddenFields a set containing fields that mark as hidden
     */
    @SuppressWarnings("unchecked")
    private List<FieldGroupInfo> getValidFieldGroups(final Class<? extends ChannelInfo> channelInfoClass,
                                                     final List<Class<? extends ChannelInfo>> channelInfoMixins,
                                                     final Set<String> annotatedFields, final Set<String> hiddenFields) {
        final ChannelInfoClassInfo channelInfoClassInfo = InformationObjectsBuilder
                .buildChannelInfoClassInfo(channelInfoClass, channelInfoMixins.toArray(new Class[channelInfoMixins.size()]));
        final List<FieldGroupInfo> fieldGroups = channelInfoClassInfo.getFieldGroups();

        final Set<String> allFields = new HashSet<>();
        return fieldGroups.stream().map(fgi -> {
            final Set<String> visibleFieldsInGroup = new LinkedHashSet<>();
            for (String fieldName : fgi.getValue()) {
                if (!allFields.add(fieldName)) {
                    log.warn("Channel property '{}' in group '{}' is encountered multiple times. " +
                            "Please check your ChannelInfo class", fieldName, fgi.getTitleKey());
                    continue;
                }
                if (!annotatedFields.contains(fieldName)) {
                    log.warn("Channel property '{}' in group '{}' is not annotated correctly. " +
                            "Please check your ChannelInfo class", fieldName, fgi.getTitleKey());
                    continue;
                }

                if (!hiddenFields.contains(fieldName)) {
                    visibleFieldsInGroup.add(fieldName);
                }
            }
            return new FieldGroupInfo(visibleFieldsInGroup.toArray(new String[visibleFieldsInGroup.size()]), fgi.getTitleKey());
        }).collect(Collectors.toList());
    }

    private Map<String, HstPropertyDefinitionInfo> createVisiblePropDefinitionInfos(List<HstPropertyDefinition> propertyDefinitions) {
        final List<HstPropertyDefinitionInfo> visiblePropertyDefinitionInfos = propertyDefinitions.stream()
                .filter((propDef) -> !propDef.isHiddenInChannelManager())
                .map(InformationObjectsBuilder::buildHstPropertyDefinitionInfo)
                .collect(Collectors.toList());

        return visiblePropertyDefinitionInfos.stream()
                .collect(Collectors.toMap(HstPropertyDefinitionInfo::getName, Function.identity()));
    }

    private List<HstPropertyDefinition> getHstPropertyDefinitions(final VirtualHosts virtualHosts,
                                                                  final String channelId, final String hostGroup) {
        return virtualHosts.getPropertyDefinitions(hostGroup, channelId);
    }

    private boolean isChannelSettingsEditable(final VirtualHosts virtualHosts, final String channelId, final String hostGroup) {
        Channel channel = virtualHosts.getChannelById(hostGroup, channelId);
        return channel.isChannelSettingsEditable();
    }

    private String getChannelLockedBy(final VirtualHosts virtualHosts, final String channelId, final String hostGroup) {
        final String channelPath = virtualHosts.getChannelById(hostGroup, channelId).getChannelPath();
        try {
            final Node channelNode = RequestContextProvider.get().getSession().getNode(channelPath);
            if (channelNode.hasProperty(HstNodeTypes.GENERAL_PROPERTY_LOCKED_BY)) {
                return channelNode.getProperty(HstNodeTypes.GENERAL_PROPERTY_LOCKED_BY).getString();
            }
        } catch (RepositoryException e) {
            if (log.isDebugEnabled()) {
                log.info("Failed to retrieve locked-by information for channel '{}'", channelId, e);
            } else {
                log.info("Failed to retrieve locked-by information for channel '{}'", channelId, e.toString());
            }
        }
        return null;
    }

    private Map<String, String> getLocalizedResources(final VirtualHosts virtualHosts, final String channelId,
                                                      final String language, final String hostGroup) throws ChannelException, RepositoryException {
        final ResourceBundle resourceBundle = virtualHosts.getResourceBundle(getChannel(RequestContextProvider.get().getSession(), channelId, hostGroup), new Locale(language));
        if (resourceBundle == null) {
            return Collections.emptyMap();
        }

        return resourceBundle.keySet().stream()
                .collect(Collectors.toMap(Function.identity(), resourceBundle::getString));
    }

    @Override
    public Channel getChannel(final Session session, final String channelId, final String hostGroup) throws ChannelException {

        final Channel channel = channelService.getChannel(channelId, hostGroup);
        if (channel == null) {
            throw new ChannelNotFoundException(channelId);
        }
        return channel;
    }

    @Override
    public void saveChannel(final Session session, final String channelId, final Channel channel, final String hostGroup) throws RepositoryException, IllegalStateException, ChannelException {
        if (!StringUtils.equals(channel.getId(), channelId)) {
            throw new ChannelException("Channel object does not contain the correct id, that should be " + channelId);
        }

        if (!channel.isChannelSettingsEditable()) {
            throw new ChannelException("Channel object is not editable because not part of preview configuration or " +
                    "not part of the HST workspace");
        }

        getPreviewHstModel().getChannelManager().save(session, hostGroup, channel);
    }

    @Override
    public List<Channel> getChannels(final boolean previewConfigRequired,
                                     final boolean workspaceRequired,
                                     final boolean skipBranches,
<<<<<<< HEAD
                                     final boolean skipConfigurationLocked,
                                     final String hostGroup) {
        final VirtualHosts virtualHosts = getEditingPreviewVirtualHosts();
        return virtualHosts.getChannels(hostGroup)
                .values()
                .stream()
                .filter(channel -> previewConfigRequiredFiltered(channel, previewConfigRequired))
                .filter(channel -> workspaceFiltered(virtualHosts, channel, workspaceRequired))
                .filter(channel -> !skipBranches || channel.getBranchOf() == null)
                .filter(channel -> !channel.isConfigurationLocked())
                .collect(Collectors.toList());
=======
                                     final boolean skipConfigurationLocked) {
        final VirtualHost virtualHost = getCurrentVirtualHost();
        return virtualHost.getVirtualHosts()
                          .getChannels(virtualHost.getHostGroupName())
                          .values()
                          .stream()
                          .filter(channel -> previewConfigRequiredFiltered(channel, previewConfigRequired))
                          .filter(channel -> workspaceFiltered(channel, workspaceRequired))
                          .filter(channel -> !skipBranches || channel.getBranchOf() == null)
                          .filter(channel -> !channel.isConfigurationLocked())
                          .sorted(Comparator.comparing(channel -> channel.getName() == null ? "" : channel.getName().toLowerCase()))
                          .collect(Collectors.toList());
>>>>>>> 94624ced
    }

    @Override
    public Optional<Channel> getChannelByMountId(final String mountId, final String hostGroup) {
        if (StringUtils.isBlank(mountId)) {
            throw new IllegalArgumentException("MountId argument must not be blank");
        }
        // below assumes the correct preview virtual hosts model is fetched...
        // requestContext.setAttribute(PREVIEW_EDITING_HST_MODEL_ATTR, previewHstModelSnapshot);
        final VirtualHosts virtualHosts = getEditingPreviewVirtualHosts();
        final List<Mount> mounts = virtualHosts.getMountsByHostGroup(hostGroup);
        return mounts.stream()
                .filter(mount -> StringUtils.equals(mount.getIdentifier(), mountId))
                .map(Mount::getChannel)
                .filter(Objects::nonNull)
                .findFirst();
    }

    @Override
    public boolean canChannelBeDeleted(final String channelId, final String hostGroup) throws ChannelException, RepositoryException {
        return canChannelBeDeleted(getChannel(RequestContextProvider.get().getSession(), channelId, hostGroup));
    }

    @Override
    public boolean canChannelBeDeleted(final Channel channel) {
        return channel.isDeletable();
    }

    @Override
    public boolean isMaster(final Channel channel) {
        return channel.getBranchOf() == null;
    }

    @Override
    public void preDeleteChannel(final Session session, final Channel channel, List<Mount> mountsOfChannel) throws ChannelException, RepositoryException {
        if (!channel.isDeletable() || !isMaster(channel) || channel.isConfigurationLocked()) {
            throw new ChannelException("Requested channel cannot be deleted");
        }

        final Validator hasNoChildMounts = validatorFactory.getHasNoChildMountNodeValidator(mountsOfChannel);
        ValidatorBuilder.builder().add(hasNoChildMounts).build().validate(getRequestContext());
    }

    @Override
    public void deleteChannel(Session session, Channel channel, List<Mount> mountsOfChannel) throws RepositoryException, ChannelException {
        removeConfigurationNodes(channel);
        removeSiteNode(session, channel);
        removeMountNodes(session, mountsOfChannel);
    }


    private void removeConfigurationNodes(final Channel channel) throws RepositoryException {
        final String hstConfigPath = channel.getHstConfigPath();
        try {
            hstConfigurationService.delete(getRequestContext(), channel);
        } catch (HstConfigurationException e) {
            log.info("configuration node '{}' won't be deleted because : {}", hstConfigPath, e.getMessage());
        }
    }

    private void removeSiteNode(final Session session, final Channel channel) throws RepositoryException {
        session.removeItem(channel.getHstMountPoint());
    }

    private void removeMountNodes(final Session session, final List<Mount> allMountsOfChannel) throws RepositoryException {
        final List<String> removingNodePaths = allMountsOfChannel.stream()
                .map(Mount::getIdentifier)
                .map((mountId) -> {
                    try {
                        return session.getNodeByIdentifier(mountId).getPath();
                    } catch (RepositoryException e) {
                        log.debug("Failed to get node of mount " + mountId, e);
                        return StringUtils.EMPTY;
                    }
                })
                .filter(StringUtils::isNotBlank)
                .collect(Collectors.toList());

        for (String path: removingNodePaths) {
            removeMountNodeAndVirtualHostNodes(session, path);
        }
    }

    @Override
    public List<Mount> findMounts(final Channel channel) {
        final List<Mount> allMounts = loadAllMounts(getEditingPreviewVirtualHosts());

        final String mountPoint = channel.getHstMountPoint();
        return allMounts.stream()
                .filter(mount -> StringUtils.equals(mountPoint, mount.getMountPoint()))
                .collect(Collectors.toList());
    }

    private List<Mount> loadAllMounts(final VirtualHosts virtualHosts) {

        final List<Mount> allMounts = new ArrayList<>();
        for (String hostGroup : virtualHosts.getHostGroupNames()) {
            final List<Mount> mountsByHostGroup = virtualHosts.getMountsByHostGroup(hostGroup);
            if (mountsByHostGroup != null) {
                allMounts.addAll(mountsByHostGroup);
            }
        }
        return allMounts;
    }

    /**
     * Remove given node and its ancestor nodes if they become leaf nodes after removal
     */
    private void removeMountNodeAndVirtualHostNodes(final Session session, final String nodePath) throws RepositoryException {
        Node removeNode = session.getNode(nodePath);
        Node parentNode = removeNode.getParent();

        if (removeNode.isNodeType(HstNodeTypes.NODETYPE_HST_MOUNT)) {
            removeNode.remove();

            // Remove ancestor nodes of type 'hst:virtualhost' if they become leaf nodes
            while (parentNode != null && !parentNode.hasNodes() && parentNode.isNodeType(HstNodeTypes.NODETYPE_HST_VIRTUALHOST)) {
                removeNode = parentNode;
                parentNode = parentNode.getParent();
                removeNode.remove();
            }
        }
    }

    private Node getOrAddChannelPropsNode(final Node channelNode) throws RepositoryException {
        if (!channelNode.hasNode(HstNodeTypes.NODENAME_HST_CHANNELINFO)) {
            return channelNode.addNode(HstNodeTypes.NODENAME_HST_CHANNELINFO, HstNodeTypes.NODETYPE_HST_CHANNELINFO);
        } else {
            return channelNode.getNode(HstNodeTypes.NODENAME_HST_CHANNELINFO);
        }
    }

    private boolean previewConfigRequiredFiltered(final Channel channel, final boolean previewConfigRequired) {
        return !previewConfigRequired || channel.isPreview();
    }

    private boolean workspaceFiltered(final VirtualHosts virtualHosts, final Channel channel, final boolean required) throws RuntimeRepositoryException {
        if (!required) {
            return true;
        }
        final Mount mount = virtualHosts.getMountByIdentifier(channel.getMountId());
        final String workspacePath = mount.getHstSite().getConfigurationPath() + "/" + HstNodeTypes.NODENAME_HST_WORKSPACE;
        try {
            return RequestContextProvider.get().getSession().nodeExists(workspacePath);
        } catch (RepositoryException e) {
            throw new RuntimeRepositoryException(e);
        }
    }

    public void setValidatorFactory(final ValidatorFactory validatorFactory) {
        this.validatorFactory = validatorFactory;
    }

    public void setHstConfigurationService(final HstConfigurationService hstConfigurationService) {
        this.hstConfigurationService = hstConfigurationService;
    }


}<|MERGE_RESOLUTION|>--- conflicted
+++ resolved
@@ -288,7 +288,7 @@
                                                       final String language, final String hostGroup) throws ChannelException, RepositoryException {
         final ResourceBundle resourceBundle = virtualHosts.getResourceBundle(getChannel(RequestContextProvider.get().getSession(), channelId, hostGroup), new Locale(language));
         if (resourceBundle == null) {
-            return Collections.emptyMap();
+            return Collections.EMPTY_MAP;
         }
 
         return resourceBundle.keySet().stream()
@@ -323,7 +323,6 @@
     public List<Channel> getChannels(final boolean previewConfigRequired,
                                      final boolean workspaceRequired,
                                      final boolean skipBranches,
-<<<<<<< HEAD
                                      final boolean skipConfigurationLocked,
                                      final String hostGroup) {
         final VirtualHosts virtualHosts = getEditingPreviewVirtualHosts();
@@ -334,21 +333,8 @@
                 .filter(channel -> workspaceFiltered(virtualHosts, channel, workspaceRequired))
                 .filter(channel -> !skipBranches || channel.getBranchOf() == null)
                 .filter(channel -> !channel.isConfigurationLocked())
+                .sorted(Comparator.comparing(channel -> channel.getName() == null ? "" : channel.getName().toLowerCase()))
                 .collect(Collectors.toList());
-=======
-                                     final boolean skipConfigurationLocked) {
-        final VirtualHost virtualHost = getCurrentVirtualHost();
-        return virtualHost.getVirtualHosts()
-                          .getChannels(virtualHost.getHostGroupName())
-                          .values()
-                          .stream()
-                          .filter(channel -> previewConfigRequiredFiltered(channel, previewConfigRequired))
-                          .filter(channel -> workspaceFiltered(channel, workspaceRequired))
-                          .filter(channel -> !skipBranches || channel.getBranchOf() == null)
-                          .filter(channel -> !channel.isConfigurationLocked())
-                          .sorted(Comparator.comparing(channel -> channel.getName() == null ? "" : channel.getName().toLowerCase()))
-                          .collect(Collectors.toList());
->>>>>>> 94624ced
     }
 
     @Override
