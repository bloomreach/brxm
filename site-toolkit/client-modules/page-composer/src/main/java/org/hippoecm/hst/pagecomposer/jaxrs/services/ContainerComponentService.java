/*
 * Copyright 2016-2020 Hippo B.V. (http://www.onehippo.com)
 *
 * Licensed under the Apache License, Version 2.0 (the "License");
 * you may not use this file except in compliance with the License.
 * You may obtain a copy of the License at
 *
 *   http://www.apache.org/licenses/LICENSE-2.0
 *
 * Unless required by applicable law or agreed to in writing, software
 * distributed under the License is distributed on an "AS IS" BASIS,
 * WITHOUT WARRANTIES OR CONDITIONS OF ANY KIND, either express or implied.
 * See the License for the specific language governing permissions and
 * limitations under the License.
 */

package org.hippoecm.hst.pagecomposer.jaxrs.services;

import javax.jcr.RepositoryException;
import javax.jcr.Session;

<<<<<<< HEAD
import org.hippoecm.hst.pagecomposer.jaxrs.model.ContainerItem;
import org.hippoecm.hst.pagecomposer.jaxrs.model.ContainerRepresentation;

public interface ContainerComponentService {
=======
import org.hippoecm.hst.configuration.components.HstComponentConfiguration;
import org.hippoecm.hst.pagecomposer.jaxrs.model.ContainerRepresentation;

public interface ContainerComponentService {
    interface ContainerItem {
        Node getContainerItem();

        HstComponentConfiguration getComponentDefinition();

        long getTimeStamp();
    }
>>>>>>> 0f8d4284

    /**
     * Creates a container item by using the node with id itemUUID as a template and adds it as
     * last item to the container.
     *
     * @param session      session to use for repository interaction
     * @param itemUUID     id of item to use as template
     * @param versionStamp version stamp used for locking the container
     * @return newly created container item.
     * @throws RepositoryException in case reading/writing with session fails
     */
    ContainerItem createContainerItem(Session session, String itemUUID, long versionStamp) throws RepositoryException;

    /**
     * Creates a container item by using the node with id itemUUID as a template and adds it before the item
     * with id siblingItemUUID. If the sibling item is not a child item of the container then the newly
     * created container item will be appended as last.
     *
     * @param session         session to use for repository interaction
     * @param itemUUID        id of item to use as template
     * @param siblingItemUUID id of item where new item will be inserted
     * @param versionStamp    version stamp used for locking the container
     * @return newly created container item.
     * @throws RepositoryException in case reading/writing with session fails
     */
    ContainerItem createContainerItem(Session session, String itemUUID, String siblingItemUUID, long versionStamp) throws RepositoryException;

    /**
     * Update order of items inside the container.
     *
     * @param session   session to use for repository interaction
     * @param container container to update
     * @throws RepositoryException in case reading/writing with session fails
     */
    void updateContainer(final Session session, final ContainerRepresentation container) throws RepositoryException;

    /**
     * Delete a container item identified by the given <code>itemUUID</code>.
     *
     * @param session      session to use for repository interaction
     * @param itemUUID     id of container to delete
     * @param versionStamp version stamp used for locking the container
     * @throws RepositoryException in case reading/writing with session fails
     */
    void deleteContainerItem(Session session, String itemUUID, long versionStamp) throws RepositoryException;
}<|MERGE_RESOLUTION|>--- conflicted
+++ resolved
@@ -16,15 +16,10 @@
 
 package org.hippoecm.hst.pagecomposer.jaxrs.services;
 
+import javax.jcr.Node;
 import javax.jcr.RepositoryException;
 import javax.jcr.Session;
 
-<<<<<<< HEAD
-import org.hippoecm.hst.pagecomposer.jaxrs.model.ContainerItem;
-import org.hippoecm.hst.pagecomposer.jaxrs.model.ContainerRepresentation;
-
-public interface ContainerComponentService {
-=======
 import org.hippoecm.hst.configuration.components.HstComponentConfiguration;
 import org.hippoecm.hst.pagecomposer.jaxrs.model.ContainerRepresentation;
 
@@ -36,7 +31,6 @@
 
         long getTimeStamp();
     }
->>>>>>> 0f8d4284
 
     /**
      * Creates a container item by using the node with id itemUUID as a template and adds it as
