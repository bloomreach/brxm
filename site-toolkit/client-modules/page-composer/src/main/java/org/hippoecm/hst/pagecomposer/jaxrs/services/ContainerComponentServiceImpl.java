--- conflicted
+++ resolved
@@ -23,38 +23,27 @@
 import javax.jcr.Session;
 
 import org.hippoecm.hst.configuration.HstNodeTypes;
-<<<<<<< HEAD
-import org.hippoecm.hst.core.jcr.RuntimeRepositoryException;
-import org.hippoecm.hst.pagecomposer.jaxrs.model.ContainerItem;
-import org.hippoecm.hst.pagecomposer.jaxrs.model.ContainerItemImpl;
-=======
 import org.hippoecm.hst.configuration.components.HstComponentConfiguration;
 import org.hippoecm.hst.configuration.site.HstSite;
->>>>>>> d0e0886d
 import org.hippoecm.hst.pagecomposer.jaxrs.model.ContainerRepresentation;
-import org.hippoecm.hst.pagecomposer.jaxrs.services.exceptions.ClientError;
 import org.hippoecm.hst.pagecomposer.jaxrs.services.exceptions.ClientException;
+import org.hippoecm.hst.pagecomposer.jaxrs.services.exceptions.InvalidNodeTypeException;
+import org.hippoecm.hst.pagecomposer.jaxrs.services.exceptions.ItemNotFoundException;
 import org.hippoecm.hst.pagecomposer.jaxrs.services.helpers.ContainerHelper;
-import org.hippoecm.hst.pagecomposer.jaxrs.services.util.ContainerUtils;
 import org.hippoecm.hst.pagecomposer.jaxrs.util.HstConfigurationUtils;
 import org.slf4j.Logger;
 import org.slf4j.LoggerFactory;
 
-<<<<<<< HEAD
-=======
 import static org.hippoecm.hst.configuration.HstNodeTypes.COMPONENT_PROPERTY_COMPONENTDEFINITION;
 import static org.hippoecm.hst.configuration.HstNodeTypes.NODETYPE_HST_COMPONENTDEFINITION;
 import static org.hippoecm.hst.configuration.HstNodeTypes.NODETYPE_HST_CONTAINERITEMCOMPONENT;
 
->>>>>>> d0e0886d
 public class ContainerComponentServiceImpl implements ContainerComponentService {
     private static Logger log = LoggerFactory.getLogger(ContainerComponentServiceImpl.class);
 
     private PageComposerContextService pageComposerContextService;
     private ContainerHelper containerHelper;
 
-<<<<<<< HEAD
-=======
     static final class ContainerItemImpl implements ContainerItem {
 
         private final Node containerItem;
@@ -85,7 +74,6 @@
         }
     }
 
->>>>>>> d0e0886d
     public ContainerComponentServiceImpl(PageComposerContextService pageComposerContextService, ContainerHelper containerHelper) {
         this.pageComposerContextService = pageComposerContextService;
         this.containerHelper = containerHelper;
@@ -95,21 +83,11 @@
     public ContainerItem createContainerItem(final Session session, final String catalogItemUUID, final long versionStamp)
             throws RepositoryException {
         try {
-            final Node catalogItem = ContainerUtils.getContainerItem(session, catalogItemUUID);
+            final Node catalogItem = getContainerItem(session, catalogItemUUID);
             final Node containerNode = lockAndGetContainer(versionStamp);
 
             // now we have the catalogItem that contains 'how' to create the new containerItem and we have the
             // containerNode. Find a correct newName and create a new node.
-<<<<<<< HEAD
-            final String newItemNodeName = ContainerUtils.findNewName(catalogItem.getName(), containerNode);
-            final Node newItem = JcrUtils.copy(session, catalogItem.getPath(), containerNode.getPath() + "/" + newItemNodeName);
-
-            HstConfigurationUtils.persistChanges(session);
-
-            final long newVersionStamp =  JcrUtils.getLongProperty(containerNode, HstNodeTypes.GENERAL_PROPERTY_LAST_MODIFIED, 0L);
-
-            return new ContainerItemImpl(newItem, newVersionStamp);
-=======
             final String newItemNodeName = findNewName(catalogItem.getName(), containerNode);
 
             final Node newItem = containerNode.addNode(newItemNodeName, NODETYPE_HST_CONTAINERITEMCOMPONENT);
@@ -121,7 +99,6 @@
 
             final long newVersionStamp = getVersionStamp(containerNode);
             return new ContainerItemImpl(newItem, componentDefinition, newVersionStamp);
->>>>>>> d0e0886d
         } catch (RepositoryException e) {
             log.warn("Exception during creating new container item: {}", catalogItemUUID);
             throw e;
@@ -150,7 +127,7 @@
 
         final ContainerItem containerItem = createContainerItem(session, catalogItemUUID, versionStamp);
         final String newItemName = containerItem.getContainerItem().getName();
-        final Node siblingItem = ContainerUtils.getContainerItem(session, siblingItemUUID);
+        final Node siblingItem = getContainerItem(session, siblingItemUUID);
         final String siblingItemName = siblingItem.getName();
 
         final Node containerNode = lockAndGetContainer(versionStamp);
@@ -167,17 +144,9 @@
     @Override
     public void updateContainer(final Session session, final ContainerRepresentation container) throws RepositoryException {
         try {
-
-            validateContainerItems(session, container.getChildren());
-
             final Node containerNode = lockAndGetContainer(container.getLastModifiedTimestamp());
-            ContainerUtils.updateContainerOrder(session, container.getChildren(), containerNode, nodeToBeLocked -> {
-                try {
-                    containerHelper.acquireLock(nodeToBeLocked, 0);
-                } catch (RepositoryException e) {
-                    throw new RuntimeRepositoryException(e);
-                }
-            });
+
+            updateContainerOrder(session, container.getChildren(), containerNode);
             HstConfigurationUtils.persistChanges(session);
         } catch (RepositoryException e) {
             log.warn("Exception during updating container item: {}", container);
@@ -188,7 +157,7 @@
     @Override
     public void deleteContainerItem(final Session session, final String itemUUID, final long versionStamp) throws RepositoryException {
         try {
-            final Node containerItem = ContainerUtils.getContainerItem(session, itemUUID);
+            final Node containerItem = getContainerItem(session, itemUUID);
 
             lockAndGetContainer(versionStamp);
             containerItem.remove();
@@ -197,13 +166,55 @@
             log.warn("Failed to delete node with id '{}'.", itemUUID);
             throw e;
         }
+    }
+
+    private void updateContainerOrder(final Session session,
+                                      final List<String> children,
+                                      final Node containerNode) throws RepositoryException {
+        int childCount = (children != null ? children.size() : 0);
+        if (childCount > 0) {
+            try {
+                for (String childId : children) {
+                    moveIfNeeded(containerNode, childId, session);
+                }
+                int index = childCount - 1;
+
+                while (index > -1) {
+                    String childId = children.get(index);
+                    Node childNode = session.getNodeByIdentifier(childId);
+                    String nodeName = childNode.getName();
+
+                    int next = index + 1;
+                    if (next == childCount) {
+                        containerNode.orderBefore(nodeName, null);
+                    } else {
+                        Node nextChildNode = session.getNodeByIdentifier(children.get(next));
+                        containerNode.orderBefore(nodeName, nextChildNode.getName());
+                    }
+                    --index;
+                }
+            } catch (ItemNotFoundException e) {
+                log.warn("ItemNotFoundException: Cannot update containerNode '{}'.", containerNode.getPath());
+                throw e;
+            }
+        }
+    }
+
+    private long getVersionStamp(final Node node) throws RepositoryException {
+        final long versionStamp;
+        if (node.hasProperty(HstNodeTypes.GENERAL_PROPERTY_LAST_MODIFIED)) {
+            versionStamp = node.getProperty(HstNodeTypes.GENERAL_PROPERTY_LAST_MODIFIED).getDate().getTimeInMillis();
+        } else {
+            versionStamp = 0;
+        }
+        return versionStamp;
     }
 
     private Node lockAndGetContainer(final long versionStamp) throws RepositoryException {
         final Node containerNode = pageComposerContextService.getRequestConfigNode(HstNodeTypes.NODETYPE_HST_CONTAINERCOMPONENT);
         if (containerNode == null) {
             log.warn("Exception during creating new container item : Could not find container node to add item to.");
-            throw new ClientException("Could not find container node to add item to", ClientError.ITEM_NOT_FOUND);
+            throw new ItemNotFoundException("Could not find container node to add item to");
         }
         try {
             // the acquireLock also checks all ancestors whether they are not locked by someone else
@@ -215,8 +226,6 @@
         return containerNode;
     }
 
-<<<<<<< HEAD
-=======
     private Node getContainerItem(final Session session, final String itemUUID) throws RepositoryException {
         final Node containerItem = session.getNodeByIdentifier(itemUUID);
 
@@ -227,24 +236,45 @@
         return containerItem;
     }
 
->>>>>>> d0e0886d
     /**
-     * <p>
-     *     All the childIds that should be placed below this container MUST be part of the current HST configuration its
-     *     hst:workspsace! It is not allowed to move container items from
-     *     <ul>
-     *         <li>outside the hst:workspace</li>
-     *         <li>other HST Configurations </li>
-     *         <li>XPages</li>
-     *     </ul>
-     *     to the current container
-     * </p>
-     * @throws ClientException in case the {@code childsIds} are not valid
+     * Move the node identified by {@code childId} to node {@code parent} if it has a different parent.
      */
-    private void validateContainerItems(final Session session, final List<String> childIds) throws RepositoryException, ClientException {
-        final String requiredWorkspacePrefix = pageComposerContextService.getEditingPreviewConfigurationPath() + "/hst:workspace/";
-
-        ContainerUtils.validateChildren(session, childIds, requiredWorkspacePrefix);
-    }
-
+    private void moveIfNeeded(final Node parent,
+                              final String childId,
+                              final Session session) throws RepositoryException {
+        String parentPath = parent.getPath();
+        Node childNode = session.getNodeByIdentifier(childId);
+        if (!childNode.isNodeType(NODETYPE_HST_CONTAINERITEMCOMPONENT)) {
+            final String msg = String.format("Expected a move of a node of type '%s' but was '%s'.", NODETYPE_HST_CONTAINERITEMCOMPONENT,
+                    childNode.getPrimaryNodeType().getName());
+            throw new IllegalArgumentException(msg);
+        }
+        String childPath = childNode.getPath();
+        String childParentPath = childPath.substring(0, childPath.lastIndexOf('/'));
+        if (!parentPath.equals(childParentPath)) {
+            // lock the container from which the node gets removed
+            // note that the 'timestamp' check must not be the timestamp of the 'target' container
+            // since this one can be different. We do not need a 'source' timestamp check, since, if the source
+            // has changed it is either locked, or if the child item does not exist any more on the server, another
+            // error occurs already
+            containerHelper.acquireLock(childNode.getParent(), 0);
+            String name = childPath.substring(childPath.lastIndexOf('/') + 1);
+            name = findNewName(name, parent);
+            String newChildPath = parentPath + "/" + name;
+            log.debug("Move needed from '{}' to '{}'.", childPath, newChildPath);
+            session.move(childPath, newChildPath);
+        } else {
+            log.debug("No Move needed for '{}' below '{}'", childId, parentPath);
+        }
+    }
+
+    private static String findNewName(String base, Node parent) throws RepositoryException {
+        String newName = base;
+        int counter = 0;
+        while (parent.hasNode(newName)) {
+            newName = base + ++counter;
+        }
+        log.debug("New child name '{}' for parent '{}'", newName, parent.getPath());
+        return newName;
+    }
 }