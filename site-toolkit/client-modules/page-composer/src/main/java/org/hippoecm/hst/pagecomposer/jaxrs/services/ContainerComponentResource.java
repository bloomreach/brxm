/*
 *  Copyright 2010-2020 Hippo B.V. (http://www.onehippo.com)
 *
 *  Licensed under the Apache License, Version 2.0 (the "License");
 *  you may not use this file except in compliance with the License.
 *  You may obtain a copy of the License at
 *
 *       http://www.apache.org/licenses/LICENSE-2.0
 *
 *  Unless required by applicable law or agreed to in writing, software
 *  distributed under the License is distributed on an "AS IS" BASIS,
 *  WITHOUT WARRANTIES OR CONDITIONS OF ANY KIND, either express or implied.
 *  See the License for the specific language governing permissions and
 *  limitations under the License.
 */
package org.hippoecm.hst.pagecomposer.jaxrs.services;

import javax.jcr.RepositoryException;
import javax.jcr.Session;
import javax.ws.rs.Consumes;
import javax.ws.rs.DELETE;
import javax.ws.rs.POST;
import javax.ws.rs.PUT;
import javax.ws.rs.Path;
import javax.ws.rs.PathParam;
import javax.ws.rs.Produces;
import javax.ws.rs.QueryParam;
import javax.ws.rs.core.MediaType;
import javax.ws.rs.core.Response;

import org.hippoecm.hst.pagecomposer.jaxrs.api.annotation.PrivilegesAllowed;
import org.hippoecm.hst.pagecomposer.jaxrs.model.ContainerItem;
import org.hippoecm.hst.pagecomposer.jaxrs.model.ContainerRepresentation;
import org.hippoecm.hst.pagecomposer.jaxrs.model.ErrorStatus;
import org.hippoecm.hst.pagecomposer.jaxrs.services.exceptions.ClientError;
import org.hippoecm.hst.pagecomposer.jaxrs.services.exceptions.ClientException;
import org.slf4j.Logger;
import org.slf4j.LoggerFactory;

import static org.hippoecm.hst.pagecomposer.jaxrs.util.UUIDUtils.isValidUUID;
import static org.hippoecm.hst.platform.services.channel.ChannelManagerPrivileges.CHANNEL_WEBMASTER_PRIVILEGE_NAME;

@Path("/hst:containercomponent/")
public class ContainerComponentResource extends AbstractConfigResource implements ContainerComponentResourceInterface {
    private static Logger log = LoggerFactory.getLogger(ContainerComponentResource.class);

    private ContainerComponentService containerComponentService;

    public void setContainerComponentService(ContainerComponentService containerComponentService) {
        this.containerComponentService = containerComponentService;
    }

    @FunctionalInterface
    interface ContainerAction<R> {
        R apply() throws RepositoryException;
    }

    @POST
    @Path("/{itemUUID}")
    @Consumes(MediaType.APPLICATION_JSON)
    @Produces(MediaType.APPLICATION_JSON)
    @PrivilegesAllowed(CHANNEL_WEBMASTER_PRIVILEGE_NAME)
    @Override
    public Response createContainerItem(final @PathParam("itemUUID") String itemUUID,
                                        final @QueryParam("lastModifiedTimestamp") long versionStamp) {
        if (!isValidUUID(itemUUID)) {
            final String message = String.format("Value of path parameter itemUUID: '%s' is not a valid UUID", itemUUID);
            return clientError(message, new ErrorStatus(ClientError.INVALID_UUID));
        }
        final ContainerAction<Response> createContainerItem = () -> {
            final ContainerItem newContainerItem = containerComponentService.createContainerItem(getSession(), itemUUID, versionStamp);
            return respondContainerItem(newContainerItem, false, Response.Status.CREATED, "Successfully created item");
        };
        return handleAction(createContainerItem);
    }

    @POST
    @Path("/{itemUUID}/{siblingItemUUID}")
    @Consumes(MediaType.APPLICATION_JSON)
    @Produces(MediaType.APPLICATION_JSON)
    @PrivilegesAllowed(CHANNEL_WEBMASTER_PRIVILEGE_NAME)
    @Override
    public Response createContainerItemAndAddBefore(final @PathParam("itemUUID") String itemUUID,
                                                    final @PathParam("siblingItemUUID") String siblingItemUUID,
                                                    final @QueryParam("lastModifiedTimestamp") long versionStamp) {
        if (!isValidUUID(itemUUID)) {
            final String message = String.format("Value of path parameter itemUUID: '%s' is not a valid UUID", itemUUID);
            return clientError(message, new ErrorStatus(ClientError.INVALID_UUID));
        }
        if (siblingItemUUID != null && !isValidUUID(siblingItemUUID)) {
            final String message = String.format("Value of path parameter siblingItemUUID: '%s' is not a valid UUID", siblingItemUUID);
            return clientError(message, new ErrorStatus(ClientError.INVALID_UUID));
        }
        return handleAction(() -> {
            final ContainerItem newContainerItem = containerComponentService.createContainerItem(getSession(), itemUUID, siblingItemUUID, versionStamp);
            return respondContainerItem(newContainerItem, false, Response.Status.CREATED, "Successfully created item");
        });
    }


    @PUT
    @Path("/")
    @Consumes(MediaType.APPLICATION_JSON)
    @Produces(MediaType.APPLICATION_JSON)
    @PrivilegesAllowed(CHANNEL_WEBMASTER_PRIVILEGE_NAME)
    @Override
    public Response updateContainer(final ContainerRepresentation container) {
        final ContainerAction<Response> updateContainer = () -> {
            containerComponentService.updateContainer(getSession(), container);
            return ok(container.getId() + " updated", container);
        };

        return handleAction(updateContainer);
    }

    @DELETE
    @Path("/{itemUUID}")
    @Produces(MediaType.APPLICATION_JSON)
    @PrivilegesAllowed(CHANNEL_WEBMASTER_PRIVILEGE_NAME)
    public Response deleteContainerItem(final @PathParam("itemUUID") String itemUUID,
                                        final @QueryParam("lastModifiedTimestamp") long versionStamp) {
        final ContainerAction<Response> deleteContainerItem = () -> {
            containerComponentService.deleteContainerItem(getSession(), itemUUID, versionStamp);
            return ok(itemUUID + " deleted");
        };

        return handleAction(deleteContainerItem);
    }

    private Session getSession() throws RepositoryException {
        return getPageComposerContextService().getRequestContext().getSession();
    }

    private Response handleAction(final ContainerAction<Response> action) {
        try {
            return action.apply();
        } catch (ClientException e) {
            return clientError(e.getMessage(), e.getErrorStatus());
        } catch (Exception e) {
            return error(e.getMessage(), ErrorStatus.unknown(e.getMessage()));
        }
    }

<<<<<<< HEAD
=======
    private Response respondNewContainerItemCreated(ContainerItem newContainerItem) throws RepositoryException {
        final Node newNode = newContainerItem.getContainerItem();
        final ContainerItemRepresentation containerItemRepresentation = new ContainerItemRepresentation()
                .represent(newNode, newContainerItem.getComponentDefinition(), newContainerItem.getTimeStamp());

        log.info("Successfully created containerItemRepresentation '{}' with path '{}'", newNode.getName(), newNode.getPath());
        return Response.status(Response.Status.CREATED)
                .entity(containerItemRepresentation)
                .build();
    }
>>>>>>> 7fa462dc
}<|MERGE_RESOLUTION|>--- conflicted
+++ resolved
@@ -15,6 +15,7 @@
  */
 package org.hippoecm.hst.pagecomposer.jaxrs.services;
 
+import javax.jcr.Node;
 import javax.jcr.RepositoryException;
 import javax.jcr.Session;
 import javax.ws.rs.Consumes;
@@ -29,10 +30,10 @@
 import javax.ws.rs.core.Response;
 
 import org.hippoecm.hst.pagecomposer.jaxrs.api.annotation.PrivilegesAllowed;
-import org.hippoecm.hst.pagecomposer.jaxrs.model.ContainerItem;
+import org.hippoecm.hst.pagecomposer.jaxrs.model.ContainerItemRepresentation;
 import org.hippoecm.hst.pagecomposer.jaxrs.model.ContainerRepresentation;
 import org.hippoecm.hst.pagecomposer.jaxrs.model.ErrorStatus;
-import org.hippoecm.hst.pagecomposer.jaxrs.services.exceptions.ClientError;
+import org.hippoecm.hst.pagecomposer.jaxrs.services.ContainerComponentService.ContainerItem;
 import org.hippoecm.hst.pagecomposer.jaxrs.services.exceptions.ClientException;
 import org.slf4j.Logger;
 import org.slf4j.LoggerFactory;
@@ -41,7 +42,7 @@
 import static org.hippoecm.hst.platform.services.channel.ChannelManagerPrivileges.CHANNEL_WEBMASTER_PRIVILEGE_NAME;
 
 @Path("/hst:containercomponent/")
-public class ContainerComponentResource extends AbstractConfigResource implements ContainerComponentResourceInterface {
+public class ContainerComponentResource extends AbstractConfigResource {
     private static Logger log = LoggerFactory.getLogger(ContainerComponentResource.class);
 
     private ContainerComponentService containerComponentService;
@@ -60,16 +61,16 @@
     @Consumes(MediaType.APPLICATION_JSON)
     @Produces(MediaType.APPLICATION_JSON)
     @PrivilegesAllowed(CHANNEL_WEBMASTER_PRIVILEGE_NAME)
-    @Override
     public Response createContainerItem(final @PathParam("itemUUID") String itemUUID,
                                         final @QueryParam("lastModifiedTimestamp") long versionStamp) {
         if (!isValidUUID(itemUUID)) {
-            final String message = String.format("Value of path parameter itemUUID: '%s' is not a valid UUID", itemUUID);
-            return clientError(message, new ErrorStatus(ClientError.INVALID_UUID));
+            return Response.status(Response.Status.BAD_REQUEST)
+                    .entity(String.format("Value of path parameter itemUUID: '%s' is not a valid UUID", itemUUID))
+                    .build();
         }
         final ContainerAction<Response> createContainerItem = () -> {
             final ContainerItem newContainerItem = containerComponentService.createContainerItem(getSession(), itemUUID, versionStamp);
-            return respondContainerItem(newContainerItem, false, Response.Status.CREATED, "Successfully created item");
+            return respondNewContainerItemCreated(newContainerItem);
         };
         return handleAction(createContainerItem);
     }
@@ -79,21 +80,22 @@
     @Consumes(MediaType.APPLICATION_JSON)
     @Produces(MediaType.APPLICATION_JSON)
     @PrivilegesAllowed(CHANNEL_WEBMASTER_PRIVILEGE_NAME)
-    @Override
     public Response createContainerItemAndAddBefore(final @PathParam("itemUUID") String itemUUID,
                                                     final @PathParam("siblingItemUUID") String siblingItemUUID,
                                                     final @QueryParam("lastModifiedTimestamp") long versionStamp) {
         if (!isValidUUID(itemUUID)) {
-            final String message = String.format("Value of path parameter itemUUID: '%s' is not a valid UUID", itemUUID);
-            return clientError(message, new ErrorStatus(ClientError.INVALID_UUID));
+            return Response.status(Response.Status.BAD_REQUEST)
+                    .entity(String.format("Value of path parameter itemUUID: '%s' is not a valid UUID", itemUUID))
+                    .build();
         }
-        if (siblingItemUUID != null && !isValidUUID(siblingItemUUID)) {
-            final String message = String.format("Value of path parameter siblingItemUUID: '%s' is not a valid UUID", siblingItemUUID);
-            return clientError(message, new ErrorStatus(ClientError.INVALID_UUID));
+        if (!isValidUUID(siblingItemUUID)) {
+            return Response.status(Response.Status.BAD_REQUEST)
+                    .entity(String.format("Value of path parameter siblingItemUUID: '%s' is not a valid UUID", siblingItemUUID))
+                    .build();
         }
         return handleAction(() -> {
             final ContainerItem newContainerItem = containerComponentService.createContainerItem(getSession(), itemUUID, siblingItemUUID, versionStamp);
-            return respondContainerItem(newContainerItem, false, Response.Status.CREATED, "Successfully created item");
+            return respondNewContainerItemCreated(newContainerItem);
         });
     }
 
@@ -103,11 +105,10 @@
     @Consumes(MediaType.APPLICATION_JSON)
     @Produces(MediaType.APPLICATION_JSON)
     @PrivilegesAllowed(CHANNEL_WEBMASTER_PRIVILEGE_NAME)
-    @Override
     public Response updateContainer(final ContainerRepresentation container) {
         final ContainerAction<Response> updateContainer = () -> {
             containerComponentService.updateContainer(getSession(), container);
-            return ok(container.getId() + " updated", container);
+            return Response.status(Response.Status.OK).entity(container).build();
         };
 
         return handleAction(updateContainer);
@@ -121,7 +122,7 @@
                                         final @QueryParam("lastModifiedTimestamp") long versionStamp) {
         final ContainerAction<Response> deleteContainerItem = () -> {
             containerComponentService.deleteContainerItem(getSession(), itemUUID, versionStamp);
-            return ok(itemUUID + " deleted");
+            return Response.status(Response.Status.OK).build();
         };
 
         return handleAction(deleteContainerItem);
@@ -132,17 +133,25 @@
     }
 
     private Response handleAction(final ContainerAction<Response> action) {
+        final Response.Status httpStatusCode;
+        final ErrorStatus errorStatus;
+
         try {
             return action.apply();
         } catch (ClientException e) {
-            return clientError(e.getMessage(), e.getErrorStatus());
-        } catch (Exception e) {
-            return error(e.getMessage(), ErrorStatus.unknown(e.getMessage()));
+            errorStatus = e.getErrorStatus();
+            httpStatusCode = Response.Status.BAD_REQUEST;
+        } catch (RepositoryException | IllegalArgumentException e) {
+            errorStatus = ErrorStatus.unknown(e.getMessage());
+            httpStatusCode = Response.Status.INTERNAL_SERVER_ERROR;
         }
+        return createErrorResponse(httpStatusCode, errorStatus);
     }
 
-<<<<<<< HEAD
-=======
+    private Response createErrorResponse(final Response.Status httpStatusCode, final ErrorStatus errorStatus) {
+        return Response.status(httpStatusCode).entity(errorStatus).build();
+    }
+
     private Response respondNewContainerItemCreated(ContainerItem newContainerItem) throws RepositoryException {
         final Node newNode = newContainerItem.getContainerItem();
         final ContainerItemRepresentation containerItemRepresentation = new ContainerItemRepresentation()
@@ -153,5 +162,4 @@
                 .entity(containerItemRepresentation)
                 .build();
     }
->>>>>>> 7fa462dc
 }