/*
*  Copyright 2010-2016 Hippo B.V. (http://www.onehippo.com)
*
*  Licensed under the Apache License, Version 2.0 (the "License");
*  you may not use this file except in compliance with the License.
*  You may obtain a copy of the License at
*
*       http://www.apache.org/licenses/LICENSE-2.0
*
*  Unless required by applicable law or agreed to in writing, software
*  distributed under the License is distributed on an "AS IS" BASIS,
*  WITHOUT WARRANTIES OR CONDITIONS OF ANY KIND, either express or implied.
*  See the License for the specific language governing permissions and
*  limitations under the License.
*/
package org.hippoecm.hst.pagecomposer.jaxrs.services;

import java.util.List;
import java.util.Locale;
import java.util.Optional;

import javax.jcr.RepositoryException;
import javax.jcr.Session;
import javax.servlet.http.HttpServletRequest;
import javax.servlet.http.HttpSession;
import javax.ws.rs.Consumes;
import javax.ws.rs.DELETE;
import javax.ws.rs.GET;
import javax.ws.rs.POST;
import javax.ws.rs.PUT;
import javax.ws.rs.Path;
import javax.ws.rs.PathParam;
import javax.ws.rs.Produces;
import javax.ws.rs.QueryParam;
import javax.ws.rs.core.Context;
import javax.ws.rs.core.MediaType;
import javax.ws.rs.core.Response;

import org.apache.commons.lang.StringUtils;
import org.hippoecm.hst.configuration.channel.Channel;
import org.hippoecm.hst.configuration.channel.ChannelException;
import org.hippoecm.hst.configuration.channel.exceptions.ChannelNotFoundException;
import org.hippoecm.hst.container.RequestContextProvider;
import org.hippoecm.hst.core.container.ComponentManager;
import org.hippoecm.hst.core.container.ContainerConfiguration;
import org.hippoecm.hst.core.container.ContainerConstants;
import org.hippoecm.hst.core.jcr.RuntimeRepositoryException;
import org.hippoecm.hst.core.request.HstRequestContext;
import org.hippoecm.hst.pagecomposer.jaxrs.api.BeforeChannelDeleteEvent;
import org.hippoecm.hst.pagecomposer.jaxrs.model.ChannelInfoDescription;
<<<<<<< HEAD
import org.hippoecm.hst.pagecomposer.jaxrs.model.FeaturesRepresentation;
import org.hippoecm.hst.pagecomposer.jaxrs.services.exceptions.ClientException;
=======
>>>>>>> 97d283c8
import org.hippoecm.hst.pagecomposer.jaxrs.util.HstConfigurationUtils;
import org.hippoecm.hst.site.HstServices;
import org.slf4j.Logger;
import org.slf4j.LoggerFactory;

@Path("/rep:root/")
public class RootResource extends AbstractConfigResource {

    private static final Logger log = LoggerFactory.getLogger(RootResource.class);
    private String rootPath;
    private boolean isCrossChannelPageCopySupported;
    private boolean isChannelDeletionSupported;

    private ChannelService channelService;

    public void setChannelService(final ChannelService channelService) {
        this.channelService = channelService;
    }

    public void setRootPath(final String rootPath) {
        this.rootPath = rootPath;
    }

    @Override
    public void setComponentManager(ComponentManager componentManager) {
        super.setComponentManager(componentManager);

        final ContainerConfiguration config = componentManager.getContainerConfiguration();
        isCrossChannelPageCopySupported = config.getBoolean("cross.channel.page.copy.supported", false);
        isChannelDeletionSupported = config.getBoolean("channel.deletion.supported", false);
    }

    @GET
    @Path("/keepalive")
    @Produces(MediaType.APPLICATION_JSON)
    public Response keepalive(@Context HttpServletRequest servletRequest) {
        HttpSession session = servletRequest.getSession(false);
        if (session != null) {
            return ok("OK", session.getMaxInactiveInterval());
        } else {
            return Response.status(Response.Status.UNAUTHORIZED)
                    .entity("Error: No http session on the request found.").build();
        }
    }

    @GET
    @Path("/channels")
    public Response getChannels(@QueryParam("previewConfigRequired") final boolean previewConfigRequired,
                                @QueryParam("workspaceRequired") final boolean workspaceRequired) {
        try {
          final List<Channel> channels = this.channelService.getChannels(previewConfigRequired, workspaceRequired);
            return ok("Fetched channels successful", channels);
        } catch (RuntimeRepositoryException e) {
            log.warn("Could not determine authorization", e);
            return error("Could not determine authorization", e);
        }
    }

    @GET
    @Path("/channels/{id}")
    @Produces(MediaType.APPLICATION_JSON)
    public Response getChannel(@PathParam("id") String channelId) {
        try {
            final Channel channel = channelService.getChannel(channelId);
            return Response.ok().entity(channel).build();
        } catch (ChannelNotFoundException e) {
            log.warn(e.getMessage());
            return Response
                    .status(Response.Status.NOT_FOUND)
                    .build();
        } catch (RuntimeRepositoryException | ChannelException e) {
            final String error = "Could not determine authorization";
            log.warn(error, e);
            return Response.serverError().entity(error).build();
        }
    }

    @GET
    @Path("/channels/{id}/info")
    @Produces(MediaType.APPLICATION_JSON)
    public Response getChannelInfoDescription(@PathParam("id") String channelId, @QueryParam("locale") String locale) {
        if (StringUtils.isEmpty(locale)) {
            locale = Locale.ENGLISH.getLanguage();
        }
        try {
            final ChannelInfoDescription channelInfoDescription = channelService.getChannelInfoDescription(channelId, locale);
            return Response.ok().entity(channelInfoDescription).build();
        } catch (ChannelException e) {
            final String error = "Could not get channel setting information";
            log.warn(error, e);
            return Response.serverError().entity(error).build();
        }
    }

    /**
     * Update field setting properties of a channel
     */
    @PUT
    @Path("/channels/{id}")
    @Produces(MediaType.APPLICATION_JSON)
    @Consumes(MediaType.APPLICATION_JSON)
    public Response saveChannel(@PathParam("id") String channelId, final Channel channel) {
        try {
            final Session session = RequestContextProvider.get().getSession();
            this.channelService.saveChannel(session, channelId, channel);
            HstConfigurationUtils.persistChanges(session);

            return Response.ok().entity(channel).build();
        } catch (RepositoryException | IllegalStateException | ChannelException e) {
            log.error("Failed to saveChannel channel", e);
            return Response.serverError().build();
        }
    }

    @DELETE
    @Path("/channels/{id}")
    @Produces(MediaType.APPLICATION_JSON)
    public Response deleteChannel(@PathParam("id") String channelId) {
        try {
            final Session session = RequestContextProvider.get().getSession();
            final Channel channel = channelService.preDeleteChannel(session, channelId);

            publishSynchronousEvent(new BeforeChannelDeleteEvent(channel));

            channelService.deleteChannel(session, channel);
            HstConfigurationUtils.persistChanges(session);

            return Response.ok().build();
        } catch (ChannelNotFoundException e) {
            printErrorLog("Failed to delete channel", e);

            return Response.status(Response.Status.NOT_FOUND).build();
        } catch (ClientException e) {
            resetSession();
            return logAndReturnClientError(e);
        } catch (RepositoryException | ChannelException e) {
            printErrorLog("Failed to delete channel", e);
            resetSession();
            return Response.serverError().build();
        }
    }

    @GET
    @Path("/composermode/{renderingHost}/{mountId}")
    @Produces(MediaType.APPLICATION_JSON)
    public Response composerModeGet(@Context HttpServletRequest servletRequest,
                                    @PathParam("renderingHost") String renderingHost,
                                    @PathParam("mountId") String mountId) {
        HttpSession session = servletRequest.getSession(true);
        session.setAttribute(ContainerConstants.RENDERING_HOST, renderingHost);
        session.setAttribute(ContainerConstants.COMPOSER_MODE_ATTR_NAME, Boolean.TRUE);
        session.setAttribute(ContainerConstants.CMS_REQUEST_RENDERING_MOUNT_ID, mountId);

        HstRequestContext requestContext = getPageComposerContextService().getRequestContext();
        boolean canWrite;
        try {
            canWrite = requestContext.getSession().hasPermission(rootPath + "/accesstest", Session.ACTION_SET_PROPERTY);
        } catch (RepositoryException e) {
            log.warn("Could not determine authorization", e);
            return error("Could not determine authorization", e);
        }

<<<<<<< HEAD
        final boolean channelDeletionSupported = isChannelDeletionSupported(requestContext, mountId);

=======
>>>>>>> 97d283c8
        // TODO: test whether the user has admin privileges
        final boolean canDeleteChannel = isChannelDeletionSupported;
        final boolean canManageChanges = true;

        HandshakeResponse response = new HandshakeResponse();
        response.setCanWrite(canWrite);
        response.setCanManageChanges(canManageChanges);
        response.setCanDeleteChannel(canDeleteChannel);
        response.setCrossChannelPageCopySupported(isCrossChannelPageCopySupported);
        response.setSessionId(session.getId());
        log.info("Composer-Mode successful");
        return ok("Composer-Mode successful", response);
    }

    private boolean isChannelDeletionSupported(final HstRequestContext requestContext, final String mountId) {
        try {
            final Optional<Channel> channel = channelService.getChannelByMountId(mountId);
            if (channel.isPresent()) {
                return channelService.canChannelBeDeleted(requestContext.getSession(), channel.get().getId());
            }
        } catch (RepositoryException | ChannelException e) {
            log.debug("Cannot check channel deletion support", e);
            // ignore, consider unsupported.
        }
        return false;
    }

    @GET
    @Path("/previewmode/{renderingHost}/")
    @Produces(MediaType.APPLICATION_JSON)
    public Response previewMode(@Context HttpServletRequest servletRequest,
                                @PathParam("renderingHost") String renderingHost) {
        HttpSession session = servletRequest.getSession(true);
        session.setAttribute(ContainerConstants.RENDERING_HOST, renderingHost);
        session.setAttribute(ContainerConstants.COMPOSER_MODE_ATTR_NAME, Boolean.FALSE);
        log.info("Preview-Mode successful");
        return ok("Preview-Mode successful", null);
    }

    @POST
    @Path("/setvariant/{variantId}/")
    @Produces(MediaType.APPLICATION_JSON)
    public Response setVariant(@Context HttpServletRequest servletRequest, @PathParam("variantId") String variant) {
        servletRequest.getSession().setAttribute(ContainerConstants.RENDER_VARIANT, variant);
        log.info("Variant '{}' set", variant);
        return ok("Variant set");
    }

    @POST
    @Path("/clearvariant/")
    @Produces(MediaType.APPLICATION_JSON)
    public Response clearVariant(@Context HttpServletRequest servletRequest) {
        servletRequest.getSession().removeAttribute(ContainerConstants.RENDER_VARIANT);
        log.info("Variant cleared");
        return ok("Variant cleared");
    }

    private void printErrorLog(final String errorMessage, final Exception e) {
        if (log.isDebugEnabled()) {
            log.error(errorMessage, e);
        } else {
            log.error(errorMessage, e.getMessage());
        }
    }

    /**
     * Note: Override the AbstractConfigResource#logAndReturnClientError() to remove ExtResponseRepresentation wrapper in the
     * body response.
     */
    @Override
    protected Response logAndReturnClientError(final ClientException e) {
        final String formattedMessage = e.getMessage();
        if (log.isDebugEnabled()) {
            log.info(formattedMessage, e);
        } else {
            log.info(formattedMessage);
        }
        return Response.status(Response.Status.BAD_REQUEST).entity(e.getErrorStatus()).build();
    }

    private static class HandshakeResponse {

        private boolean canWrite;
        private boolean canManageChanges;
        private boolean canDeleteChannel;
        private boolean isCrossChannelPageCopySupported;
        private String sessionId;

        public boolean isCanWrite() {
            return canWrite;
        }

        public void setCanWrite(final boolean canWrite) {
            this.canWrite = canWrite;
        }

        public boolean isCanManageChanges() {
            return canManageChanges;
        }

        public void setCanManageChanges(final boolean canManageChanges) {
            this.canManageChanges = canManageChanges;
        }

        public boolean isCanDeleteChannel() {
            return canDeleteChannel;
        }

        public void setCanDeleteChannel(final boolean canDeleteChannel) {
            this.canDeleteChannel = canDeleteChannel;
        }

        public boolean isCrossChannelPageCopySupported() {
            return isCrossChannelPageCopySupported;
        }

        public void setCrossChannelPageCopySupported(final boolean crossChannelPageCopySupported) {
            isCrossChannelPageCopySupported = crossChannelPageCopySupported;
        }

        public String getSessionId() {
            return sessionId;
        }

        public void setSessionId(final String sessionId) {
            this.sessionId = sessionId;
        }
    }

}<|MERGE_RESOLUTION|>--- conflicted
+++ resolved
@@ -48,13 +48,8 @@
 import org.hippoecm.hst.core.request.HstRequestContext;
 import org.hippoecm.hst.pagecomposer.jaxrs.api.BeforeChannelDeleteEvent;
 import org.hippoecm.hst.pagecomposer.jaxrs.model.ChannelInfoDescription;
-<<<<<<< HEAD
-import org.hippoecm.hst.pagecomposer.jaxrs.model.FeaturesRepresentation;
 import org.hippoecm.hst.pagecomposer.jaxrs.services.exceptions.ClientException;
-=======
->>>>>>> 97d283c8
 import org.hippoecm.hst.pagecomposer.jaxrs.util.HstConfigurationUtils;
-import org.hippoecm.hst.site.HstServices;
 import org.slf4j.Logger;
 import org.slf4j.LoggerFactory;
 
@@ -215,13 +210,10 @@
             return error("Could not determine authorization", e);
         }
 
-<<<<<<< HEAD
         final boolean channelDeletionSupported = isChannelDeletionSupported(requestContext, mountId);
 
-=======
->>>>>>> 97d283c8
         // TODO: test whether the user has admin privileges
-        final boolean canDeleteChannel = isChannelDeletionSupported;
+        final boolean canDeleteChannel = channelDeletionSupported;
         final boolean canManageChanges = true;
 
         HandshakeResponse response = new HandshakeResponse();
