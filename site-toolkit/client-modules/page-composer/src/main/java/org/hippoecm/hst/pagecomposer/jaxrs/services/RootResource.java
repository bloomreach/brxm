--- conflicted
+++ resolved
@@ -159,20 +159,11 @@
 
             return Response.ok().build();
         } catch (ChannelNotFoundException e) {
-<<<<<<< HEAD
             printErrorLog("Failed to delete channel", e);
 
             return Response.status(Response.Status.NOT_FOUND).build();
         } catch (RepositoryException | ChannelException e) {
             printErrorLog("Failed to delete channel", e);
-=======
-            log.warn(e.getMessage());
-            return Response
-                    .status(Response.Status.NOT_FOUND)
-                    .build();
-        } catch (RepositoryException | ChannelException e) {
-            log.warn("Could not delete channel", e);
->>>>>>> fe8da18f
             resetSession();
             return Response.serverError().build();
         }
