--- conflicted
+++ resolved
@@ -39,7 +39,6 @@
 
 import org.apache.commons.lang.StringUtils;
 
-import org.apache.cxf.common.i18n.Exception;
 import org.hippoecm.hst.configuration.channel.Channel;
 import org.hippoecm.hst.configuration.channel.ChannelException;
 import org.hippoecm.hst.configuration.channel.exceptions.ChannelNotFoundException;
@@ -49,7 +48,6 @@
 import org.hippoecm.hst.core.request.HstRequestContext;
 import org.hippoecm.hst.pagecomposer.jaxrs.api.ChannelEvent;
 import org.hippoecm.hst.pagecomposer.jaxrs.model.ChannelInfoDescription;
-import org.hippoecm.hst.pagecomposer.jaxrs.model.ExtResponseRepresentation;
 import org.hippoecm.hst.pagecomposer.jaxrs.model.FeaturesRepresentation;
 import org.hippoecm.hst.pagecomposer.jaxrs.services.exceptions.ClientException;
 import org.hippoecm.hst.pagecomposer.jaxrs.util.HstConfigurationUtils;
@@ -174,19 +172,12 @@
 
             return Response.ok().build();
         } catch (ChannelNotFoundException e) {
-<<<<<<< HEAD
-            log.error(e.getMessage());
-            return Response
-                    .status(Response.Status.NOT_FOUND)
-                    .entity(e).build();
+            printErrorLog("Failed to delete channel", e);
+
+            return Response.status(Response.Status.NOT_FOUND).build();
         } catch (ClientException e) {
             resetSession();
             return logAndReturnClientError(e);
-=======
-            printErrorLog("Failed to delete channel", e);
-
-            return Response.status(Response.Status.NOT_FOUND).build();
->>>>>>> 6bdb506b
         } catch (RepositoryException | ChannelException e) {
             printErrorLog("Failed to delete channel", e);
             resetSession();
@@ -281,7 +272,14 @@
         return ok("Variant cleared");
     }
 
-<<<<<<< HEAD
+    private void printErrorLog(final String errorMessage, final Exception e) {
+        if (log.isDebugEnabled()) {
+            log.error(errorMessage, e);
+        } else {
+            log.error(errorMessage, e.getMessage());
+        }
+    }
+
     /**
      * Note: Override the AbstractConfigResource#logAndReturnClientError() to remove ExtResponseRepresentation wrapper in the
      * body response.
@@ -295,14 +293,6 @@
             log.info(formattedMessage);
         }
         return Response.status(Response.Status.BAD_REQUEST).entity(e.getErrorStatus()).build();
-=======
-    private void printErrorLog(final String errorMessage, final Exception e) {
-        if (log.isDebugEnabled()) {
-            log.error(errorMessage, e);
-        } else {
-            log.error(errorMessage, e.getMessage());
-        }
->>>>>>> 6bdb506b
     }
 
     private static class HandshakeResponse {
