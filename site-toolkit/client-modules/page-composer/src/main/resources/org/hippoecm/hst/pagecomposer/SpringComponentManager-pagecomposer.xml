<?xml version="1.0" encoding="UTF-8"?>
<!--
  Copyright 2010-2017 Hippo B.V. (http://www.onehippo.com)

  Licensed under the Apache License, Version 2.0 (the  "License");
  you may not use this file except in compliance with the License.
  You may obtain a copy of the License at

  http://www.apache.org/licenses/LICENSE-2.0

  Unless required by applicable law or agreed to in writing, software
  distributed under the License is distributed on an "AS IS"
  BASIS, WITHOUT WARRANTIES OR CONDITIONS OF ANY KIND, either express or implied.
  See the License for the specific language governing permissions and
  limitations under the License.
-->
<beans xmlns="http://www.springframework.org/schema/beans"
       xmlns:xsi="http://www.w3.org/2001/XMLSchema-instance"
       xsi:schemaLocation="http://www.springframework.org/schema/beans http://www.springframework.org/schema/beans/spring-beans-4.1.xsd">

  <bean id="pageComposerAnnotationJsonSerializer" class="org.hippoecm.hst.rest.custom.AnnotationJsonSerializer">
    <constructor-arg type="java.lang.Class" value="java.lang.annotation.Annotation" />
  </bean>

  <bean id="jaxrsHstConfigJacksonJsonModule" class="com.fasterxml.jackson.databind.module.SimpleModule">
    <constructor-arg value="JaxRSHstConfigJacksonJsonModule" />
    <constructor-arg>
      <bean class="com.fasterxml.jackson.core.util.VersionUtil" factory-method="parseVersion">
        <constructor-arg value="${project.version}" />
        <constructor-arg value="${project.groupId}" />
        <constructor-arg value="${project.artifactId}" />
      </bean>
    </constructor-arg>
    <constructor-arg>
      <list>
        <ref bean="pageComposerAnnotationJsonSerializer"/>
      </list>
    </constructor-arg>
  </bean>

  <bean class="org.hippoecm.hst.site.container.TypeDeterminedMethodInvokingFactoryBean">
    <constructor-arg value="com.fasterxml.jackson.databind.ObjectMapper" />
    <property name="targetObject" ref="jaxrsRestJacksonObjectMapper" />
    <property name="targetMethod" value="registerModule" />
    <property name="arguments">
      <ref bean="jaxrsHstConfigJacksonJsonModule" />
    </property>
  </bean>

  <bean id="jaxrsHstConfigService" class="org.hippoecm.hst.pagecomposer.jaxrs.cxf.CXFJaxrsHstConfigService">
    <constructor-arg value="jaxrsHstConfigService"/>
    <property name="servletPath" value=""/>
    <property name="jaxrsServerFactoryBean" ref="jaxrsHstConfigCxfServerFactoryBean"/>
    <property name="repository" ref="javax.jcr.Repository" />
    <property name="credentials" ref="javax.jcr.Credentials.hstconfigreader" />
  </bean>


  <bean id="abstractConfigResource" abstract="true">
    <property name="pageComposerContextService" ref="pageComposerContextService"/>
  </bean>

  <bean id="pageComposerContextService" class="org.hippoecm.hst.pagecomposer.jaxrs.services.PageComposerContextService"/>

  <bean id="abstractHelper" abstract="true">
    <property name="pageComposerContextService" ref="pageComposerContextService"/>
  </bean>

  <bean id="containerHelper" class="org.hippoecm.hst.pagecomposer.jaxrs.services.helpers.ContainerHelper" parent="abstractHelper"/>
  <bean id="containerItemHelper" class="org.hippoecm.hst.pagecomposer.jaxrs.services.helpers.ContainerItemHelper" parent="abstractHelper"/>


  <bean id="channelHelper" class="org.hippoecm.hst.pagecomposer.jaxrs.services.helpers.ChannelHelper" parent="abstractHelper"/>

  <bean id="siteMenuHelper" class="org.hippoecm.hst.pagecomposer.jaxrs.services.helpers.SiteMenuHelper" parent="abstractHelper"/>

  <bean id="pagesHelper" class="org.hippoecm.hst.pagecomposer.jaxrs.services.helpers.PagesHelper" parent="abstractHelper"/>

  <bean id="templateHelper" class="org.hippoecm.hst.pagecomposer.jaxrs.services.helpers.TemplateHelper" parent="abstractHelper"/>

  <bean id="containerComponentService" class="org.hippoecm.hst.pagecomposer.jaxrs.services.ContainerComponentServiceImpl">
    <constructor-arg ref="pageComposerContextService"/>
    <constructor-arg ref="containerHelper"/>
  </bean>

  <bean id="containerItemComponentService" class="org.hippoecm.hst.pagecomposer.jaxrs.services.ContainerItemComponentServiceImpl">
    <constructor-arg ref="pageComposerContextService"/>
    <constructor-arg ref="containerItemHelper"/>
    <constructor-arg ref="pageComposerPropertyPresentationFactories"/>
  </bean>

  <bean id="hstConfigurationService" class="org.hippoecm.hst.pagecomposer.jaxrs.services.HstConfigurationServiceImpl">
    <constructor-arg value="/hst:hst/hst:configurations"/>
  </bean>

  <bean id="channelService" class="org.hippoecm.hst.pagecomposer.jaxrs.services.ChannelServiceImpl">
    <property name="channelManager" ref="org.hippoecm.hst.configuration.channel.ChannelManager"/>
    <property name="validatorFactory" ref="validatiorFactory"/>
    <property name="hstConfigurationService" ref="hstConfigurationService"/>
  </bean>

  <bean id="siteMapHelper" class="org.hippoecm.hst.pagecomposer.jaxrs.services.helpers.SiteMapHelper" parent="abstractHelper">
    <property name="pagesHelper" ref="pagesHelper"/>
    <property name="templateHelper" ref="templateHelper"/>
  </bean>

  <bean id="pageComposerPropertyPresentationFactories" class="org.springframework.beans.factory.config.ListFactoryBean">
    <property name="sourceList">
      <list>
        <bean class="org.hippoecm.hst.pagecomposer.jaxrs.property.SwitchTemplatePropertyRepresentationFactory"/>
      </list>
    </property>
  </bean>

  <bean class="org.hippoecm.hst.pagecomposer.jaxrs.services.ContainerItemComponentResource" id="containerItemComponentResource"
        parent="abstractConfigResource">
    <property name="containerItemComponentService" ref="containerItemComponentService"/>
  </bean>

  <!--
    Predicate for validating uri's, used for the site menu item validator.
    If you want other behaviour than the default please add a bean with the
    same name to your application context and set the class to a class that
    implements google guava's Predicate interface.
  -->
  <bean id="uriValidator" class="org.hippoecm.hst.pagecomposer.jaxrs.services.validators.UriValidator"/>

  <!--
    The internal server factory. 
    Each JAX-RS service component is registered by "resourceProvider" property. 
  -->

  <bean id="validatiorFactory" class="org.hippoecm.hst.pagecomposer.jaxrs.services.validators.ValidatorFactory"/>


  <bean id="jaxrsHstConfigServiceInvoker" class="org.hippoecm.hst.jaxrs.cxf.AroundProcessableJAXRSInvoker">
    <property name="invokerPreprocessors">
      <list>
        <bean class="org.hippoecm.hst.pagecomposer.jaxrs.cxf.HstConfigSecurityAnnotationInvokerPreprocessor">
          <property name="securityModel" ref="org.hippoecm.hst.channelmanager.security.SecurityModel"/>
        </bean>
      </list>
    </property>
    <property name="invokerPostprocessors">
      <list>
        <!-- no post processors at this moment -->
      </list>
    </property>
  </bean>

  <bean id="jaxrsHstConfigCxfServerFactoryBean" class="org.apache.cxf.jaxrs.JAXRSServerFactoryBean">
    <property name="address" value="/"/>
    <property name="providers">
      <list>
        <ref bean="jaxrsRestJsonProvider"/>
      </list>
    </property>
    <property name="resourceProviders">
      <list>
        <bean class="org.apache.cxf.jaxrs.lifecycle.SingletonResourceProvider">
          <constructor-arg>
            <bean class="org.hippoecm.hst.pagecomposer.jaxrs.services.ContainerComponentResource"  parent="abstractConfigResource">
              <property name="containerComponentService" ref="containerComponentService"/>
            </bean>
          </constructor-arg>
        </bean>
        <bean class="org.apache.cxf.jaxrs.lifecycle.SingletonResourceProvider">
          <constructor-arg>
            <ref bean="containerItemComponentResource"/>
          </constructor-arg>
        </bean>
        <bean class="org.apache.cxf.jaxrs.lifecycle.SingletonResourceProvider">
          <constructor-arg>
            <bean class="org.hippoecm.hst.pagecomposer.jaxrs.services.SiteMenuResource" parent="abstractConfigResource">
              <property name="siteMenuHelper" ref="siteMenuHelper"/>
              <property name="siteMenuItemHelper">
                <bean class="org.hippoecm.hst.pagecomposer.jaxrs.services.helpers.SiteMenuItemHelper" parent="abstractHelper"/>
              </property>
              <property name="uriValidator" ref="uriValidator"/>
              <property name="validatorFactory" ref="validatiorFactory"/>
            </bean>
          </constructor-arg>
        </bean>
        <bean class="org.apache.cxf.jaxrs.lifecycle.SingletonResourceProvider">
          <constructor-arg>
            <bean class="org.hippoecm.hst.pagecomposer.jaxrs.services.SiteMapResource" parent="abstractConfigResource">
              <property name="siteMapHelper" ref="siteMapHelper"/>
              <property name="validatorFactory" ref="validatiorFactory"/>
            </bean>
          </constructor-arg>
        </bean>
        <bean class="org.apache.cxf.jaxrs.lifecycle.SingletonResourceProvider">
          <constructor-arg>
            <bean class="org.hippoecm.hst.pagecomposer.jaxrs.services.SiteMapItemResource" parent="abstractConfigResource">
              <property name="siteMapHelper" ref="siteMapHelper"/>
            </bean>
          </constructor-arg>
        </bean>
        <bean class="org.apache.cxf.jaxrs.lifecycle.SingletonResourceProvider">
          <constructor-arg>
            <bean class="org.hippoecm.hst.pagecomposer.jaxrs.services.MountResource" parent="abstractConfigResource">
              <property name="channelHelper" ref="channelHelper"/>
              <property name="siteMapHelper" ref="siteMapHelper"/>
              <property name="siteMenuHelper" ref="siteMenuHelper"/>
              <property name="pagesHelper" ref="pagesHelper"/>
            </bean>
          </constructor-arg>
        </bean>
        <bean class="org.apache.cxf.jaxrs.lifecycle.SingletonResourceProvider">
          <constructor-arg>
            <bean class="org.hippoecm.hst.pagecomposer.jaxrs.services.RootResource" parent="abstractConfigResource">
              <property name="channelService" ref="channelService"/>
              <property name="securityModel" ref="org.hippoecm.hst.channelmanager.security.SecurityModel"/>
            </bean>
          </constructor-arg>
        </bean>
        <bean class="org.apache.cxf.jaxrs.lifecycle.SingletonResourceProvider">
          <constructor-arg>
            <bean class="org.hippoecm.hst.pagecomposer.jaxrs.services.HippoDocumentResource"  parent="abstractConfigResource"/>
          </constructor-arg>
        </bean>
        <bean class="org.apache.cxf.jaxrs.lifecycle.SingletonResourceProvider">
          <constructor-arg>
            <bean class="org.hippoecm.hst.pagecomposer.jaxrs.services.ExceptionResource" parent="abstractConfigResource"/>
          </constructor-arg>
        </bean>
      </list>
    </property>
    <property name="invoker" ref="jaxrsHstConfigServiceInvoker" />
  </bean>

  <!-- Pipelining -->

  <bean id="jaxrsHstConfigServiceValve" class="org.hippoecm.hst.core.container.JaxrsRestServiceValve">
    <property name="valveName" value="jaxrsHstConfigServiceValve"/>
    <constructor-arg ref="jaxrsHstConfigService"/>
  </bean>

  <bean class="org.hippoecm.hst.site.container.TypeDeterminedMethodInvokingFactoryBean">
    <constructor-arg value="org.hippoecm.hst.core.container.Pipeline" />
    <property name="targetObject">
      <bean class="org.springframework.beans.factory.config.PropertyPathFactoryBean">
        <property name="targetObject" ref="org.hippoecm.hst.core.container.Pipelines"/>
        <property name="propertyPath" value="pipelines"/>
      </bean>
    </property>
    <property name="targetMethod" value="put"/>
    <property name="arguments">
      <list>
        <value>ComposerPipeline</value>
        <bean class="org.hippoecm.hst.core.container.HstSitePipeline">
          <property name="initializationValves">
            <list>
              <ref bean="initializationValve"/>
              <ref bean="cmsHostRestRequestContextValve"/>
              <ref bean="cmsSecurityValve"/>
            </list>
          </property>
          <property name="processingValves">
            <list>
              <ref bean="noCacheResponseHeadersValve"/>
              <ref bean="jaxrsHstConfigServiceValve"/>
            </list>
          </property>
          <property name="cleanupValves">
            <list>
              <ref bean="diagnosticReportingValve"/>
              <ref bean="cleanupValve"/>
            </list>
          </property>
        </bean>
      </list>
    </property>
  </bean>

  <bean class="org.hippoecm.hst.site.container.TypeDeterminedMethodInvokingFactoryBean">
    <constructor-arg value="java.lang.Void" />
    <property name="targetObject" ref="org.hippoecm.hst.configuration.model.HstManager"/>
    <property name="targetMethod" value="addHstConfigurationAugmenter"/>
    <property name="arguments">
      <bean class="org.hippoecm.hst.core.hosting.CustomMountAndVirtualCmsHostAugmenter">
        <property name="mountName" value="_rp"/>
        <property name="mountType" value="composer"/>
        <property name="mountNamedPipeline" value="ComposerPipeline"/>
      </bean>
    </property>
  </bean>

<<<<<<< HEAD
=======
  <!-- Inject the templatecomposer configuration invalidation listener to the EventListenersContainer -->
  <bean id="org.hippoecm.hst.pagecomposer.jaxrs.security.SecurityModel#SecurityModelEventListener"
        class="org.hippoecm.hst.site.container.TypeDeterminedMethodInvokingFactoryBean">
    <constructor-arg value="java.lang.Boolean" />
    <property name="targetObject" ref="jcrObservationEventListenerItems"/>
    <property name="targetMethod" value="add"/>
    <property name="arguments">
      <!-- Targeting configuration invalidation listener -->
      <bean class="org.hippoecm.hst.core.jcr.EventListenerItemImpl">
        <property name="nodeAddedEnabled" value="true"/>
        <property name="nodeRemovedEnabled" value="true"/>
        <property name="propertyAddedEnabled" value="true"/>
        <property name="propertyChangedEnabled" value="true"/>
        <property name="propertyRemovedEnabled" value="true"/>
        <property name="absolutePath" ref="jcrPathTemplateComposer"/>
        <property name="deep" value="true"/>
        <property name="uuids">
          <null/>
        </property>
        <property name="noLocal" value="false"/>
        <property name="eventListener">
          <bean class="org.hippoecm.hst.pagecomposer.jaxrs.security.SecurityModel$SecurityModelEventListener">
            <property name="securityModel" ref="org.hippoecm.hst.pagecomposer.jaxrs.security.SecurityModel"/>
          </bean>
        </property>
      </bean>
    </property>
  </bean>

  <bean id="org.hippoecm.hst.pagecomposer.jaxrs.security.SecurityModel" class="org.hippoecm.hst.pagecomposer.jaxrs.security.SecurityModel">
    <!-- Use the delegating repository here, because we want a non pooled session: When loading the configuration
        we do not need a session from the pool, but rather a fresh session that is logged out at the end -->
    <property name="repository" ref="javax.jcr.Repository.delegating"/>
    <property name="credentials" ref="javax.jcr.Credentials.hstconfigreader.delegating"/>
    <property name="jcrPathTemplateComposer" ref="jcrPathTemplateComposer"/>
  </bean>

  <bean id="jcrPathTemplateComposer" class="java.lang.String">
       <constructor-arg value="/hippo:configuration/hippo:frontend/cms/hippo-channel-manager/channel-manager-perspective/templatecomposer"/>
  </bean>

>>>>>>> 41e50e8d
</beans>
<|MERGE_RESOLUTION|>--- conflicted
+++ resolved
@@ -286,48 +286,4 @@
     </property>
   </bean>
 
-<<<<<<< HEAD
-=======
-  <!-- Inject the templatecomposer configuration invalidation listener to the EventListenersContainer -->
-  <bean id="org.hippoecm.hst.pagecomposer.jaxrs.security.SecurityModel#SecurityModelEventListener"
-        class="org.hippoecm.hst.site.container.TypeDeterminedMethodInvokingFactoryBean">
-    <constructor-arg value="java.lang.Boolean" />
-    <property name="targetObject" ref="jcrObservationEventListenerItems"/>
-    <property name="targetMethod" value="add"/>
-    <property name="arguments">
-      <!-- Targeting configuration invalidation listener -->
-      <bean class="org.hippoecm.hst.core.jcr.EventListenerItemImpl">
-        <property name="nodeAddedEnabled" value="true"/>
-        <property name="nodeRemovedEnabled" value="true"/>
-        <property name="propertyAddedEnabled" value="true"/>
-        <property name="propertyChangedEnabled" value="true"/>
-        <property name="propertyRemovedEnabled" value="true"/>
-        <property name="absolutePath" ref="jcrPathTemplateComposer"/>
-        <property name="deep" value="true"/>
-        <property name="uuids">
-          <null/>
-        </property>
-        <property name="noLocal" value="false"/>
-        <property name="eventListener">
-          <bean class="org.hippoecm.hst.pagecomposer.jaxrs.security.SecurityModel$SecurityModelEventListener">
-            <property name="securityModel" ref="org.hippoecm.hst.pagecomposer.jaxrs.security.SecurityModel"/>
-          </bean>
-        </property>
-      </bean>
-    </property>
-  </bean>
-
-  <bean id="org.hippoecm.hst.pagecomposer.jaxrs.security.SecurityModel" class="org.hippoecm.hst.pagecomposer.jaxrs.security.SecurityModel">
-    <!-- Use the delegating repository here, because we want a non pooled session: When loading the configuration
-        we do not need a session from the pool, but rather a fresh session that is logged out at the end -->
-    <property name="repository" ref="javax.jcr.Repository.delegating"/>
-    <property name="credentials" ref="javax.jcr.Credentials.hstconfigreader.delegating"/>
-    <property name="jcrPathTemplateComposer" ref="jcrPathTemplateComposer"/>
-  </bean>
-
-  <bean id="jcrPathTemplateComposer" class="java.lang.String">
-       <constructor-arg value="/hippo:configuration/hippo:frontend/cms/hippo-channel-manager/channel-manager-perspective/templatecomposer"/>
-  </bean>
-
->>>>>>> 41e50e8d
 </beans>
