<?xml version="1.0" encoding="UTF-8"?>
<!--
  Copyright 2010-2016 Hippo B.V. (http://www.onehippo.com)

  Licensed under the Apache License, Version 2.0 (the  "License");
  you may not use this file except in compliance with the License.
  You may obtain a copy of the License at

  http://www.apache.org/licenses/LICENSE-2.0

  Unless required by applicable law or agreed to in writing, software
  distributed under the License is distributed on an "AS IS"
  BASIS, WITHOUT WARRANTIES OR CONDITIONS OF ANY KIND, either express or implied.
  See the License for the specific language governing permissions and
  limitations under the License.
-->
<beans xmlns="http://www.springframework.org/schema/beans"
       xmlns:xsi="http://www.w3.org/2001/XMLSchema-instance"
       xsi:schemaLocation="http://www.springframework.org/schema/beans http://www.springframework.org/schema/beans/spring-beans-4.1.xsd">

  <bean id="annotationJsonSerializer" class="org.hippoecm.hst.rest.custom.AnnotationJsonSerializer">
    <constructor-arg type="java.lang.Class" value="java.lang.annotation.Annotation" />
  </bean>

  <bean id="jaxrsHstConfigJacksonJsonModule" class="com.fasterxml.jackson.databind.module.SimpleModule">
    <constructor-arg value="JaxRSHstConfigJacksonJsonModule" />
    <constructor-arg>
      <bean class="com.fasterxml.jackson.core.util.VersionUtil" factory-method="parseVersion">
        <constructor-arg value="${project.version}" />
        <constructor-arg value="${project.groupId}" />
        <constructor-arg value="${project.artifactId}" />
      </bean>
    </constructor-arg>
    <constructor-arg>
      <list>
        <ref bean="annotationJsonSerializer"/>
      </list>
    </constructor-arg>
  </bean>

  <bean class="org.springframework.beans.factory.config.MethodInvokingFactoryBean">
    <property name="targetObject" ref="jaxrsRestJacksonObjectMapper" />
    <property name="targetMethod" value="registerModule" />
    <property name="arguments">
      <ref bean="jaxrsHstConfigJacksonJsonModule" />
    </property>
  </bean>

  <bean id="jaxrsHstConfigService" class="org.hippoecm.hst.pagecomposer.jaxrs.cxf.CXFJaxrsHstConfigService">
    <constructor-arg value="jaxrsHstConfigService"/>
    <property name="servletPath" value=""/>
    <property name="jaxrsServerFactoryBean" ref="jaxrsHstConfigCxfServerFactoryBean"/>
    <property name="repository" ref="javax.jcr.Repository" />
    <property name="credentials" ref="javax.jcr.Credentials.hstconfigreader" />
  </bean>


  <bean id="abstractConfigResource" abstract="true">
    <property name="pageComposerContextService" ref="pageComposerContextService"/>
  </bean>

  <bean id="pageComposerContextService" class="org.hippoecm.hst.pagecomposer.jaxrs.services.PageComposerContextService"/>

  <bean id="abstractHelper" abstract="true">
    <property name="pageComposerContextService" ref="pageComposerContextService"/>
  </bean>

  <bean id="containerHelper" class="org.hippoecm.hst.pagecomposer.jaxrs.services.helpers.ContainerHelper" parent="abstractHelper"/>
  <bean id="containerItemHelper" class="org.hippoecm.hst.pagecomposer.jaxrs.services.helpers.ContainerItemHelper" parent="abstractHelper"/>

  <bean id="siteMenuHelper" class="org.hippoecm.hst.pagecomposer.jaxrs.services.helpers.SiteMenuHelper" parent="abstractHelper"/>

  <bean id="pagesHelper" class="org.hippoecm.hst.pagecomposer.jaxrs.services.helpers.PagesHelper" parent="abstractHelper"/>

  <bean id="templateHelper" class="org.hippoecm.hst.pagecomposer.jaxrs.services.helpers.TemplateHelper" parent="abstractHelper"/>

  <bean id="containerComponentService" class="org.hippoecm.hst.pagecomposer.jaxrs.services.ContainerComponentServiceImpl">
    <constructor-arg ref="pageComposerContextService"/>
    <constructor-arg ref="containerHelper"/>
  </bean>

  <bean id="containerItemComponentService" class="org.hippoecm.hst.pagecomposer.jaxrs.services.ContainerItemComponentServiceImpl">
    <constructor-arg ref="pageComposerContextService"/>
    <constructor-arg ref="containerItemHelper"/>
    <constructor-arg ref="pageComposerPropertyPresentationFactories"/>
  </bean>

  <bean id="channelService" class="org.hippoecm.hst.pagecomposer.jaxrs.services.ChannelServiceImpl">
    <property name="channelManager" ref="org.hippoecm.hst.configuration.channel.ChannelManager"/>
<<<<<<< HEAD
    <property name="validatorFactory" ref="validatiorFactory"/>
=======
    <property name="hstConfigurationService">
      <bean class="org.hippoecm.hst.pagecomposer.jaxrs.services.HstConfigurationServiceImpl">
        <constructor-arg value="/hst:hst/hst:configurations"/>
      </bean>
    </property>
>>>>>>> fe8da18f
  </bean>

  <bean id="siteMapHelper" class="org.hippoecm.hst.pagecomposer.jaxrs.services.helpers.SiteMapHelper" parent="abstractHelper">
    <property name="pagesHelper" ref="pagesHelper"/>
    <property name="templateHelper" ref="templateHelper"/>
  </bean>

  <bean id="pageComposerPropertyPresentationFactories" class="org.springframework.beans.factory.config.ListFactoryBean">
    <property name="sourceList">
      <list>
        <bean class="org.hippoecm.hst.pagecomposer.jaxrs.property.SwitchTemplatePropertyRepresentationFactory"/>
      </list>
    </property>
  </bean>

  <bean class="org.hippoecm.hst.pagecomposer.jaxrs.services.ContainerItemComponentResource" id="containerItemComponentResource"
        parent="abstractConfigResource">
    <property name="containerItemComponentService" ref="containerItemComponentService"/>
  </bean>

  <!--
    Predicate for validating uri's, used for the site menu item validator.
    If you want other behaviour than the default please add a bean with the
    same name to your application context and set the class to a class that
    implements google guava's Predicate interface.
  -->
  <bean id="uriValidator" class="org.hippoecm.hst.pagecomposer.jaxrs.services.validators.UriValidator"/>

  <!--
    The internal server factory. 
    Each JAX-RS service component is registered by "resourceProvider" property. 
  -->

  <bean id="validatiorFactory" class="org.hippoecm.hst.pagecomposer.jaxrs.services.validators.ValidatorFactory"/>


  <bean id="jaxrsHstConfigServiceInvoker" class="org.hippoecm.hst.jaxrs.cxf.AroundProcessableJAXRSInvoker">
    <property name="invokerPreprocessors">
      <list>
        <bean class="org.hippoecm.hst.pagecomposer.jaxrs.cxf.HstConfigSecurityAnnotationInvokerPreprocessor">
          <property name="securityModel" ref="org.hippoecm.hst.pagecomposer.jaxrs.security.SecurityModel"/>
        </bean>
      </list>
    </property>
    <property name="invokerPostprocessors">
      <list>
        <!-- no post processors at this moment -->
      </list>
    </property>
  </bean>

  <bean id="jaxrsHstConfigCxfServerFactoryBean" class="org.apache.cxf.jaxrs.JAXRSServerFactoryBean">
    <property name="address" value="/"/>
    <property name="providers">
      <list>
        <ref bean="jaxrsRestJsonProvider"/>
      </list>
    </property>
    <property name="resourceProviders">
      <list>
        <bean class="org.apache.cxf.jaxrs.lifecycle.SingletonResourceProvider">
          <constructor-arg>
            <bean class="org.hippoecm.hst.pagecomposer.jaxrs.services.ContainerComponentResource"  parent="abstractConfigResource">
              <property name="containerComponentService" ref="containerComponentService"/>
            </bean>
          </constructor-arg>
        </bean>
        <bean class="org.apache.cxf.jaxrs.lifecycle.SingletonResourceProvider">
          <constructor-arg>
            <ref bean="containerItemComponentResource"/>
          </constructor-arg>
        </bean>
        <bean class="org.apache.cxf.jaxrs.lifecycle.SingletonResourceProvider">
          <constructor-arg>
            <bean class="org.hippoecm.hst.pagecomposer.jaxrs.services.SiteMenuResource" parent="abstractConfigResource">
              <property name="siteMenuHelper" ref="siteMenuHelper"/>
              <property name="siteMenuItemHelper">
                <bean class="org.hippoecm.hst.pagecomposer.jaxrs.services.helpers.SiteMenuItemHelper" parent="abstractHelper"/>
              </property>
              <property name="uriValidator" ref="uriValidator"/>
              <property name="validatorFactory" ref="validatiorFactory"/>
            </bean>
          </constructor-arg>
        </bean>
        <bean class="org.apache.cxf.jaxrs.lifecycle.SingletonResourceProvider">
          <constructor-arg>
            <bean class="org.hippoecm.hst.pagecomposer.jaxrs.services.SiteMapResource" parent="abstractConfigResource">
              <property name="siteMapHelper" ref="siteMapHelper"/>
              <property name="validatorFactory" ref="validatiorFactory"/>
            </bean>
          </constructor-arg>
        </bean>
        <bean class="org.apache.cxf.jaxrs.lifecycle.SingletonResourceProvider">
          <constructor-arg>
            <bean class="org.hippoecm.hst.pagecomposer.jaxrs.services.SiteMapItemResource" parent="abstractConfigResource">
              <property name="siteMapHelper" ref="siteMapHelper"/>
            </bean>
          </constructor-arg>
        </bean>
        <bean class="org.apache.cxf.jaxrs.lifecycle.SingletonResourceProvider">
          <constructor-arg>
            <bean class="org.hippoecm.hst.pagecomposer.jaxrs.services.MountResource" parent="abstractConfigResource">
              <property name="siteMapHelper" ref="siteMapHelper"/>
              <property name="siteMenuHelper" ref="siteMenuHelper"/>
              <property name="pagesHelper" ref="pagesHelper"/>
            </bean>
          </constructor-arg>
        </bean>
        <bean class="org.apache.cxf.jaxrs.lifecycle.SingletonResourceProvider">
          <constructor-arg>
            <bean class="org.hippoecm.hst.pagecomposer.jaxrs.services.RootResource" parent="abstractConfigResource">
              <property name="rootPath" value="${hst.configuration.rootPath}"/>
              <property name="channelService" ref="channelService"/>
            </bean>
          </constructor-arg>
        </bean>
        <bean class="org.apache.cxf.jaxrs.lifecycle.SingletonResourceProvider">
          <constructor-arg>
            <bean class="org.hippoecm.hst.pagecomposer.jaxrs.services.HippoDocumentResource"  parent="abstractConfigResource"/>
          </constructor-arg>
        </bean>
        <bean class="org.apache.cxf.jaxrs.lifecycle.SingletonResourceProvider">
          <constructor-arg>
            <bean class="org.hippoecm.hst.pagecomposer.jaxrs.services.ExceptionResource" parent="abstractConfigResource"/>
          </constructor-arg>
        </bean>
      </list>
    </property>
    <property name="invoker" ref="jaxrsHstConfigServiceInvoker" />
  </bean>

  <!-- Pipelining -->

  <bean id="jaxrsHstConfigServiceValve" class="org.hippoecm.hst.core.container.JaxrsRestServiceValve">
    <property name="valveName" value="jaxrsHstConfigServiceValve"/>
    <constructor-arg ref="jaxrsHstConfigService"/>
  </bean>

  <bean class="org.springframework.beans.factory.config.MethodInvokingFactoryBean">
    <property name="targetObject">
      <bean class="org.springframework.beans.factory.config.PropertyPathFactoryBean">
        <property name="targetObject" ref="org.hippoecm.hst.core.container.Pipelines"/>
        <property name="propertyPath" value="pipelines"/>
      </bean>
    </property>
    <property name="targetMethod" value="put"/>
    <property name="arguments">
      <list>
        <value>ComposerPipeline</value>
        <bean class="org.hippoecm.hst.core.container.HstSitePipeline">
          <property name="initializationValves">
            <list>
              <ref bean="initializationValve"/>
              <ref bean="cmsHostRestRequestContextValve"/>
              <ref bean="cmsSecurityValve"/>
            </list>
          </property>
          <property name="processingValves">
            <list>
              <ref bean="noCacheResponseHeadersValve"/>
              <ref bean="jaxrsHstConfigServiceValve"/>
            </list>
          </property>
          <property name="cleanupValves">
            <list>
              <ref bean="diagnosticReportingValve"/>
              <ref bean="cleanupValve"/>
            </list>
          </property>
        </bean>
      </list>
    </property>
  </bean>

  <bean class="org.springframework.beans.factory.config.MethodInvokingFactoryBean">
    <property name="targetObject" ref="org.hippoecm.hst.configuration.model.HstManager"/>
    <property name="targetMethod" value="addHstConfigurationAugmenter"/>
    <property name="arguments">
      <bean class="org.hippoecm.hst.core.hosting.CustomMountAndVirtualCmsHostAugmenter">
        <property name="mountName" value="_rp"/>
        <property name="mountType" value="composer"/>
        <property name="mountNamedPipeline" value="ComposerPipeline"/>
      </bean>
    </property>
  </bean>

  <!-- Inject the templatecomposer configuration invalidation listener to the EventListenersContainer -->
  <bean id="org.hippoecm.hst.pagecomposer.jaxrs.security.SecurityModel#SecurityModelEventListener"
        class="org.springframework.beans.factory.config.MethodInvokingFactoryBean">
    <property name="targetObject" ref="jcrObservationEventListenerItems"/>
    <property name="targetMethod" value="add"/>
    <property name="arguments">
      <!-- Targeting configuration invalidation listener -->
      <bean class="org.hippoecm.hst.core.jcr.EventListenerItemImpl">
        <property name="nodeAddedEnabled" value="true"/>
        <property name="nodeRemovedEnabled" value="true"/>
        <property name="propertyAddedEnabled" value="true"/>
        <property name="propertyChangedEnabled" value="true"/>
        <property name="propertyRemovedEnabled" value="true"/>
        <property name="absolutePath" ref="jcrPathTemplateComposer"/>
        <property name="deep" value="true"/>
        <property name="uuids">
          <null/>
        </property>
        <property name="noLocal" value="false"/>
        <property name="eventListener">
          <bean class="org.hippoecm.hst.pagecomposer.jaxrs.security.SecurityModel$SecurityModelEventListener">
            <property name="securityModel" ref="org.hippoecm.hst.pagecomposer.jaxrs.security.SecurityModel"/>
          </bean>
        </property>
      </bean>
    </property>
  </bean>

  <bean id="org.hippoecm.hst.pagecomposer.jaxrs.security.SecurityModel" class="org.hippoecm.hst.pagecomposer.jaxrs.security.SecurityModel">
    <!-- Use the delegating repository here, because we want a non pooled session: When loading the configuration
        we do not need a session from the pool, but rather a fresh session that is logged out at the end -->
    <property name="repository" ref="javax.jcr.Repository.delegating"/>
    <property name="credentials" ref="javax.jcr.Credentials.hstconfigreader.delegating"/>
    <property name="jcrPathTemplateComposer" ref="jcrPathTemplateComposer"/>
  </bean>

  <bean id="jcrPathTemplateComposer" class="java.lang.String">
       <constructor-arg value="/hippo:configuration/hippo:frontend/cms/hippo-channel-manager/channel-manager-perspective/templatecomposer"/>
  </bean>

</beans>
<|MERGE_RESOLUTION|>--- conflicted
+++ resolved
@@ -87,15 +87,12 @@
 
   <bean id="channelService" class="org.hippoecm.hst.pagecomposer.jaxrs.services.ChannelServiceImpl">
     <property name="channelManager" ref="org.hippoecm.hst.configuration.channel.ChannelManager"/>
-<<<<<<< HEAD
     <property name="validatorFactory" ref="validatiorFactory"/>
-=======
     <property name="hstConfigurationService">
       <bean class="org.hippoecm.hst.pagecomposer.jaxrs.services.HstConfigurationServiceImpl">
         <constructor-arg value="/hst:hst/hst:configurations"/>
       </bean>
     </property>
->>>>>>> fe8da18f
   </bean>
 
   <bean id="siteMapHelper" class="org.hippoecm.hst.pagecomposer.jaxrs.services.helpers.SiteMapHelper" parent="abstractHelper">
