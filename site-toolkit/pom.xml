--- conflicted
+++ resolved
@@ -28,7 +28,7 @@
 
   <groupId>org.onehippo.ecm</groupId>
   <artifactId>hst</artifactId>
-  <version>2.05.02-SNAPSHOT</version>
+  <version>2.10.01-SNAPSHOT</version>
   <packaging>pom</packaging>
   <inceptionYear>2008</inceptionYear>
   <issueManagement>
@@ -79,13 +79,8 @@
     <commons-jexl.version>1.1</commons-jexl.version>
     <commons-configuration.version>1.6</commons-configuration.version>
     <commons-proxy.version>1.0</commons-proxy.version>
-<<<<<<< HEAD
-    <ehcache.version>1.2.3</ehcache.version>
-=======
-    <commons-digester.version>1.8.1</commons-digester.version>
     <ehcache-core.version>2.2.0</ehcache-core.version>
     <ehcache-web.version>2.0.2</ehcache-web.version>
->>>>>>> e8a41b92
 
     <spring.version>3.0.4.RELEASE</spring.version>
     <aspectj.version>1.6.2</aspectj.version>
@@ -93,11 +88,7 @@
     <jackrabbit.version>1.5.0</jackrabbit.version>
 
     <hippoecm.version>2.16.01</hippoecm.version>
-<<<<<<< HEAD
     <hst-configuration-editor.version>1.04.00</hst-configuration-editor.version>
-=======
-    <hst-configuration-editor.version>1.03.02</hst-configuration-editor.version>
->>>>>>> e8a41b92
     
     <jdo.version>2.0</jdo.version>
     <htmlcleaner.version>2.1</htmlcleaner.version>
@@ -272,16 +263,6 @@
         <updatePolicy>never</updatePolicy>
       </releases>
     </repository>
-    <repository>
-      <id>hippogallerypicker</id>
-      <url>http://forge.onehippo.org/svn/gallerypicker/maven2</url>
-      <snapshots>
-        <enabled>true</enabled>
-      </snapshots>
-      <releases>
-        <updatePolicy>never</updatePolicy>
-      </releases>
-    </repository>
   </repositories>
 
   <pluginRepositories>
@@ -491,30 +472,9 @@
       </dependency>
       
       <dependency>
-<<<<<<< HEAD
-        <groupId>ehcache</groupId>
-        <artifactId>ehcache</artifactId>
-        <version>${ehcache.version}</version>
-=======
-        <groupId>commons-digester</groupId>
-        <artifactId>commons-digester</artifactId>
-        <version>${commons-digester.version}</version>
->>>>>>> e8a41b92
-        <exclusions>
-          <exclusion>
-            <groupId>commons-logging</groupId>
-            <artifactId>commons-logging</artifactId>
-          </exclusion>
-        </exclusions>
-<<<<<<< HEAD
-=======
-      </dependency>
-      
-      <dependency>
         <groupId>net.sf.ehcache</groupId>
         <artifactId>ehcache-core</artifactId>
         <version>${ehcache-core.version}</version>
->>>>>>> e8a41b92
       </dependency>
       
       <dependency>
@@ -667,6 +627,11 @@
           <exclusion>
             <groupId>org.slf4j</groupId>
             <artifactId>jcl104-over-slf4j</artifactId>
+          </exclusion>
+          <exclusion>
+            <!-- poi 3.0.2 pulling this in -->
+            <groupId>commons-logging</groupId>
+            <artifactId>commons-logging</artifactId>
           </exclusion>
         </exclusions>
       </dependency>
@@ -878,9 +843,12 @@
       <plugin>
         <groupId>org.apache.maven.plugins</groupId>
         <artifactId>maven-release-plugin</artifactId>
-        <version>2.0-beta-7</version>
+        <version>2.0-beta-8</version>
         <configuration>
-          <tagBase>https://svn.hippocms.org/repos/hippo/ecm/site-toolkit/tags</tagBase>
+          <autoVersionSubmodules>true</autoVersionSubmodules>
+          <scmCommentPrefix>HSTTWO-1130:</scmCommentPrefix>
+          <tag>Release-HSTTWO-v2_10_00</tag>
+          <preparationGoals>clean</preparationGoals>
         </configuration>
       </plugin>
       <plugin>
