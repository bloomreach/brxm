<?xml version="1.0" encoding="UTF-8"?>
<!--
  Copyright 2010-2018 Hippo B.V. (http://www.onehippo.com)

  Licensed under the Apache License, Version 2.0 (the  "License");
  you may not use this file except in compliance with the License.
  You may obtain a copy of the License at

  http://www.apache.org/licenses/LICENSE-2.0

  Unless required by applicable law or agreed to in writing, software
  distributed under the License is distributed on an "AS IS"
  BASIS, WITHOUT WARRANTIES OR CONDITIONS OF ANY KIND, either express or implied.
  See the License for the specific language governing permissions and
  limitations under the License. -->
<project xmlns="http://maven.apache.org/POM/4.0.0" xmlns:xsi="http://www.w3.org/2001/XMLSchema-instance" xsi:schemaLocation="http://maven.apache.org/POM/4.0.0 http://maven.apache.org/maven-v4_0_0.xsd">
  <modelVersion>4.0.0</modelVersion>

  <parent>
    <groupId>org.onehippo.cms7</groupId>
    <artifactId>hippo-cms7-project</artifactId>
<<<<<<< HEAD
    <version>29.5-SNAPSHOT</version>
=======
    <version>30-SNAPSHOT</version>
>>>>>>> 1d52ba88
  </parent>

  <name>Hippo Site Toolkit</name>
  <description>The Hippo Site Toolkit (HST) is an engine that serves content from the Hippo repository (2) on webpages, dynamically.
    The HST produces a complete, dynamic website for an organization, or several complete, dynamic websites for several suborganizations
    that have all their content managed in one Hippo repository.
    The functionality, views and markup of the website(s) are to be defined by the web developers with Java classes, JSP and CSS, respectively.
    The HST provides a framework of predefined Java classes, abstract Java classes and interfaces and JSP tags
    for the web developers to work with and build on.
  </description>
  <url>http://www.onehippo.org/site-toolkit/</url>

  <groupId>org.onehippo.cms7.hst</groupId>
  <artifactId>hst</artifactId>
  <version>13.0.0-SNAPSHOT</version>
  <packaging>pom</packaging>
  <inceptionYear>2008</inceptionYear>
  <issueManagement>
    <system>Jira</system>
    <url>http://issues.onehippo.com/browse/HSTTWO</url>
  </issueManagement>

  <properties>
    <!-- use root project name for all project modules NOTICE files, should be the same as in the root NOTICE file -->
    <notice.project.name>Hippo Site Toolkit</notice.project.name>

    <!-- Documentation properties (variables).
         May not contain dots as they are processed by Apache velocity.
         Can be used in xdoc files with the extension .xml.vm
    -->

    <public_project_wiki>http://www.onehippo.org/site-toolkit/support/forums.html</public_project_wiki>
    <product_name>Hippo HST</product_name>
    <product_abr>HST</product_abr>

    <jsp-api.version>2.2</jsp-api.version>
    <taglibs.version>1.2.5</taglibs.version>

    <junit.version>4.12</junit.version>
    <easymock.version>3.4</easymock.version>
    <!-- Make sure that powermock and easymock are compatible -->
    <powermock.version>1.6.5</powermock.version>

    <xalan.version>2.7.2</xalan.version>

    <commons-lang.version>2.6</commons-lang.version>
    <commons-collections.version>3.2.2</commons-collections.version>
    <commons-codec.version>1.10</commons-codec.version>
    <commons-pool.version>1.5.7</commons-pool.version>
    <commons-beanutils.version>1.9.3</commons-beanutils.version>
    <commons-io.version>2.5</commons-io.version>
    <commons-jexl.version>1.1</commons-jexl.version>
    <commons-configuration.version>1.7</commons-configuration.version>
    <commons-proxy.version>1.0</commons-proxy.version>
    <ehcache-core.version>2.10.4</ehcache-core.version>
    <ehcache-web.version>2.0.4</ehcache-web.version>

    <jackrabbit-ocm.version>1.5.3</jackrabbit-ocm.version>

    <hippo.jackrabbit.version>2.16.1-h1</hippo.jackrabbit.version>
    <hippo.commons.version>13.0.0-SNAPSHOT</hippo.commons.version>
    <hippo.repository.version>13.0.0-SNAPSHOT</hippo.repository.version>
    <hippo.configuration-management.version>13.0.0-SNAPSHOT</hippo.configuration-management.version>
    <hippo.utilities.version>13.0.0-SNAPSHOT</hippo.utilities.version>
    <hippo.services.version>13.0.0-SNAPSHOT</hippo.services.version>
    <hippo.services.eventbus.version>13.0.0-SNAPSHOT</hippo.services.eventbus.version>
    <hippo.services.search.version>13.0.0-SNAPSHOT</hippo.services.search.version>
    <hippo.services.contenttype.version>13.0.0-SNAPSHOT</hippo.services.contenttype.version>
    <hippo.testutils.version>13.0.0-SNAPSHOT</hippo.testutils.version>

    <sf.htmlcleaner.version>2.21</sf.htmlcleaner.version>

    <stax2-api.version>3.1.4</stax2-api.version>
    <woodstox.version>4.4.1</woodstox.version>

    <mime4j.version>0.6</mime4j.version>
    <dependency.solr.version>4.9.0</dependency.solr.version>
    <h2.version>1.3.175</h2.version>

    <swagger-core.version>1.5.15</swagger-core.version>
    <swagger-jaxrs.version>1.5.15</swagger-jaxrs.version>

  </properties>

  <!--
     Software configuration management (scm): where to find and how to get acces to the source repository
     This is used by normal plugins, but also to autogenerate documentation in .../target/site/source-repository.html
  -->
  <scm>
    <connection>scm:git:https://code.onehippo.org/cms-community/hippo-site-toolkit.git</connection>
    <developerConnection>scm:git:git@code.onehippo.org:cms-community/hippo-site-toolkit.git</developerConnection>
    <url>https://code.onehippo.org/cms-community/hippo-site-toolkit</url>
  </scm>

  <mailingLists>
    <mailingList>
      <name>Hippo Site Toolkit Forums</name>
      <subscribe>hippo-hst-dev-subscribe@lists.onehippo.org</subscribe>
      <unsubscribe>hippo-hst-dev-unsubscribe@lists.onehippo.org</unsubscribe>
      <archive>http://lists.onehippo.org/pipermail/hippo-hst-dev/</archive>
    </mailingList>
  </mailingLists>

  <distributionManagement>
    <site>
      <id>www.onehippo.org</id>
      <url>scp://www.onehippo.org/site-toolkit/project/</url>
    </site>
  </distributionManagement>

  <repositories>
   <repository>
      <id>hippo</id>
      <name>Hippo maven 2 repository.</name>
      <url>https://maven.onehippo.com/maven2/</url>
      <snapshots>
        <enabled>false</enabled>
      </snapshots>
      <releases>
        <updatePolicy>never</updatePolicy>
      </releases>
    </repository>
  </repositories>

  <dependencyManagement>

    <dependencies>

      <!-- Hippo CMS7 API dependency -->

      <dependency>
        <groupId>org.onehippo.cms7</groupId>
        <artifactId>hippo-repository-api</artifactId>
        <version>${hippo.repository.version}</version>
        <scope>provided</scope>
      </dependency>

      <dependency>
        <groupId>org.onehippo.cms7</groupId>
        <artifactId>hippo-services</artifactId>
        <version>${hippo.services.version}</version>
        <scope>provided</scope>
      </dependency>

      <dependency>
        <groupId>org.onehippo.cms</groupId>
        <artifactId>hippo-configuration-management-api</artifactId>
        <version>${hippo.configuration-management.version}</version>
        <scope>provided</scope>
      </dependency>

      <dependency>
        <groupId>org.onehippo.cms</groupId>
        <artifactId>hippo-configuration-management-model</artifactId>
        <version>${hippo.configuration-management.version}</version>
        <scope>provided</scope>
      </dependency>

      <dependency>
        <groupId>org.onehippo.cms7</groupId>
        <artifactId>hippo-cms7-utilities</artifactId>
        <version>${hippo.utilities.version}</version>
      </dependency>

      <dependency>
        <groupId>org.onehippo.cms7</groupId>
        <artifactId>hippo-search-service-api</artifactId>
        <version>${hippo.services.search.version}</version>
      </dependency>
      <dependency>
        <groupId>org.onehippo.cms7</groupId>
        <artifactId>hippo-search-service-jcr</artifactId>
        <version>${hippo.services.search.version}</version>
      </dependency>
      <dependency>
        <groupId>org.onehippo.cms7</groupId>
        <artifactId>hippo-search-service-commons</artifactId>
        <version>${hippo.services.search.version}</version>
      </dependency>

      <dependency>
        <groupId>org.onehippo.cms7</groupId>
        <artifactId>hippo-services-contenttype</artifactId>
        <version>${hippo.services.contenttype.version}</version>
      </dependency>

      <!-- JSP-related API dependencies -->

      <dependency>
        <groupId>javax.servlet.jsp</groupId>
        <artifactId>jsp-api</artifactId>
        <version>${jsp-api.version}</version>
        <scope>provided</scope>
      </dependency>

      <dependency>
        <groupId>org.apache.taglibs</groupId>
        <artifactId>taglibs-standard-spec</artifactId>
        <version>${taglibs.version}</version>
      </dependency>

      <dependency>
        <groupId>org.apache.taglibs</groupId>
        <artifactId>taglibs-standard-impl</artifactId>
        <version>${taglibs.version}</version>
      </dependency>

      <dependency>
        <groupId>xalan</groupId>
        <artifactId>xalan</artifactId>
        <version>${xalan.version}</version>
        <scope>runtime</scope>
      </dependency>

      <!-- Apache Commons -->

      <dependency>
        <groupId>commons-lang</groupId>
        <artifactId>commons-lang</artifactId>
        <version>${commons-lang.version}</version>
      </dependency>

      <dependency>
        <groupId>commons-collections</groupId>
        <artifactId>commons-collections</artifactId>
        <version>${commons-collections.version}</version>
      </dependency>

      <dependency>
        <groupId>commons-pool</groupId>
        <artifactId>commons-pool</artifactId>
        <version>${commons-pool.version}</version>
      </dependency>

      <dependency>
        <groupId>commons-beanutils</groupId>
        <artifactId>commons-beanutils</artifactId>
        <version>${commons-beanutils.version}</version>
        <exclusions>
          <exclusion>
            <groupId>commons-logging</groupId>
            <artifactId>commons-logging</artifactId>
          </exclusion>
        </exclusions>
      </dependency>

      <dependency>
        <groupId>commons-codec</groupId>
        <artifactId>commons-codec</artifactId>
        <version>${commons-codec.version}</version>
      </dependency>

      <dependency>
        <groupId>commons-io</groupId>
        <artifactId>commons-io</artifactId>
        <version>${commons-io.version}</version>
      </dependency>

      <dependency>
        <groupId>commons-jexl</groupId>
        <artifactId>commons-jexl</artifactId>
        <version>${commons-jexl.version}</version>
        <exclusions>
          <exclusion>
            <groupId>commons-logging</groupId>
            <artifactId>commons-logging</artifactId>
          </exclusion>
        </exclusions>
      </dependency>

      <dependency>
        <groupId>commons-configuration</groupId>
        <artifactId>commons-configuration</artifactId>
        <version>${commons-configuration.version}</version>
        <exclusions>
          <exclusion>
            <groupId>commons-logging</groupId>
            <artifactId>commons-logging</artifactId>
          </exclusion>
          <exclusion>
            <groupId>commons-beanutils</groupId>
            <artifactId>commons-beanutils-core</artifactId>
          </exclusion>
        </exclusions>
      </dependency>

      <dependency>
        <groupId>org.apache.commons</groupId>
        <artifactId>commons-proxy</artifactId>
        <version>${commons-proxy.version}</version>
      </dependency>

      <dependency>
        <groupId>net.sf.ehcache</groupId>
        <artifactId>ehcache</artifactId>
        <version>${ehcache-core.version}</version>
      </dependency>

      <dependency>
        <groupId>net.sf.ehcache</groupId>
        <artifactId>ehcache-web</artifactId>
        <version>${ehcache-web.version}</version>
        <exclusions>
          <exclusion>
            <groupId>net.sf.ehcache</groupId>
            <artifactId>ehcache-core</artifactId>
          </exclusion>
        </exclusions>
      </dependency>

      <dependency>
        <groupId>org.slf4j</groupId>
        <artifactId>slf4j-ext</artifactId>
        <version>${slf4j.version}</version>
      </dependency>

      <!-- AspectJ -->

      <dependency>
        <groupId>org.aspectj</groupId>
        <artifactId>aspectjweaver</artifactId>
        <version>${aspectjweaver.version}</version>
      </dependency>

      <!-- Spring Framework -->

      <dependency>
        <groupId>org.springframework</groupId>
        <artifactId>spring-core</artifactId>
        <version>${spring.version}</version>
        <exclusions>
          <exclusion>
            <groupId>org.springframework</groupId>
            <artifactId>spring-jcl</artifactId>
          </exclusion>
        </exclusions>
      </dependency>

      <dependency>
        <groupId>org.springframework</groupId>
        <artifactId>spring-beans</artifactId>
        <version>${spring.version}</version>
      </dependency>

      <dependency>
        <groupId>org.springframework</groupId>
        <artifactId>spring-context</artifactId>
        <version>${spring.version}</version>
      </dependency>

      <dependency>
        <groupId>org.springframework</groupId>
        <artifactId>spring-context-support</artifactId>
        <version>${spring.version}</version>
      </dependency>

      <dependency>
        <groupId>org.springframework</groupId>
        <artifactId>spring-web</artifactId>
        <version>${spring.version}</version>
      </dependency>

      <dependency>
        <groupId>org.springframework</groupId>
        <artifactId>spring-webmvc</artifactId>
        <version>${spring.version}</version>
      </dependency>

      <dependency>
        <groupId>org.springframework</groupId>
        <artifactId>spring-aop</artifactId>
        <version>${spring.version}</version>
      </dependency>

      <dependency>
        <groupId>org.springframework</groupId>
        <artifactId>spring-test</artifactId>
        <version>${spring.version}</version>
        <scope>test</scope>
      </dependency>

      <!-- Freemarker -->
      <dependency>
        <groupId>org.freemarker</groupId>
        <artifactId>freemarker</artifactId>
        <version>${freemarker.version}</version>
      </dependency>

      <!-- Hippo CMS7 Depedencies -->


      <!-- SSO for encryption/decryption -->
      <dependency>
        <groupId>org.onehippo.cms7</groupId>
        <artifactId>hippo-cms7-commons</artifactId>
        <version>${hippo.commons.version}</version>
        <scope>provided</scope>
      </dependency>

      <dependency>
        <groupId>org.onehippo.cms7</groupId>
        <artifactId>hippo-repository-connector</artifactId>
        <version>${hippo.repository.version}</version>
        <exclusions>
          <exclusion>
            <groupId>org.slf4j</groupId>
            <artifactId>jcl104-over-slf4j</artifactId>
          </exclusion>
          <exclusion>
            <!-- poi 3.0.2 pulling this in -->
            <groupId>commons-logging</groupId>
            <artifactId>commons-logging</artifactId>
          </exclusion>
        </exclusions>
      </dependency>

      <dependency>
        <groupId>org.onehippo.cms7</groupId>
        <artifactId>hippo-repository-builtin</artifactId>
        <version>${hippo.repository.version}</version>
         <scope>provided</scope>
      </dependency>

      <dependency>
        <groupId>org.apache.jackrabbit</groupId>
        <artifactId>jackrabbit-jcr-commons</artifactId>
        <version>${hippo.jackrabbit.version}</version>
      </dependency>

      <!-- Jackrabbit ocm -->

      <dependency>
        <groupId>org.apache.jackrabbit</groupId>
        <artifactId>jackrabbit-ocm</artifactId>
        <version>${jackrabbit-ocm.version}</version>
        <exclusions>
          <exclusion>
            <groupId>commons-logging</groupId>
            <artifactId>commons-logging</artifactId>
          </exclusion>
        </exclusions>
      </dependency>

      <dependency>
        <groupId>net.sourceforge.htmlcleaner</groupId>
        <artifactId>htmlcleaner</artifactId>
        <version>${sf.htmlcleaner.version}</version>
        <exclusions>
          <exclusion>
            <groupId>org.apache.ant</groupId>
            <artifactId>ant</artifactId>
          </exclusion>
          <exclusion>
            <groupId>org.apache.ant</groupId>
            <artifactId>ant-launcher</artifactId>
          </exclusion>
        </exclusions>
      </dependency>

      <!-- STAX2 API -->

      <dependency>
        <groupId>org.codehaus.woodstox</groupId>
        <artifactId>stax2-api</artifactId>
        <version>${stax2-api.version}</version>
        <exclusions>
          <exclusion>
            <groupId>javax.xml.stream</groupId>
            <artifactId>stax-api</artifactId>
          </exclusion>
        </exclusions>
      </dependency>

      <!-- STAX2 Implementation -->

      <dependency>
        <groupId>org.codehaus.woodstox</groupId>
        <artifactId>woodstox-core-asl</artifactId>
        <version>${woodstox.version}</version>
        <exclusions>
          <exclusion>
            <groupId>javax.xml.stream</groupId>
            <artifactId>stax-api</artifactId>
          </exclusion>
        </exclusions>
      </dependency>

      <dependency>
        <groupId>org.apache.cxf</groupId>
        <artifactId>cxf-rt-frontend-jaxrs</artifactId>
        <version>${cxf.version}</version>
      </dependency>

      <dependency>
        <groupId>org.apache.cxf</groupId>
        <artifactId>cxf-rt-rs-security-cors</artifactId>
        <version>${cxf.version}</version>
      </dependency>

      <!-- Jackson JSON -->
      <dependency>
        <groupId>com.fasterxml.jackson.core</groupId>
        <artifactId>jackson-databind</artifactId>
        <version>${jackson2-databind.version}</version>
      </dependency>

      <dependency>
        <groupId>com.fasterxml.jackson.jaxrs</groupId>
        <artifactId>jackson-jaxrs-json-provider</artifactId>
        <version>${jackson2.version}</version>
      </dependency>

      <dependency>
        <groupId>com.fasterxml.jackson.module</groupId>
        <artifactId>jackson-module-jaxb-annotations</artifactId>
        <version>${jackson2.version}</version>
      </dependency>

      <dependency>
        <groupId>com.fasterxml.jackson.core</groupId>
        <artifactId>jackson-core</artifactId>
        <version>${jackson2.version}</version>
      </dependency>

      <dependency>
        <groupId>com.fasterxml.jackson.core</groupId>
        <artifactId>jackson-annotations</artifactId>
        <version>${jackson2.version}</version>
      </dependency>

      <dependency>
        <groupId>com.fasterxml.jackson.jaxrs</groupId>
        <artifactId>jackson-jaxrs-base</artifactId>
        <version>${jackson2.version}</version>
      </dependency>

      <dependency>
        <groupId>com.fasterxml.jackson.dataformat</groupId>
        <artifactId>jackson-dataformat-yaml</artifactId>
        <version>${jackson2.version}</version>
      </dependency>

      <dependency>
        <groupId>io.swagger</groupId>
        <artifactId>swagger-core</artifactId>
        <version>${swagger-core.version}</version>
      </dependency>

      <dependency>
        <groupId>io.swagger</groupId>
        <artifactId>swagger-jaxrs</artifactId>
        <version>${swagger-jaxrs.version}</version>
        <exclusions>
          <exclusion>
            <groupId>javax.ws.rs</groupId>
            <artifactId>jsr311-api</artifactId>
          </exclusion>
        </exclusions>
      </dependency>

      <dependency>
        <groupId>org.apache.james</groupId>
        <artifactId>apache-mime4j</artifactId>
        <version>${mime4j.version}</version>
        <exclusions>
          <exclusion>
            <groupId>commons-logging</groupId>
            <artifactId>commons-logging</artifactId>
          </exclusion>
        </exclusions>
      </dependency>

      <!-- Test dependencies -->

      <dependency>
        <groupId>junit</groupId>
        <artifactId>junit</artifactId>
        <version>${junit.version}</version>
        <scope>test</scope>
      </dependency>

      <dependency>
        <groupId>org.easymock</groupId>
        <artifactId>easymock</artifactId>
        <version>${easymock.version}</version>
        <scope>test</scope>
      </dependency>

    </dependencies>

  </dependencyManagement>

  <build>
    <defaultGoal>package</defaultGoal>
  </build>

  <reporting>
    <outputDirectory>${basedir}/target/site</outputDirectory>
    <plugins>
      <plugin>
        <groupId>org.apache.maven.plugins</groupId>
        <artifactId>maven-javadoc-plugin</artifactId>
        <configuration>
          <version>false</version>
          <aggregate>true</aggregate>
          <destDir>userapidocs</destDir>
          <sourcepath>
            ${basedir}/api/src/main/java:
            ${basedir}/mock/src/main/java:
            ${basedir}/commons/src/main/java:
            ${basedir}/content-beans/src/main/java:
            ${basedir}/client/src/main/java:
            ${basedir}/components/jaxrs/src/main/java:
            ${basedir}/components/resourcebundle/src/main/java:
            ${basedir}/components/restapi/src/main/java:
            ${basedir}/components/rewriter/src/main/java:
            ${basedir}/components/security/src/main/java
          </sourcepath>
          <!-- disable JDK 8 doclint for javadoc -->
          <additionalparam>-Xdoclint:none</additionalparam>
        </configuration>
        <reportSets>
          <reportSet>
            <id>default</id>
            <reports>
              <report>javadoc</report>
              <report>test-javadoc</report>
            </reports>
          </reportSet>
        </reportSets>
      </plugin>
      <plugin>
        <groupId>net.sourceforge.maven-taglib</groupId>
        <artifactId>maven-taglib-plugin</artifactId>
        <version>${maven.plugin.taglib.version}</version>
        <configuration>
          <taglib.src.dir>client/src/main/resources/META-INF</taglib.src.dir>
          <title>HST ${project.version} JSP tag</title>
        </configuration>
      </plugin>
      <plugin>
        <groupId>org.apache.maven.plugins</groupId>
        <artifactId>maven-project-info-reports-plugin</artifactId>
        <configuration>
          <dependencyLocationsEnabled>false</dependencyLocationsEnabled>
        </configuration>
      </plugin>
    </plugins>
  </reporting>

  <modules>
    <module>api</module>
    <module>mock</module>
    <module>commons</module>
    <module>test</module>
    <module>content-beans</module>
    <module>solr-content-beans</module>
    <module>solr-client</module>
    <module>toolkit-resources</module>
    <module>components</module>
    <module>pagemodelapi</module>
    <module>client</module>
    <module>client-modules</module>
    <module>cms-restapi</module>
    <module>dependencies</module>
    <module>sandbox</module>
    <module>integration</module>
  </modules>

  <profiles>

    <profile>
      <id>website</id>
      <!-- For building website documentation, there's no need to include modules. -->
      <modules />
    </profile>

    <profile>
      <id>pedantic</id>
      <build>
        <plugins>
          <plugin>
            <groupId>org.apache.rat</groupId>
            <artifactId>apache-rat-plugin</artifactId>
            <inherited>false</inherited>
            <configuration>
              <excludes combine.children="append">
                <!-- files in which no comments are possible -->
                <exclude>sandbox/WARNINGS</exclude>
                <!-- repository content XML -->
                <exclude>content-beans/src/test/resources/**/*.xml</exclude>
                <exclude>client-modules/page-composer/src/test/resources/**/*.xml</exclude>
                <exclude>toolkit-resources/addon/repository/src/main/resources/**/*.xml</exclude>
                <exclude>toolkit-resources/addon/unittestcontents/src/main/resources/**/*.xml</exclude>
                <!-- javascript file that ends up in browser html is not allowed to show copyright -->
                <exclude>components/core/src/main/resources/org/hippoecm/hst/core/container/simple-io-template.js</exclude>
              </excludes>
            </configuration>
          </plugin>
        </plugins>
      </build>
    </profile>

  </profiles>

</project><|MERGE_RESOLUTION|>--- conflicted
+++ resolved
@@ -19,11 +19,7 @@
   <parent>
     <groupId>org.onehippo.cms7</groupId>
     <artifactId>hippo-cms7-project</artifactId>
-<<<<<<< HEAD
-    <version>29.5-SNAPSHOT</version>
-=======
     <version>30-SNAPSHOT</version>
->>>>>>> 1d52ba88
   </parent>
 
   <name>Hippo Site Toolkit</name>
