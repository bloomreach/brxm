--- conflicted
+++ resolved
@@ -16,7 +16,6 @@
 package org.hippoecm.hst.platform.configuration.components;
 
 import java.util.ArrayList;
-import java.util.Collection;
 import java.util.Collections;
 import java.util.HashMap;
 import java.util.HashSet;
@@ -36,13 +35,9 @@
 import org.hippoecm.hst.provider.ValueProvider;
 import org.slf4j.LoggerFactory;
 
-<<<<<<< HEAD
-import static java.util.Collections.unmodifiableMap;
-=======
 import static org.apache.commons.lang3.StringUtils.isNotEmpty;
 import static org.hippoecm.hst.configuration.HstNodeTypes.NODETYPE_HST_CONTAINERITEMCOMPONENT;
 import static org.hippoecm.hst.configuration.HstNodeTypes.NODETYPE_HST_CONTAINERITEM_PACKAGE;
->>>>>>> ce0fb55c
 import static org.hippoecm.hst.configuration.HstNodeTypes.TEMPLATE_PROPERTY_IS_NAMED;
 import static org.hippoecm.hst.configuration.HstNodeTypes.TEMPLATE_PROPERTY_RENDERPATH;
 import static org.hippoecm.hst.configuration.HstNodeTypes.TEMPLATE_PROPERTY_SCRIPT;
@@ -68,9 +63,6 @@
      */
     private Map<String, HstComponentConfiguration> prototypePages = new HashMap<>();
 
-
-    private Map<String, HstComponentConfiguration> xPages = new HashMap<>();
-
     /*
      * The Map of all containter items. These are the hst:containeritemcomponent's that are configured as child of hst:containeritemcomponent's
      */
@@ -103,8 +95,7 @@
         String[] mainComponentNodeNames = {HstNodeTypes.NODENAME_HST_COMPONENTS,
                 HstNodeTypes.NODENAME_HST_ABSTRACTPAGES,
                 HstNodeTypes.NODENAME_HST_PAGES,
-                HstNodeTypes.NODENAME_HST_PROTOTYPEPAGES,
-                HstNodeTypes.NODENAME_HST_XPAGES};
+                HstNodeTypes.NODENAME_HST_PROTOTYPEPAGES};
 
         final String rootConfigurationPathPrefix = ccn.getConfigurationRootNode().getValueProvider().getPath() + "/";
 
@@ -119,14 +110,7 @@
             init(componentNodes, mainComponentNodeName, rootConfigurationPathPrefix, referableContainers, nonPrototypeRootComponents);
         }
 
-        prototypePages = unmodifiableMap(prototypePages);
-
-        // from the nonPrototypeRootComponents, take the root components which are an XPage component and put them in a
-        // map where the key is the (unique within 1 hst:configuration) xpage name
-        xPages = unmodifiableMap(
-                nonPrototypeRootComponents.stream()
-                        .filter(hcc -> ((HstComponentConfigurationService)hcc).isXPage())
-                        .collect(Collectors.toMap(hcc -> hcc.getName(), hcc -> hcc)));
+        prototypePages = Collections.unmodifiableMap(prototypePages);
 
         // populate all the available containeritems that are part of hst:catalog. These container items do *not* need to be enhanced as they
         // are *never* used directly. They are only to be used by the page composer that can drop these containeritems into containers
@@ -150,7 +134,7 @@
         if (nonPrototypeRootComponents.isEmpty()) {
             canonicalComponentConfigurations = Collections.emptyMap();
         } else {
-            canonicalComponentConfigurations = unmodifiableMap(
+            canonicalComponentConfigurations = Collections.unmodifiableMap(
                     flattened(nonPrototypeRootComponents)
                             .collect(Collectors
                                     .toMap(hstComponentConfiguration -> hstComponentConfiguration.getId(),
@@ -166,17 +150,8 @@
          * 4: Adding parameters from parent components to child components and override them when they already are present
          */
         
-        templateResourceMap = unmodifiableMap(getTemplateResourceMap(ccn.getCompositeConfigurationNodes().get(HstNodeTypes.NODENAME_HST_TEMPLATES)));
-
-<<<<<<< HEAD
-        enhanceComponentTree(nonPrototypeRootComponents, true);
-
-    }
-
-    public void populateComponentReferences(final Map<String, HstComponentConfiguration> populate) {
-        for (HstComponentConfiguration child : populate.values()) {
-            ((HstComponentConfigurationService) child).populateComponentReferences(populate);
-=======
+        templateResourceMap = Collections.unmodifiableMap(getTemplateResourceMap(ccn.getCompositeConfigurationNodes().get(HstNodeTypes.NODENAME_HST_TEMPLATES)));
+
         enhanceComponentTree(templateResourceMap, nonPrototypeRootComponents, websiteClassLoader);
     }
 
@@ -201,23 +176,12 @@
                             populated);
                 }
             }
->>>>>>> ce0fb55c
-        }
-    }
-
-    public void enhanceComponentTree(final Collection<HstComponentConfiguration> childComponents, final boolean hstConfigModel) {
-
-        populateComponentReferences(canonicalComponentConfigurations);
-
-
-        if (hstConfigModel) {
-            //  autocreating missing referenceNames : never needed for request based XPage config since for XPage we
-            // reset the entire namespaces since cloned (detached) from HST Model altogether
-            for (HstComponentConfiguration child : childComponents) {
-                autocreateReferenceNames(child);
-            }
-        }
-
+        }
+
+        //  autocreating missing referenceNames
+        for (HstComponentConfiguration child : childComponents) {
+            autocreateReferenceNames(child);
+        }
 
         // setting renderpaths for each component
         for (HstComponentConfiguration child : childComponents) {
@@ -249,12 +213,8 @@
             ((HstComponentConfigurationService) child).populateIsCompositeCacheable();
         }
 
-        if (hstConfigModel) {
-            // for request based XPages, do not bother to optimize memory usage since xpage config GC-ed at the end
-            // of request
-            for (HstComponentConfiguration child : childComponents) {
-                ((HstComponentConfigurationService) child).makeCollectionsImmutableAndOptimize();
-            }
+        for (HstComponentConfiguration child : childComponents) {
+            ((HstComponentConfigurationService) child).makeCollectionsImmutableAndOptimize();
         }
 
     }
@@ -277,30 +237,22 @@
         return prototypePages;
     }
 
-    @Override
-    public Map<String, HstComponentConfiguration> getXPages() {
-        return xPages;
-    }
-
 
     public Map<String, Template> getTemplates() {
         return templateResourceMap;
     }
 
-    private void autocreateReferenceNames(final HstComponentConfiguration componentConfiguration) {
-
+    private void autocreateReferenceNames(HstComponentConfiguration componentConfiguration) {
         if (componentConfiguration.getReferenceName() == null || "".equals(componentConfiguration.getReferenceName())) {
-
             String autoRefName = "r" + (++autoCreatedCounter);
             while (usedReferenceNames.contains(autoRefName)) {
                 autoRefName = "r" + (++autoCreatedCounter);
             }
             ((HstComponentConfigurationService) componentConfiguration).setReferenceName(StringPool.get(autoRefName));
         }
-
-        ((HstComponentConfigurationService) componentConfiguration).autocreateReferenceNames(false);
-    }
-
+        ((HstComponentConfigurationService) componentConfiguration).autocreateReferenceNames();
+    }
+    
     /*
      * rootNodeName is either hst:components, hst:pages, hst:abstractpages or hst:prototypepages.
      */
@@ -343,12 +295,7 @@
     private boolean isHstComponentType(final HstNode node) {
         return HstNodeTypes.NODETYPE_HST_COMPONENT.equals(node.getNodeTypeName())
                 || HstNodeTypes.NODETYPE_HST_CONTAINERCOMPONENT.equals(node.getNodeTypeName())
-<<<<<<< HEAD
-                || HstNodeTypes.NODETYPE_HST_CONTAINERITEMCOMPONENT.equals(node.getNodeTypeName())
-                || HstNodeTypes.NODETYPE_HST_XPAGE.equals(node.getNodeTypeName());
-=======
                 || NODETYPE_HST_CONTAINERITEMCOMPONENT.equals(node.getNodeTypeName());
->>>>>>> ce0fb55c
     }
     
     private void initCatalog(final CompositeConfigurationNodes.CompositeConfigurationNode catalog,
@@ -407,7 +354,6 @@
         return "HstComponentsConfigurationService [id='"+id+"', hashcode = '"+hashCode()+"']";
     }
 
-
     public static class Template {
 
         private final String name;
