--- conflicted
+++ resolved
@@ -44,12 +44,8 @@
 import org.hippoecm.hst.configuration.components.HstComponentsConfiguration;
 import org.hippoecm.hst.configuration.internal.ConfigurationLockInfo;
 import org.hippoecm.hst.configuration.model.HstNode;
-<<<<<<< HEAD
-import org.hippoecm.hst.experiencepage.ExperiencePageLoadingException;
-=======
 import org.hippoecm.hst.core.parameters.FieldGroup;
 import org.hippoecm.hst.core.parameters.FieldGroupList;
->>>>>>> 7fa462dc
 import org.hippoecm.hst.platform.configuration.model.ModelLoadingException;
 import org.hippoecm.hst.provider.ValueProvider;
 import org.hippoecm.hst.util.ParametersInfoAnnotationUtils;
@@ -60,21 +56,11 @@
 import org.jetbrains.annotations.NotNull;
 import org.slf4j.LoggerFactory;
 
-<<<<<<< HEAD
-import static java.lang.String.format;
-import static org.apache.commons.lang3.StringUtils.isNotBlank;
-=======
 import static java.util.Arrays.stream;
 import static org.apache.commons.lang3.ArrayUtils.nullToEmpty;
 import static org.apache.commons.lang3.StringUtils.isEmpty;
 import static org.hippoecm.hst.configuration.HstNodeTypes.COMPONENT_PROPERTY_FIELD_GROUPS;
->>>>>>> 7fa462dc
 import static org.hippoecm.hst.configuration.HstNodeTypes.COMPONENT_PROPERTY_SUPPRESS_WASTE_MESSAGE;
-import static org.hippoecm.hst.configuration.HstNodeTypes.NODETYPE_HST_CONTAINERCOMPONENT;
-import static org.hippoecm.hst.configuration.HstNodeTypes.NODETYPE_HST_CONTAINERITEMCOMPONENT;
-import static org.hippoecm.hst.configuration.HstNodeTypes.NODETYPE_HST_XPAGE;
-import static org.hippoecm.hst.configuration.components.HstComponentConfiguration.Type.CONTAINER_COMPONENT;
-import static org.hippoecm.repository.api.HippoNodeType.HIPPO_IDENTIFIER;
 
 public class HstComponentConfigurationService implements HstComponentConfiguration, ConfigurationLockInfo {
 
@@ -154,31 +140,9 @@
     private boolean inherited;
 
     /**
-     * {@code true} if this {@link HstComponentConfiguration} is shared. Note that if
-     * {@link HstComponentConfiguration#isInherited()} is true, then {@code shared} will also be always true. Note that
-     * containers referenced via a 'hst:containercomponentreference' can in general be shared, but this is not the
-     * purpose of 'hst:containercomponentreference' : it it used to enable a container to 'live' below the hst:workspace
-     * and in general is never meant to support 'sharing', hence a container referenced via
-     * hst:containercomponentreference will only have 'shared = true' *IF* the 'hst:containercomponentreference' node
-     * is already shared
-     */
-    private boolean shared;
-
-    /**
      * whether this {@link HstComponentConfigurationService} can serve as prototype.
      */
     private boolean prototype;
-
-    private boolean xpage;
-
-    // true if this is an explicit xpage layout component (aka not inherited component but directly below the hst:xpage
-    private boolean xpageLayoutComponent;
-
-    /**
-     * hst:component of type 'xpage' or 'containercomponent' are expected to have a hippo:identifier
-     * (auto created property). Can be null
-     */
-    private String hippoIdentifier;
 
     /**
      * <code>true</code> when this {@link HstComponentConfiguration} is configured to render standalone in case of {@link HstURL#COMPONENT_RENDERING_TYPE}
@@ -247,13 +211,6 @@
     private Calendar lockedOn;
     private Calendar lastModified;
     private Boolean markedDeleted;
-    private boolean experiencePageComponent;
-
-    /**
-     * detached is true for components returned from {@link #copy(String, String, boolean)} implying that the
-     * specific {@link HstComponentConfigurationService} is detached from the HST in memory model
-     */
-    private boolean detached;
 
     protected List<DynamicFieldGroup> fieldGroups = new ArrayList<>();
 
@@ -297,11 +254,6 @@
         this.canonicalIdentifier = StringPool.get(node.getValueProvider().getIdentifier());
 
         inherited = !canonicalStoredLocation.startsWith(rootConfigurationPathPrefix);
-
-        if (inherited) {
-            shared = true;
-        }
-
         this.parent = parent;
         this.prototype = HstNodeTypes.NODENAME_HST_PROTOTYPEPAGES.equals(rootNodeName);
 
@@ -321,46 +273,34 @@
 
         this.componentClassName = StringPool.get(node.getValueProvider().getString(HstNodeTypes.COMPONENT_PROPERTY_COMPONENT_CLASSNAME));
 
-        final String nodeTypeName = node.getNodeTypeName();
-
-        xpage = NODETYPE_HST_XPAGE.equals(nodeTypeName);
-
-        if (isAncestorXPage(this)) {
-            xpageLayoutComponent = true;
-        }
-
-        if (HstNodeTypes.NODETYPE_HST_COMPONENT.equals(nodeTypeName) || NODETYPE_HST_XPAGE.equals(nodeTypeName)) {
+        if (HstNodeTypes.NODETYPE_HST_COMPONENT.equals(node.getNodeTypeName())) {
             type = Type.COMPONENT;
-        } else if (NODETYPE_HST_CONTAINERCOMPONENT.equals(nodeTypeName)) {
+        } else if (HstNodeTypes.NODETYPE_HST_CONTAINERCOMPONENT.equals(node.getNodeTypeName())) {
             type = Type.CONTAINER_COMPONENT;
             if (componentClassName == null) {
                 log.debug("Setting componentClassName to '{}' for a component of type '{}' because there is no explicit componentClassName configured on component '{}'",
-                        new String[]{StandardContainerComponent.class.getName(), NODETYPE_HST_CONTAINERCOMPONENT, id});
+                        new String[]{StandardContainerComponent.class.getName(), HstNodeTypes.NODETYPE_HST_CONTAINERCOMPONENT, id});
                 componentClassName = StandardContainerComponent.class.getName();
             } else if (OLD_MOVED_BUILT_IN_STANDARD_CONTAINER_COMPONENT_CLASS.equals(componentClassName)) {
                 log.warn("For Component '{}' the configured property '{}' points to old location '{}'. Remove the " +
                         "property completely because it is the default container component class anyway. Moved class '{}' " +
-                                "will be used instead", id, NODETYPE_HST_CONTAINERCOMPONENT,
+                                "will be used instead", id, HstNodeTypes.NODETYPE_HST_CONTAINERCOMPONENT,
                         "org.hippoecm.hst.pagecomposer.builtin.components.StandardContainerComponent", StandardContainerComponent.class.getName());
                 componentClassName = StandardContainerComponent.class.getName();
             }
-<<<<<<< HEAD
-        } else if (NODETYPE_HST_CONTAINERITEMCOMPONENT.equals(nodeTypeName)) {
-=======
         } else if (HstNodeTypes.NODETYPE_HST_CONTAINERITEMCOMPONENT.equals(node.getNodeTypeName())
                 || HstNodeTypes.NODETYPE_HST_COMPONENTDEFINITION.equals(node.getNodeTypeName())) {
->>>>>>> 7fa462dc
             type = Type.CONTAINER_ITEM_COMPONENT;
             componentFilterTag = node.getValueProvider().getString(HstNodeTypes.COMPONENT_PROPERTY_COMPONENT_FILTER_TAG);
             if (!isCatalogItem && (parent == null || !(Type.CONTAINER_COMPONENT.equals(parent.getComponentType())))) {
                 log.warn("Component of type '{}' at '{}' is not configured below a '{}' node. This is not allowed. " +
                                 "Either change the primary nodetype to '{}' or '{}' or move the node below a node of type '{}'.",
-                        new String[]{NODETYPE_HST_CONTAINERITEMCOMPONENT, canonicalStoredLocation,
-                                NODETYPE_HST_CONTAINERCOMPONENT, NODETYPE_HST_CONTAINERCOMPONENT,
-                                HstNodeTypes.NODETYPE_HST_COMPONENT, NODETYPE_HST_CONTAINERCOMPONENT});
+                        new String[]{HstNodeTypes.NODETYPE_HST_CONTAINERITEMCOMPONENT, canonicalStoredLocation,
+                                HstNodeTypes.NODETYPE_HST_CONTAINERCOMPONENT, HstNodeTypes.NODETYPE_HST_CONTAINERCOMPONENT,
+                                HstNodeTypes.NODETYPE_HST_COMPONENT, HstNodeTypes.NODETYPE_HST_CONTAINERCOMPONENT});
             }
         } else {
-            throw new ModelLoadingException("Unknown componentType '" + nodeTypeName + "' for '" + canonicalStoredLocation + "'. Cannot build configuration.");
+            throw new ModelLoadingException("Unknown componentType '" + node.getNodeTypeName() + "' for '" + canonicalStoredLocation + "'. Cannot build configuration.");
         }
 
         this.componentDefinition = StringPool.get(node.getValueProvider().getString(HstNodeTypes.COMPONENT_PROPERTY_COMPONENTDEFINITION));
@@ -378,7 +318,7 @@
             } else if (type == Type.CONTAINER_ITEM_COMPONENT) {
                 log.warn("Component '{}' is not allowed to have a '{}' property as this is not supported for " +
                         "components of type '{}'. Setting reference to null.", new String[]{canonicalStoredLocation, HstNodeTypes.COMPONENT_PROPERTY_REFERECENCECOMPONENT,
-                        NODETYPE_HST_CONTAINERITEMCOMPONENT});
+                        HstNodeTypes.NODETYPE_HST_CONTAINERITEMCOMPONENT});
                 this.referenceComponent = null;
             }
         }
@@ -388,15 +328,10 @@
         this.pageErrorHandlerClassName = StringPool.get(node.getValueProvider().getString(HstNodeTypes.COMPONENT_PROPERTY_PAGE_ERROR_HANDLER_CLASSNAME));
 
         this.label = StringPool.get(node.getValueProvider().getString(HstNodeTypes.COMPONENT_PROPERTY_LABEL));
-        this.hippoIdentifier = StringPool.get(node.getValueProvider().getString(HIPPO_IDENTIFIER));
         this.iconPath = StringPool.get(node.getValueProvider().getString(HstNodeTypes.COMPONENT_PROPERTY_ICON_PATH));
 
         if (type == Type.CONTAINER_COMPONENT || type == Type.CONTAINER_ITEM_COMPONENT) {
             this.xtype = StringPool.get(node.getValueProvider().getString(HstNodeTypes.COMPONENT_PROPERTY_XTYPE));
-            if (xtype == null && type == Type.CONTAINER_COMPONENT) {
-                // set default ot HST.bBox for container
-                xtype = "HST.vBox";
-            }
         }
         String[] parameterNames = node.getValueProvider().getStrings(HstNodeTypes.GENERAL_PROPERTY_PARAMETER_NAMES);
         String[] parameterValues = node.getValueProvider().getStrings(HstNodeTypes.GENERAL_PROPERTY_PARAMETER_VALUES);
@@ -503,17 +438,6 @@
         }
     }
 
-    private boolean isAncestorXPage(final HstComponentConfigurationService comp) {
-        if (comp == null){
-            return false;
-        }
-        if (comp.isXPage()) {
-            return true;
-        }
-
-        return isAncestorXPage((HstComponentConfigurationService) comp.getParent());
-    }
-
     private HstComponentConfigurationService loadChildComponent(final HstNode child,
                                                                 final String rootNodeName,
                                                                 final String rootConfigurationPathPrefix,
@@ -557,11 +481,10 @@
     }
 
     private boolean isHstComponentOrReferenceType(final HstNode node) {
-        final String nodeTypeName = node.getNodeTypeName();
-        return HstNodeTypes.NODETYPE_HST_COMPONENT.equals(nodeTypeName)
-                || NODETYPE_HST_CONTAINERCOMPONENT.equals(nodeTypeName)
-                || NODETYPE_HST_CONTAINERITEMCOMPONENT.equals(nodeTypeName)
-                || HstNodeTypes.NODETYPE_HST_CONTAINERCOMPONENTREFERENCE.equals(nodeTypeName);
+        return HstNodeTypes.NODETYPE_HST_COMPONENT.equals(node.getNodeTypeName())
+                || HstNodeTypes.NODETYPE_HST_CONTAINERCOMPONENT.equals(node.getNodeTypeName())
+                || HstNodeTypes.NODETYPE_HST_CONTAINERITEMCOMPONENT.equals(node.getNodeTypeName())
+                || HstNodeTypes.NODETYPE_HST_CONTAINERCOMPONENTREFERENCE.equals(node.getNodeTypeName());
     }
 
     private boolean isNotAllowedInPrototype(final HstNode node) {
@@ -603,7 +526,7 @@
                                 HstNodeTypes.RELPATH_HST_WORKSPACE_CONTAINERS, child.getValueProvider().getPath()});
                 return null;
             }
-            if (!NODETYPE_HST_CONTAINERCOMPONENT.equals(refNode.getNodeTypeName())) {
+            if (!HstNodeTypes.NODETYPE_HST_CONTAINERCOMPONENT.equals(refNode.getNodeTypeName())) {
                 log.warn("Component '{}' contains an reference '{}' that does not point to a node of type '{}'. That is not allowed. " +
                                 "Component '{}' will be ignored.",
                         new String[]{child.getValueProvider().getPath(), reference,
@@ -795,11 +718,6 @@
     }
 
     @Override
-    public boolean isShared() {
-        return shared;
-    }
-
-    @Override
     public boolean isPrototype() {
         return prototype;
     }
@@ -861,73 +779,12 @@
         return markedDeleted == null ? false : markedDeleted;
     }
 
-    /**
-     * @return {@core true} if this {@link HstComponentConfiguration} is an XPage: Note *ONLY* root hst components can
-     * be an 'xpage HstComponentConfiguration' and that this is different than {@link #isExperiencePageComponent} : the
-     * {@link #isExperiencePageComponent} indicates whether the component is stored below an experience page document
-     * variant, while this {@link #isXPage()} indicates whether the hst component stored in HST CONFIG (!!) is an XPage
-     * (layout)
-     */
-    public boolean isXPage() {
-        return xpage;
-    }
-
-    /**
-     * @return {@code true} if this component configuration is stored canonically below an XPage Layout (config)
-     */
-    public boolean isXpageLayoutComponent() {
-        return xpageLayoutComponent;
-    }
-
-    @Override
-    public String getHippoIdentifier() {
-        return hippoIdentifier;
-    }
-
-    @Override
-    public boolean isExperiencePageComponent() {
-        return experiencePageComponent;
-    }
-
-    public void setExperiencePageComponent(final boolean experiencePageComponent) {
-        this.experiencePageComponent = experiencePageComponent;
-    }
-
-    /**
-     * <p>
-     *     The returned copy is *DETACHED* from the HST Model and a complete independent
-     *     HstComponentConfigurationService (tree). Therefor all the components in this returned deep copy will have
-     *     {@link HstComponentConfigurationService#detached equal to true}.
-     *
-     * </p>
-     * @return A deep copy of {@code source} with parent = null and root component having {@link #getId()}
-     * equal to {@code canonicalIdentifier}, {@link #getCanonicalIdentifier()} equal to {@code canonicalIdentifier}
-     * and {@link #getCanonicalStoredLocation()} equal to {@code canonicalStoredLocation}
-     */
-    public HstComponentConfigurationService copy(final String canonicalIdentifier, final String canonicalStoredLocation,
-                                                 final boolean includeContainerItems) {
-        final HstComponentConfigurationService hstComponentConfigurationService =
-                deepCopy(null, canonicalIdentifier, this, null, includeContainerItems);
-        hstComponentConfigurationService.canonicalIdentifier = canonicalIdentifier;
-        hstComponentConfigurationService.canonicalStoredLocation = canonicalStoredLocation;
-        hstComponentConfigurationService.flattened().forEach(config -> ((HstComponentConfigurationService)config).detached = true);
-        return hstComponentConfigurationService;
-    }
-
-    private HstComponentConfigurationService deepCopy(final HstComponentConfigurationService parent, String newId,
-                                                      final HstComponentConfigurationService child,
-                                                      final Map<String, HstComponentConfiguration> rootComponentConfigurations,
-                                                      final boolean includeContainerItems) {
-        if (rootComponentConfigurations == null) {
-            if (isNotBlank(child.getReferenceComponent()) && !child.referencesPopulated) {
-                throw new IllegalStateException("If 'rootComponentConfigurations' is null, all components references " +
-                        "are expected to be resolved already");
-            }
-        } else {
-            if (child.getReferenceComponent() != null) {
-                // populate child component if not yet happened
-                child.populateComponentReferences(rootComponentConfigurations);
-            }
+    private HstComponentConfigurationService deepCopy(HstComponentConfigurationService parent, String newId,
+                                                      HstComponentConfigurationService child, List<HstComponentConfiguration> populated,
+                                                      Map<String, HstComponentConfiguration> rootComponentConfigurations) {
+        if (child.getReferenceComponent() != null) {
+            // populate child component if not yet happened
+            child.populateComponentReferences(rootComponentConfigurations, populated);
         }
         HstComponentConfigurationService copy = new HstComponentConfigurationService(newId);
         copy.parent = parent;
@@ -937,9 +794,6 @@
         copy.referenceName = child.referenceName;
         copy.hstTemplate = child.hstTemplate;
         copy.label = child.label;
-        copy.hippoIdentifier = child.hippoIdentifier;
-        copy.xpage = child.xpage;
-        copy.xpageLayoutComponent = child.xpageLayoutComponent;
         copy.iconPath = child.iconPath;
         copy.renderPath = child.renderPath;
         copy.isNamedRenderer = child.isNamedRenderer;
@@ -954,8 +808,6 @@
         copy.canonicalIdentifier = child.canonicalIdentifier;
         copy.componentFilterTag = child.componentFilterTag;
         copy.inherited = child.inherited;
-        // a copy is always shared
-        copy.shared = true;
         copy.standalone = child.standalone;
         copy.async = child.async;
         copy.asyncMode = child.asyncMode;
@@ -963,39 +815,27 @@
         copy.suppressWasteMessage = child.suppressWasteMessage;
         copy.parameters = new LinkedHashMap<String, String>(child.parameters);
         copy.parameterNamePrefixSet = new HashSet<String>(child.parameterNamePrefixSet);
-        // localParameters have no merging, but for copy, the localParameters are copied
+        // localParameters have no merging, but for copy, the localParameters are copied 
         copy.localParameters = new LinkedHashMap<String, String>(child.localParameters);
         copy.usedChildReferenceNames = new ArrayList<String>(child.usedChildReferenceNames);
         copy.lockedBy = child.lockedBy;
         copy.lockedOn = child.lockedOn;
         copy.lastModified = child.lastModified;
         copy.markedDeleted = child.markedDeleted;
-        if (type != Type.CONTAINER_COMPONENT || includeContainerItems) {
-            for (HstComponentConfigurationService descendant : child.orderedListConfigs) {
-                String descId = StringPool.get(copy.id + descendant.id);
-                HstComponentConfigurationService copyDescendant = deepCopy(copy, descId, descendant,
-                        rootComponentConfigurations, includeContainerItems);
-                copy.componentConfigurations.put(copyDescendant.id, copyDescendant);
-                copy.orderedListConfigs.add(copyDescendant);
-                copy.childConfByName.put(StringPool.get(copyDescendant.getName()), copyDescendant);
-                // do not need them by name for copies
-            }
-        }
-
+        for (HstComponentConfigurationService descendant : child.orderedListConfigs) {
+            String descId = StringPool.get(copy.id + descendant.id);
+            HstComponentConfigurationService copyDescendant = deepCopy(copy, descId, descendant, populated,
+                    rootComponentConfigurations);
+            copy.componentConfigurations.put(copyDescendant.id, copyDescendant);
+            copy.orderedListConfigs.add(copyDescendant);
+            copy.childConfByName.put(StringPool.get(copyDescendant.getName()), copyDescendant);
+            // do not need them by name for copies
+        }
         // the copy is populated
-        //populated.add(copy);
-        copy.referencesPopulated = true;
+        populated.add(copy);
         return copy;
     }
 
-<<<<<<< HEAD
-    // marker if this instance already has been populated
-    private boolean referencesPopulated = false;
-
-    protected void populateComponentReferences(Map<String, HstComponentConfiguration> rootComponentConfigurations) {
-
-        if (referencesPopulated) {
-=======
     /**
      * Adds annotation based component parameter definitions
      * @param websiteClassLoader Classloader of website application components belong to
@@ -1194,10 +1034,10 @@
     protected void populateComponentReferences(Map<String, HstComponentConfiguration> rootComponentConfigurations,
                                                List<HstComponentConfiguration> populated) {
         if (populated.contains(this)) {
->>>>>>> 7fa462dc
             return;
         }
-        referencesPopulated = true;
+
+        populated.add(this);
 
         if (this.getReferenceComponent() != null) {
             HstComponentConfigurationService referencedComp = (HstComponentConfigurationService) rootComponentConfigurations
@@ -1208,7 +1048,7 @@
                 }
                 if (referencedComp.getReferenceComponent() != null) {
                     // populate referenced comp first:
-                    referencedComp.populateComponentReferences(rootComponentConfigurations);
+                    referencedComp.populateComponentReferences(rootComponentConfigurations, populated);
                 }
                 // get all properties that are null from the referenced component:
                 if (this.componentClassName == null) {
@@ -1231,9 +1071,6 @@
                 }
                 if (this.label == null) {
                     this.label = referencedComp.label;
-                }
-                if (this.hippoIdentifier == null) {
-                    this.hippoIdentifier = referencedComp.hippoIdentifier;
                 }
                 if (this.iconPath == null) {
                     this.iconPath = referencedComp.iconPath;
@@ -1319,20 +1156,20 @@
 
                     if (childToMerge.getReferenceComponent() != null) {
                         // populate child component if not yet happened
-                        childToMerge.populateComponentReferences(rootComponentConfigurations);
+                        childToMerge.populateComponentReferences(rootComponentConfigurations, populated);
                     }
 
                     if (this.childConfByName.get(childToMerge.name) != null) {
                         // we have an overlay again because we have a component with the same name
                         // first populate it
                         HstComponentConfigurationService existingChild = this.childConfByName.get(childToMerge.name);
-                        existingChild.populateComponentReferences(rootComponentConfigurations);
-                        childToMerge.populateComponentReferences(rootComponentConfigurations);
+                        existingChild.populateComponentReferences(rootComponentConfigurations, populated);
+                        childToMerge.populateComponentReferences(rootComponentConfigurations, populated);
                         // merge the childToMerge with existingChild
-                        existingChild.combine(childToMerge, rootComponentConfigurations);
+                        existingChild.combine(childToMerge, rootComponentConfigurations, populated);
                     } else {
                         // make a copy of the child
-                        addDeepCopy(childToMerge, rootComponentConfigurations);
+                        addDeepCopy(childToMerge, populated, rootComponentConfigurations);
                     }
                 }
 
@@ -1344,7 +1181,8 @@
     }
 
     private void combine(HstComponentConfigurationService childToMerge,
-                         Map<String, HstComponentConfiguration> rootComponentConfigurations) {
+                         Map<String, HstComponentConfiguration> rootComponentConfigurations,
+                         List<HstComponentConfiguration> populated) {
 
         if (this.type == Type.CONTAINER_COMPONENT || childToMerge.type == Type.CONTAINER_COMPONENT) {
             log.warn("Incorrect component configuration: *Container* Components are not allowed to be merged with other " +
@@ -1369,9 +1207,6 @@
         if (this.label == null) {
             this.label = childToMerge.label;
         }
-        if (this.hippoIdentifier == null) {
-            this.hippoIdentifier = childToMerge.hippoIdentifier;
-        }
         if (this.iconPath == null) {
             this.iconPath = childToMerge.iconPath;
         }
@@ -1428,11 +1263,6 @@
         if (this.lastModified == null) {
             this.lastModified = childToMerge.lastModified;
         }
-
-        // debatable however not really relevant whether when fine grained merged the component is shared or not, since
-        // merging is not allowed for container and container items any way and for this the marker 'shared' is the most
-        // relevant
-        this.shared = childToMerge.shared;
 
         // inherited flag not needed to merge
 
@@ -1459,27 +1289,26 @@
             if (existingChild != null) {
                 // check whether the child of its own has a referencecomponent: This referencecomponent then needs
                 // to be first populated before merging
-                existingChild.populateComponentReferences(rootComponentConfigurations);
-                toMerge.populateComponentReferences(rootComponentConfigurations);
-                this.childConfByName.get(toMerge.name).combine(toMerge, rootComponentConfigurations);
+                existingChild.populateComponentReferences(rootComponentConfigurations, populated);
+                toMerge.populateComponentReferences(rootComponentConfigurations, populated);
+                this.childConfByName.get(toMerge.name).combine(toMerge, rootComponentConfigurations, populated);
             } else {
                 //  String newId = this.id + "-" + toMerge.id;
                 //  this.deepCopy(this, newId, toMerge, populated, rootComponentConfigurations);
                 // deepCopy also does the populateComponentReferences for child 'toMerge'
-                this.addDeepCopy(toMerge, rootComponentConfigurations);
-            }
-        }
-
-    }
-
-    private void addDeepCopy(HstComponentConfigurationService childToMerge,
+                this.addDeepCopy(toMerge, populated, rootComponentConfigurations);
+            }
+        }
+
+    }
+
+    private void addDeepCopy(HstComponentConfigurationService childToMerge, List<HstComponentConfiguration> populated,
                              Map<String, HstComponentConfiguration> rootComponentConfigurations) {
 
         String newId = StringPool.get(this.id + "-" + childToMerge.id);
 
-        HstComponentConfigurationService copy = deepCopy(this, newId, childToMerge,
-                rootComponentConfigurations, true);
-
+        HstComponentConfigurationService copy = deepCopy(this, newId, childToMerge, populated,
+                rootComponentConfigurations);
         this.componentConfigurations.put(copy.getId(), copy);
         this.childConfByName.put(copy.getName(), copy);
         this.orderedListConfigs.add(copy);
@@ -1661,21 +1490,11 @@
         }
     }
 
-    /**
-     * <p>
-     *     In case of Experience Pages, the experience page can have inherited CLONED components
-     *     from the HST in memory model. These cloned components already have a reference name, but that reference
-     *     name might be incorrect since for example due to inheritance, the experience page might have inherited below
-     *     one component two children both with reference name 'r1'. To avoid this problem, the flag 'recreate = true'
-     *     triggers the recreation of the reference names
-     * </p>
-     * @param recreate if true, then regardless of whether the reference name is present or not, it gets recreated
-     */
-    void autocreateReferenceNames(final boolean recreate) {
+    protected void autocreateReferenceNames() {
 
         for (HstComponentConfigurationService child : orderedListConfigs) {
-            child.autocreateReferenceNames(recreate);
-            if (recreate || child.getReferenceName() == null || "".equals(child.getReferenceName())) {
+            child.autocreateReferenceNames();
+            if (child.getReferenceName() == null || "".equals(child.getReferenceName())) {
                 String autoRefName = "r" + (++autocreatedCounter);
                 while (usedChildReferenceNames.contains(autoRefName)) {
                     autoRefName = "r" + (++autocreatedCounter);
@@ -1683,80 +1502,6 @@
                 child.setReferenceName(StringPool.get(autoRefName));
             }
         }
-    }
-
-    public void removeChild(HstComponentConfiguration child) {
-        componentConfigurations.remove(child.getId());
-        orderedListConfigs.remove(child);
-        childConfByName.remove(child.getName());
-    }
-
-
-    public void transformXpageLayoutContainer(final HstComponentConfigurationService xPageDocumentContainer) {
-        if (!detached) {
-            throw new ExperiencePageLoadingException("Not allowed to transform a 'non-hst-model-detached' " +
-                    "HstComponentConfigurationService into an XPage for a Document");
-        }
-
-        if (getComponentType() != CONTAINER_COMPONENT || xPageDocumentContainer.getComponentType() !=  CONTAINER_COMPONENT) {
-            throw new ExperiencePageLoadingException(format("Not allowed to merge XpageDocument container '%s' with " +
-                    "non-container component '%s'", xPageDocumentContainer.getCanonicalStoredLocation(), getCanonicalStoredLocation()));
-        }
-
-        // assert the root component of the container to merge with is an 'xpage' component
-        HstComponentConfigurationService root = this;
-        while (root.getParent() != null) {
-            root = (HstComponentConfigurationService)root.getParent();
-        }
-        if (!root.isXPage()) {
-            throw new ExperiencePageLoadingException(format("Not allowed to merge XpageDocument container '%s' with " +
-                    "container component '%s' which is not part of an XPage Layout",
-                    xPageDocumentContainer.getCanonicalStoredLocation(), getCanonicalStoredLocation()));
-        }
-
-        // for the Channel Mgr interactions, make sure to *ONLY* replace the identifier and canonical stored location of
-        // the MERGED HST config contariner
-        canonicalIdentifier = xPageDocumentContainer.getCanonicalIdentifier();
-        canonicalStoredLocation = xPageDocumentContainer.getCanonicalStoredLocation();
-
-        // mark the component to be an exp page container
-        experiencePageComponent = true;
-        // since the XPage document contains the container, we mark it shared
-        shared = false;
-
-        // even when the container comes from inherited common configuration, an XPage Document can hijack it via the
-        // hippo:identifier making it effectively a non-inherited and non-shared container!
-        inherited = false;
-
-        // replace all the existing children with those from 'xPageDocumentContainer'
-        orderedListConfigs = xPageDocumentContainer.orderedListConfigs;
-        componentConfigurations = xPageDocumentContainer.componentConfigurations;
-        childConfByName = xPageDocumentContainer.childConfByName;
-
-    }
-
-
-    /**
-     * This is a very specific transformation: Although the container really is still from the XPage layout config, it
-     * is a container that is not present in the current request based XPage document variant, hence we have to 'fake' it
-     * in such that it becomes visible in the Channel Manager: Only we fake it in without potential component items from
-     * XPage Layout : When in the CM someone adds a container item to it, we make sure the correct container gets added
-     * to the Xpage in the Document!
-     */
-    public void transformXpageLayoutContainer() {
-
-        // mark the component to be an exp page container (even though this is a copy config from Xpage Config!
-        experiencePageComponent = true;
-
-        // shared FALSE because the CM needs to be able to interact with the component as PART OF an Xpage Document!
-        shared = false;
-        // even when the container comes from inherited common configuration, an XPage Document can hijack it via the
-        // hippo:identifier making it effectively a non-inherited and non-shared container!
-        inherited = false;
-        // remove any child items present in Xpage Layout
-        orderedListConfigs = Collections.emptyList();
-        componentConfigurations = Collections.emptyMap();
-        childConfByName = Collections.emptyMap();
     }
 
     @Override
@@ -1768,5 +1513,4 @@
                 .append(", template=").append(this.hstTemplate).append("]");
         return builder.toString();
     }
-
 }