--- conflicted
+++ resolved
@@ -1,10 +1,6 @@
 <?xml version="1.0" encoding="UTF-8"?>
 <!--
-<<<<<<< HEAD
   Copyright 2018-2020 Hippo B.V. (http://www.onehippo.com)
-=======
-  Copyright 2018-2019 Hippo B.V. (http://www.onehippo.com)
->>>>>>> e3278402
 
   Licensed under the Apache License, Version 2.0 (the  "License");
   you may not use this file except in compliance with the License.
