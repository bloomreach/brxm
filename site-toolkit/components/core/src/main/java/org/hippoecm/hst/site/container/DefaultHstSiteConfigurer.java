/*
 *  Copyright 2008-2018 Hippo B.V. (http://www.onehippo.com)
 * 
 *  Licensed under the Apache License, Version 2.0 (the "License");
 *  you may not use this file except in compliance with the License.
 *  You may obtain a copy of the License at
 * 
 *       http://www.apache.org/licenses/LICENSE-2.0
 * 
 *  Unless required by applicable law or agreed to in writing, software
 *  distributed under the License is distributed on an "AS IS" BASIS,
 *  WITHOUT WARRANTIES OR CONDITIONS OF ANY KIND, either express or implied.
 *  See the License for the specific language governing permissions and
 *  limitations under the License.
 */
package org.hippoecm.hst.site.container;

import java.io.File;
import java.net.URI;
import java.net.URL;
import java.util.ArrayList;
import java.util.List;

import javax.servlet.ServletConfig;
import javax.servlet.ServletContext;

import org.apache.commons.configuration.AbstractFileConfiguration;
import org.apache.commons.configuration.CompositeConfiguration;
import org.apache.commons.configuration.Configuration;
import org.apache.commons.configuration.ConfigurationException;
import org.apache.commons.configuration.DefaultConfigurationBuilder;
import org.apache.commons.configuration.PropertiesConfiguration;
import org.apache.commons.configuration.SystemConfiguration;
import org.apache.commons.configuration.reloading.FileChangedReloadingStrategy;
import org.apache.commons.lang.ArrayUtils;
import org.apache.commons.lang.BooleanUtils;
import org.apache.commons.lang.StringUtils;
import org.apache.commons.lang.math.NumberUtils;
import org.hippoecm.hst.container.event.ComponentManagerBeforeReplacedEvent;
import org.hippoecm.hst.core.container.ComponentManager;
import org.hippoecm.hst.core.container.ContainerException;
import org.hippoecm.hst.core.util.PropertyParser;
import org.hippoecm.hst.platform.model.HstModelRegistry;
import org.hippoecm.hst.site.HstServices;
import org.hippoecm.hst.site.addon.module.model.ModuleDefinition;
import org.hippoecm.hst.util.ServletConfigUtils;
import org.onehippo.cms7.services.HippoServiceRegistry;
<<<<<<< HEAD
import org.onehippo.cms7.services.ProxiedServiceHolder;
import org.onehippo.cms7.services.ProxiedServiceTracker;
import org.onehippo.cms7.services.ServletContextRegistry;
=======
>>>>>>> deea20c0
import org.onehippo.repository.RepositoryService;
import org.slf4j.Logger;
import org.slf4j.LoggerFactory;

/**
 * DefaultHstSiteConfigurer, implementing {@link HstSiteConfigurer}.
 * 
 * This is responsible for initializing all the components that can be accessed via HstServices
 * from the each HST-based applications.
 * <P>
 * The configuration could be set by a properties file or an xml file.
 * If you would set the configuration by a properties file, you can set an init parameter 
 * named 'hst-config-properties' for the servlet context. 
 * </P>
 * <P>
 * <EM>The parameter value for the properties file or the xml file is regarded as a web application
 * context relative path or file system relative path if the path does not start with 'file:'.
 * So, you should use a 'file:' prefixed URI for the path parameter value if you want to set an absolute path.
 * When the path starts with a leading slash ('/'), the path is regarded as a servlet context relative path
 * or an absolute file path if the servlet context relative resource is not found.
 * If the path does not start with 'file:' nor with a leading slash ('/'), it is regarded as a relative path of the file system.
 * </EM>
 * </P>
 * <P>
 * For example, you can set context init parameter instead of the config init parameter like the following: 
 * <PRE><CODE>
 *  &lt;context-param>
 *    &lt;param-name>hst-config-properties&lt;/param-name>
 *    &lt;param-value>/WEB-INF/hst-config.properties&lt;/param-value>
 *  &lt;/context-param>
 * </CODE></PRE>
 * <BR/>
 * If you don't provide the init parameter named 'hst-config-properties' at all, the value is set to 
 * '/WEB-INF/hst-config.properties' by default.
 * </P>
 * <P>
 * Also, the configuration can be set by an XML file which is of the XML configuration format of
 * <A href="http://commons.apache.org/configuration/">Apache Commons Configuration</A>.
 * If you want to set the configuration by the Apache Commons Configuration XML file, you should provide
 * an parameter named 'hst-configuration' for servlet context. For example,
 * <PRE><CODE>
 *  &lt;context-param>
 *    &lt;param-name>hst-configuration&lt;/param-name>
 *    &lt;param-value>/WEB-INF/hst-configuration.xml&lt;/param-value>
 *  &lt;/context-param>
 * </CODE></PRE>
 * <BR/>
 * For your information, you can configure the <CODE>/WEB-INF/hst-configuration.xml</CODE> file like the following example.
 * In this example, you can see that system properties can be aggregated, multiple properties files can be added and 
 * system property values can be used to configure other properties file paths as well: 
 * <PRE><CODE>
 * &lt;?xml version='1.0'?>
 * &lt;configuration>
 *   &lt;system/>
 *   &lt;properties fileName='${catalina.home}/conf/hst-config-1.properties'/>
 *   &lt;properties fileName='${catalina.home}/conf/hst-config-2.properties'/>
 * &lt;/configuration>
 * </CODE></PRE>
 * <EM>Please refer to the documentation of <A href="http://commons.apache.org/configuration/">Apache Commons Configuration</A> for details.</EM>
 * <BR/>
 * If you don't provide the parameter named 'hst-config-properties' at all, the value is set to 
 * '/WEB-INF/hst-configuration.xml' by default.
 * <BR/>
 * <EM>The parameter value for the properties file or the xml file is regarded as a web application
 * context relative path or file system relative path if the path does not start with 'file:'.
 * So, you should use a 'file:' prefixed URI for the path parameter value if you want to set an absolute path.
 * When the path starts with a leading slash ('/'), the path is regarded as a servlet context relative path.
 * If the path does not start with 'file:' nor with a leading slash ('/'), it is regarded as a relative path of the file system.
 * </EM>
 * </P>
 */
public class DefaultHstSiteConfigurer implements HstSiteConfigurer {

    private final static Logger log = LoggerFactory.getLogger(DefaultHstSiteConfigurer.class);

    private static final long serialVersionUID = 1L;

    private static final String HST_CONFIGURATION_XML = "hst-configuration.xml";

    private static final String HST_CONFIG_PROPERTIES = "hst-config.properties";

    private static final String HST_CONFIG_ENV_PROPERTIES = "${catalina.base}/conf/hst.properties";

    private static final String HST_CONFIGURATION_REFRESH_DELAY_PARAM = "hst-config-refresh-delay";

    private static final String FORCEFUL_REINIT_PARAM = "forceful.reinit";

    private static final String ASSEMBLY_OVERRIDES_CONFIGURATIONS_PARAM = "assembly.overrides";

    private static final long DEFAULT_CONFIGURATION_REFRESH_DELAY = 0L;

    private String [] assemblyOverridesConfigurations = { "META-INF/hst-assembly/overrides/*.xml" };

    private boolean initialized;

    private boolean forcefulReinitialization;

    private Configuration configuration;

    private long configurationRefreshDelay;

    private boolean hstSystemPropertiesOverride = true;

    private boolean lazyHstConfigurationLoading = false;

    private String hstConfigEnvProperties = HST_CONFIG_ENV_PROPERTIES;

    // -------------------------------------------------------------------
    // I N I T I A L I Z A T I O N
    // -------------------------------------------------------------------
    private static final String INIT_START_MSG = "HstSiteConfigurer Starting Initialization...";
    private static final String INIT_DONE_MSG = "HstSiteConfigurer Initialization complete, Ready to service requests.";

    private HstSiteConfigurationChangesChecker hstSiteConfigurationChangesCheckerThread;

    private ServletContext servletContext;

    private Thread initThread;

    public DefaultHstSiteConfigurer() {
    }

    public ServletContext getServletContext() {
        return servletContext;
    }

    public void setServletContext(ServletContext servletContext) {
        this.servletContext = servletContext;
    }

    @Override
    public void initialize() throws ContainerException {
        if (getServletContext() == null) {
            throw new ContainerException("No ServletContext available.");
        }

        // If the forceful re-initialization option is not turned on
        // and the component manager were initialized in other web application,
        // then just skip the following.
        // If this servlet is initialized inside a site web application 
        // and other web application already initialized the component manager,
        // then the followings are to be skipped.
        forcefulReinitialization = Boolean.parseBoolean(getConfigOrContextInitParameter(FORCEFUL_REINIT_PARAM, null));
        if (!forcefulReinitialization && HstServices.isAvailable()) {
            return;
        }

        lazyHstConfigurationLoading = BooleanUtils.toBoolean(getConfigOrContextInitParameter(HST_LAZY_HST_CONFIGURATION_LOADING_PARAM, "false"));

        hstSystemPropertiesOverride = BooleanUtils.toBoolean(getConfigOrContextInitParameter(HST_SYSTEM_PROPERTIES_OVERRIDE_PARAM, "true"));
        hstConfigEnvProperties = getConfigOrContextInitParameter(HST_CONFIG_ENV_PROPERTIES_PARAM, HST_CONFIG_ENV_PROPERTIES);

        configurationRefreshDelay = NumberUtils.toLong(getConfigOrContextInitParameter(HST_CONFIGURATION_REFRESH_DELAY_PARAM, null), DEFAULT_CONFIGURATION_REFRESH_DELAY);
        this.configuration = getConfiguration();

        if (configurationRefreshDelay > 0L) {
            setUpFileConfigurationReloadingStrategies();
        }

        if (this.configuration.containsKey(ASSEMBLY_OVERRIDES_CONFIGURATIONS_PARAM)) {
            assemblyOverridesConfigurations = this.configuration.getStringArray(ASSEMBLY_OVERRIDES_CONFIGURATIONS_PARAM);
        }

        tracker = new ProxiedServiceTracker<RepositoryService>() {
            @Override
            public void serviceRegistered(final ProxiedServiceHolder<RepositoryService> serviceHolder) {
                DefaultHstSiteConfigurer.this.initializeComponentManager();
            }

            @Override
            public void serviceUnregistered(final ProxiedServiceHolder<RepositoryService> serviceHolder) {
                //Ignore unregistration
            }
        };
        HippoServiceRegistry.addTracker(tracker, RepositoryService.class);
    }

    ProxiedServiceTracker<RepositoryService> tracker;

    protected synchronized boolean isInitialized() {
        return initialized;
    }

    private synchronized void initializeComponentManager() {
        SpringComponentManager componentManager = null;
        ComponentManager oldComponentManager = HstServices.getComponentManager();

        if (oldComponentManager != null) {
            log.info("HstSiteConfigServlet will re-initialize the Component manager...");
            oldComponentManager.publishEvent(new ComponentManagerBeforeReplacedEvent(oldComponentManager));
        }

        try {
            log.info(INIT_START_MSG);

            log.info("HstSiteConfigServlet attempting to create the Component manager...");
            componentManager = new SpringComponentManager(getServletContext(), configuration);
            log.info("HSTSiteServlet attempting to start the Component Manager...");

            if (assemblyOverridesConfigurations != null && assemblyOverridesConfigurations.length > 0) {
                String [] configurations = componentManager.getConfigurationResources();
                configurations = (String []) ArrayUtils.addAll(configurations, assemblyOverridesConfigurations);
                componentManager.setConfigurationResources(configurations);
            }

            List<ModuleDefinition> addonModuleDefinitions = ModuleDescriptorUtils.collectAllModuleDefinitions();
            if (addonModuleDefinitions != null && !addonModuleDefinitions.isEmpty()) {
                componentManager.setAddonModuleDefinitions(addonModuleDefinitions);
            }

            componentManager.initialize();
            componentManager.start();
            log.info("HstSiteConfigServlet has successfuly started the Component Manager....");

            HstServices.setComponentManager(componentManager);

            if (oldComponentManager != null) {
                log.info("HstSiteConfigServlet attempting to stop the old component manager...");
                try {
                    oldComponentManager.stop();
                    oldComponentManager.close();
                } catch (Exception ce) {
                    log.warn("Old Component Manager stopping/closing error", ce);
                }
            }

            // TODO HSTTWO-4355 the platform webapp always needs to be initialized first since it
            // TODO HSTTWO-4355 registers the HstModelRegistry : We need a cleaner logic here below instead of the thread
            // TODO sleep
//            while (HippoServiceRegistry.getService(HstModelRegistry.class) == null) {
//                // sleep until the platform webapp has initialized and registered the HstModelRegistry
//                log.info("Waiting until platform webapp has initialized");
//                Thread.sleep(100);
//            }

            final SpringComponentManager finalComponentManager = componentManager;

            HippoServiceRegistry.addTracker(new ProxiedServiceTracker<HstModelRegistry>() {
                @Override
                public void serviceRegistered(final ProxiedServiceHolder<HstModelRegistry> serviceHolder) {
                    serviceHolder.getServiceProxy().registerHstModel(DefaultHstSiteConfigurer.this.getServletContext().getContextPath(),
                            DefaultHstSiteConfigurer.this.getClass().getClassLoader(),
                            finalComponentManager, !lazyHstConfigurationLoading);

                    log.info(INIT_DONE_MSG);
                    initialized = true;
                }

                @Override
                public void serviceUnregistered(final ProxiedServiceHolder<HstModelRegistry> serviceHolder) {

                }

            }, HstModelRegistry.class);
        } catch (Exception e) {
            log.error("HstSiteConfigServlet: ComponentManager initialization failed.", e);

            if (componentManager != null) {
                try { 
                    componentManager.stop();
                    componentManager.close();
                } catch (Exception ce) {
                    if (log.isDebugEnabled()) {
                        log.warn("Exception occurred during stopping componentManager.", e);
                    } else if (log.isWarnEnabled()) {
                        log.warn("Exception occurred during stopping componentManager. {}", e.toString());
                    }
                }
            }
        }
    }

    @Override
    public synchronized void destroy() {
        log.info("Shutting down!");
<<<<<<< HEAD
        HippoServiceRegistry.removeTracker(tracker, RepositoryService.class);
        ServletContextRegistry.unregister(getServletContext());
        HippoServiceRegistry.getService(HstModelRegistry.class).unregisterHstModel(getServletContext().getContextPath());
        log.debug("Unregistered servlet context '{}' from {}",
                getServletContext().getContextPath(), ServletContextRegistry.class.getName());
=======
        if (initThread != null && initThread.isAlive()) {
            initThread.interrupt();
            try {
                initThread.join();
            } catch (InterruptedException e) {
                log.error("Interrupted while stopping initThread", e);
                initThread.interrupt();
            }
        }
>>>>>>> deea20c0
        destroyHstSiteConfigurationChangesCheckerThread();

        ComponentManager componentManager = HstServices.getComponentManager();
        // componentManager can be null if HstSiteConfigServlet didn't finish the initialization yet.
        if (componentManager != null) {
            try {
                componentManager.stop();
                componentManager.close();
            } catch (Exception e) {
                log.warn("Component Manager stopping/closing error", e);
            } finally {
                HstServices.setComponentManager(null);
            }
        }
        log.info("Done Shutting down!");
    }

    /**
     * <p>The goal of this method is to load the configuration using parameters provided by servlet config parameters,
     * and/or system parameters. Some sane defaults are available as well.</p>
     * <p>You can use the commons configuration xml config, which by default should be in the WEB-INF folder. You can
     * also configure the location of this file in init-params of the servlet. Check the example</p>
     * <p>Another way to configure commons configuration is to use a properties file. Again the location by default is
     * in the WEB-INF folder, but you can change location and name of the file using init-params of the servlet</p>
     * <p/>
     *
     * <strong>Example - using xml configuration and a system parameter</strong>
     * <pre>-DConfig.dir=/usr/local/tomcat/config</pre><br/>
     * <pre>hst-configuration.xml</pre> (in the WEB-INF folder)
     * <pre>
     * &lt;configuration>
     *     &lt;properties fileName="${Config.dir}/site/hst-config.properties"/&gt;
     * &lt;/configuration>
     * </pre>
     *
     * <strong>Example - using servlet init param for hst.properties</strong>
     * <pre>web.xml</pre>
     * <pre>
     * &lt;init-param>
     *     &lt;param-name>hst-config-properties&lt;/param-name>
     * &lt;param-value>/usr/local/tomcat/config/site/hst-config.properties&lt;/param-value>
     * &lt;/init-param>
     * </pre>
     *
     * @return Configuration containing all the params found in the system, jndi and the config file found
     * @throws ContainerException thrown if file's cannot be found or configuration problems arise.
     */
    protected Configuration getConfiguration() throws ContainerException {
        try {
            Configuration [] configs = loadFileConfigurations();
            CompositeConfiguration configuration = new CompositeConfiguration();

            if (hstSystemPropertiesOverride) {
                configuration.addConfiguration(new SystemConfiguration());
                log.info("Adding System Properties to HST Configuration.");
            }

            for (Configuration config : configs) {
                configuration.addConfiguration(config);
            }

            Configuration defaultHstConf = loadDefaultHstConfiguration();

            if (defaultHstConf != null) {
                configuration.addConfiguration(defaultHstConf);
            }

            return configuration;
        } catch (Exception e) {
            throw new ContainerException(e);
        }
    }

    private Configuration loadDefaultHstConfiguration() {
        Configuration defaultHstConfiguration = null;

        try {
            URL defaultContainerPropsUrl = Thread.currentThread().getContextClassLoader().getResource(StringUtils.replace(SpringComponentManager.class.getName(), ".", "/") + ".properties");
            defaultHstConfiguration = new PropertiesConfiguration(defaultContainerPropsUrl);
        } catch (Exception e) {
            log.warn("Failed to load the default container properties.", e);
        }

        return defaultHstConfiguration;
    }

    private void setUpFileConfigurationReloadingStrategies() {
        boolean reloadingStrategySet = false;

        int configSize = ((CompositeConfiguration) configuration).getNumberOfConfigurations();

        for (int i = 0; i < configSize; i++) {
            Configuration config = ((CompositeConfiguration) configuration).getConfiguration(i);

            if (config instanceof AbstractFileConfiguration) {
                ((AbstractFileConfiguration) config).setReloadingStrategy(new FileChangedReloadingStrategy() {
                    @Override
                    public void reloadingPerformed() {
                        super.reloadingPerformed();
                        log.warn("HstSiteConfigServlet is trying to reinitialize component manager on configuration change in {}.", getFile());
                        try {
                            initializeComponentManager();
                            log.warn("HstSiteConfigServlet has completed reinitializing component manager on configuration change in {}.", getFile());
                        } catch (Exception e) {
                            log.error("HstSiteConfigServlet failed to reinitialize component manager on configuration change in " + getFile(), e);
                        }
                    }
                });

                reloadingStrategySet = true;
            }
        }

        if (reloadingStrategySet) {
            log.info("HstSiteConfigServlet enables component manager reloading on configuration change with refreshing delay = {} ms", configurationRefreshDelay);
            destroyHstSiteConfigurationChangesCheckerThread();
            hstSiteConfigurationChangesCheckerThread = new HstSiteConfigurationChangesChecker();
            hstSiteConfigurationChangesCheckerThread.start();
        }
    }

    /**
     * Loads all the file configurations.
     * <P>
     * Tries to load configuration defined in context descriptor first.
     * Afterward, falls back to {@link ServletConfig} level configuration if available. 
     * </P>
     * @return <code>Configuration</code> array
     * @throws ConfigurationException if configuration loading fails
     */
    protected Configuration [] loadFileConfigurations() throws ConfigurationException {
        List<Configuration> configs = new ArrayList<Configuration>();

        String fileParam = ServletConfigUtils.getInitParameter(null, getServletContext(), HST_CONFIGURATION_PARAM, null);

        if (StringUtils.isNotBlank(fileParam)) {
            Configuration config = loadConfigurationFromDefinitionXml(getResourceFile(fileParam, true));
            if (config != null) {
                log.info("Adding Configurarion file to HST Configuration: {}", fileParam);
                configs.add(config);
            }
        } else {
            fileParam = ServletConfigUtils.getInitParameter(null, getServletContext(), HST_CONFIG_PROPERTIES_PARAM, null);
            Configuration config = loadConfigurationFromProperties(getResourceFile(fileParam, true));
            if (config != null) {
                log.info("Adding Configurarion file to HST Configuration: {}", fileParam);
                configs.add(config);
            }
        }

        {
            Configuration config = loadConfigurationFromProperties(getResourceFile(hstConfigEnvProperties, true));
            if (config != null) {
                log.info("Adding Configurarion file to HST Configuration: {}", fileParam);
                configs.add(config);
            }
        }

        fileParam = "/WEB-INF/" + HST_CONFIGURATION_XML;

        Configuration config = loadConfigurationFromDefinitionXml(getResourceFile(fileParam, true));
        if (config != null) {
            log.info("Adding Configurarion file to HST Configuration: {}", fileParam);
            configs.add(config);
        } else {
            fileParam = "/WEB-INF/" + HST_CONFIG_PROPERTIES;
            config = loadConfigurationFromProperties(getResourceFile(fileParam, true));
            if (config != null) {
                log.info("Adding Configurarion file to HST Configuration: {}", fileParam);
                configs.add(config);
            }
        }
        return configs.toArray(new Configuration[configs.size()]);
    }

    protected String getConfigOrContextInitParameter(String paramName, String defaultValue) {
        String value = ServletConfigUtils.getInitParameter(null, getServletContext(), paramName, defaultValue);
        return (value != null ? value.trim() : null);
    }

    /**
     * Returns the physical resource file object.
     * <P>
     * <UL>
     * <LI>When the resourcePath starts with 'file:', it is assumed as an absolute file URI path.</LI>
     * <LI>When the resourcePath starts with a leading slash ('/'), it is assumed as a servlet context relative path.</LI>
     * <LI>When the resourcePath does not starts with 'file' nor with a leading slash ('/'), it is assumed as a relative path of the file system.</LI>  
     * </UL>
     * </P>
     * @param resourcePath
     * @return
     */
    protected File getResourceFile(String resourcePath) {
        return getResourceFile(resourcePath, false);
    }

    /**
     * Returns the physical resource file object with resolving system properties which are in the form "${var}"
     * if <code>resolveSysProps</code> is true.
     * <P>
     * <UL>
     * <LI>When the resourcePath starts with 'file:', it is assumed as an absolute file URI path.</LI>
     * <LI>When the resourcePath starts with a leading slash ('/'), it is assumed as a servlet context relative path.</LI>
     * <LI>When the resourcePath does not starts with 'file' nor with a leading slash ('/'), it is assumed as a relative path of the file system.</LI>  
     * </UL>
     * </P>
     * @param resourcePath
     * @param resolveSysProps
     * @return
     */
    protected File getResourceFile(String resourcePath, boolean resolveSysProps) {
        if (StringUtils.isBlank(resourcePath)) {
            return null;
        }

        if (resolveSysProps) {
            PropertyParser propParser = 
                    new PropertyParser(System.getProperties(),
                            PropertyParser.DEFAULT_PLACEHOLDER_PREFIX,
                            PropertyParser.DEFAULT_PLACEHOLDER_SUFFIX,
                            PropertyParser.DEFAULT_VALUE_SEPARATOR,
                            true);
            resourcePath = (String) propParser.resolveProperty("resourceFile", StringUtils.trim(resourcePath));
        }

        File resourceFile = null;

        if (resourcePath.startsWith("file:")) {
            try {
                resourceFile = new File(URI.create(resourcePath));
            } catch (IllegalArgumentException e) {
                log.warn("Invalid URI for file: {}", resourcePath);
            } catch (Exception e) {
                log.warn("Failed to create a file from URI: {}. {}", resourcePath, e);
            }
        } else if (resourcePath.startsWith("/")) {
            String realPath = null;

            try {
                URL resourceUrl = getServletContext().getResource(resourcePath);

                // if resourcePath is found in the web resources, then try to get the real path from the context relative url
                // otherwise, use the resource path as absolute path.

                if (resourceUrl != null) {
                    realPath = getServletContext().getRealPath(resourcePath);
                } else {
                    realPath = resourcePath;
                }
            } catch (Exception re) {
            }

            if (realPath != null) {
                resourceFile = new File(realPath);
            }
        } else {
            resourceFile = new File(resourcePath);
        }

        return resourceFile;
    }

    private Configuration loadConfigurationFromDefinitionXml(File file) {
        if (file == null || !file.isFile()) {
            return null;
        }

        try {
            DefaultConfigurationBuilder builder = new DefaultConfigurationBuilder();
            builder.setFile(file);
            return builder.getConfiguration();
        } catch (ConfigurationException e) {
            log.warn("Configuration error from: " + file, e);
        }

        return null;
    }

    private Configuration loadConfigurationFromProperties(File file) {
        if (file == null || !file.isFile()) {
            return null;
        }

        try {
            return new PropertiesConfiguration(file);
        } catch (ConfigurationException e) {
            log.warn("Configuration error from: " + file, e);
        }

        return null;
    }

    private void destroyHstSiteConfigurationChangesCheckerThread() {
        try {
            if (hstSiteConfigurationChangesCheckerThread != null) {
                if (hstSiteConfigurationChangesCheckerThread.isAlive()) {
                    hstSiteConfigurationChangesCheckerThread.setStopped(true);
                    hstSiteConfigurationChangesCheckerThread.interrupt();
                    hstSiteConfigurationChangesCheckerThread.join(10000L);
                }
            }
        } catch (Exception e) {
            log.warn("HstSiteConfigurationChangesCheckerThread interruption error", e);
        } finally {
            hstSiteConfigurationChangesCheckerThread = null;
        }
    }

    private class HstSiteConfigurationChangesChecker extends Thread {

        private boolean stopped;

        private HstSiteConfigurationChangesChecker() {
            super("HstSiteConfigurationChangesChecker");
            setDaemon(true);
        }

        public void setStopped(boolean stopped) {
            this.stopped = stopped;
        }

        public void run() {
            while (!this.stopped) {

                // NOTE: when trying to read configuration, commons-configuration will
                //       check if the configuration has been modified
                //       per each refresh delay
                configuration.getString("development.mode");

                synchronized (this) {
                    try {
                        wait(configurationRefreshDelay);
                    } catch (InterruptedException e) {
                        if (this.stopped) {
                            break;
                        }
                    }
                }
            }
        }
    }

}<|MERGE_RESOLUTION|>--- conflicted
+++ resolved
@@ -45,12 +45,8 @@
 import org.hippoecm.hst.site.addon.module.model.ModuleDefinition;
 import org.hippoecm.hst.util.ServletConfigUtils;
 import org.onehippo.cms7.services.HippoServiceRegistry;
-<<<<<<< HEAD
 import org.onehippo.cms7.services.ProxiedServiceHolder;
 import org.onehippo.cms7.services.ProxiedServiceTracker;
-import org.onehippo.cms7.services.ServletContextRegistry;
-=======
->>>>>>> deea20c0
 import org.onehippo.repository.RepositoryService;
 import org.slf4j.Logger;
 import org.slf4j.LoggerFactory;
@@ -326,23 +322,8 @@
     @Override
     public synchronized void destroy() {
         log.info("Shutting down!");
-<<<<<<< HEAD
         HippoServiceRegistry.removeTracker(tracker, RepositoryService.class);
-        ServletContextRegistry.unregister(getServletContext());
         HippoServiceRegistry.getService(HstModelRegistry.class).unregisterHstModel(getServletContext().getContextPath());
-        log.debug("Unregistered servlet context '{}' from {}",
-                getServletContext().getContextPath(), ServletContextRegistry.class.getName());
-=======
-        if (initThread != null && initThread.isAlive()) {
-            initThread.interrupt();
-            try {
-                initThread.join();
-            } catch (InterruptedException e) {
-                log.error("Interrupted while stopping initThread", e);
-                initThread.interrupt();
-            }
-        }
->>>>>>> deea20c0
         destroyHstSiteConfigurationChangesCheckerThread();
 
         ComponentManager componentManager = HstServices.getComponentManager();
