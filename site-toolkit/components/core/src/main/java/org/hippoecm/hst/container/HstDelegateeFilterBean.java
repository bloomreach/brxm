--- conflicted
+++ resolved
@@ -465,8 +465,11 @@
         // is a 'container resource' : A container resource always matches the root mount, and loading an image, css, js
         // etc file should not (re)set the CMS_REQUEST_RENDERING_MOUNT_ID as it will break in case of concurrent requests
         // for a submount if container resource requests are also involved
-<<<<<<< HEAD
-        if (resolvedSiteMapItem == null || !resolvedSiteMapItem.getHstSiteMapItem().isContainerResource()) {
+        // also, we should not set the CMS_REQUEST_RENDERING_MOUNT_ID in case the mount turns out to be an auto-appended
+        // mount, like the pagemodelapi mount : Those mounts are typically used for some processing but not for setting
+        // which mount (channel) is currently open in the channel mngr
+        if (requestContext.getResolvedMount().getMount().isExplicit() &&
+                (resolvedSiteMapItem == null || !resolvedSiteMapItem.getHstSiteMapItem().isContainerResource())) {
 
             // TODO HSTTWO-4374 can we share this information cleaner between platform webapp and site webapps?
             final CmsSessionContext cmsSessionContext = CmsSessionContext.getContext(session);
@@ -477,15 +480,6 @@
             final Map<String, Serializable> contextPayload = cmsSessionContext.getContextPayload();
             contextPayload.put(ContainerConstants.CMS_REQUEST_RENDERING_MOUNT_ID, requestContext.getResolvedMount().getMount().getIdentifier());
             contextPayload.put(ContainerConstants.RENDERING_HOST, requestContext.getRenderHost());
-=======
-        // also, we should not set the CMS_REQUEST_RENDERING_MOUNT_ID in case the mount turns out to be an auto-appended
-        // mount, like the pagemodelapi mount : Those mounts are typically used for some processing but not for setting
-        // which mount (channel) is currently open in the channel mngr
-        if (requestContext.getResolvedMount().getMount().isExplicit() &&
-                (resolvedSiteMapItem == null || !resolvedSiteMapItem.getHstSiteMapItem().isContainerResource())) {
-            session.setAttribute(ContainerConstants.CMS_REQUEST_RENDERING_MOUNT_ID, requestContext.getResolvedMount().getMount().getIdentifier());
-            session.setAttribute(ContainerConstants.RENDERING_HOST, requestContext.getRenderHost());
->>>>>>> deea20c0
         }
     }
 
