--- conflicted
+++ resolved
@@ -20,7 +20,9 @@
 import java.util.Properties;
 import java.util.Set;
 
+import javax.jcr.Node;
 import javax.jcr.RepositoryException;
+import javax.jcr.Session;
 
 import org.hippoecm.hst.configuration.components.HstComponentConfiguration;
 import org.hippoecm.hst.configuration.site.HstSite;
@@ -33,11 +35,8 @@
 import org.hippoecm.hst.experiencepage.ExperiencePageService;
 import org.hippoecm.hst.experiencepage.ExperiencePageLoadingException;
 import org.hippoecm.hst.util.PathUtils;
-<<<<<<< HEAD
 import org.hippoecm.repository.api.HippoNodeType;
 import org.onehippo.cms7.services.HippoServiceRegistry;
-=======
->>>>>>> b416baa5
 import org.slf4j.Logger;
 import org.slf4j.LoggerFactory;
 
@@ -68,7 +67,7 @@
         this.resolvedMount = resolvedMount;
 
        /*
-        * We take the properties form the hstSiteMapItem getParameters and replace params (like ${1}) with the params[] array
+        * We take the properties form the hstSiteMapItem getParameters and replace params (like ${1}) with the params[] array 
         */
 
         resolvedParameters = new Properties();
@@ -252,22 +251,6 @@
                 log.debug("No content bean found for request, return null");
                 return null;
             }
-<<<<<<< HEAD
-
-            Node node = session.getNode(absPath);
-            if (node.isNodeType(HippoNodeType.NT_HANDLE)) {
-                // we need to fetch the document below the handle if it is present
-                if (!node.hasNode(node.getName())) {
-                    log.debug("No mapped configuration can be returned because no document below handle");
-                    return null;
-                }
-                node = node.getNode(node.getName());
-            }
-            String primaryType = node.getPrimaryNodeType().getName();
-            return hstSiteMapItem.getComponentConfigurationIdMappings().get(primaryType);
-
-=======
->>>>>>> b416baa5
         } catch (RepositoryException e) {
             log.error("Repository exception while looking up component mapping", e);
             return null;
