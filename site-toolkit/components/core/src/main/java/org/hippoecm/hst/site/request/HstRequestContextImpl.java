/*
 *  Copyright 2008-2019 Hippo B.V. (http://www.onehippo.com)
 *
 *  Licensed under the Apache License, Version 2.0 (the "License");
 *  you may not use this file except in compliance with the License.
 *  You may obtain a copy of the License at
 *
 *       http://www.apache.org/licenses/LICENSE-2.0
 *
 *  Unless required by applicable law or agreed to in writing, software
 *  distributed under the License is distributed on an "AS IS" BASIS,
 *  WITHOUT WARRANTIES OR CONDITIONS OF ANY KIND, either express or implied.
 *  See the License for the specific language governing permissions and
 *  limitations under the License.
 */
package org.hippoecm.hst.site.request;

import java.util.ArrayList;
import java.util.Collections;
import java.util.Enumeration;
import java.util.HashMap;
import java.util.IdentityHashMap;
import java.util.LinkedHashMap;
import java.util.List;
import java.util.Locale;
import java.util.Map;
import java.util.Optional;
import java.util.Set;

import javax.jcr.LoginException;
import javax.jcr.Repository;
import javax.jcr.RepositoryException;
import javax.jcr.Session;
import javax.jcr.SimpleCredentials;
import javax.security.auth.Subject;
import javax.servlet.ServletContext;
import javax.servlet.http.HttpServletRequest;
import javax.servlet.http.HttpServletResponse;

import org.apache.commons.lang.StringUtils;
import org.hippoecm.hst.configuration.hosting.Mount;
import org.hippoecm.hst.configuration.hosting.VirtualHost;
import org.hippoecm.hst.configuration.hosting.VirtualHosts;
import org.hippoecm.hst.content.beans.ObjectBeanManagerException;
import org.hippoecm.hst.content.beans.manager.ObjectBeanManager;
import org.hippoecm.hst.content.beans.manager.ObjectBeanManagerImpl;
import org.hippoecm.hst.content.beans.manager.ObjectConverter;
import org.hippoecm.hst.content.beans.query.HstQueryManager;
import org.hippoecm.hst.content.beans.standard.HippoBean;
import org.hippoecm.hst.content.tool.ContentBeansTool;
import org.hippoecm.hst.core.component.HstComponentException;
import org.hippoecm.hst.core.component.HstParameterInfoProxyFactory;
import org.hippoecm.hst.core.component.HstParameterInfoProxyFactoryImpl;
import org.hippoecm.hst.core.component.HstURLFactory;
import org.hippoecm.hst.core.container.ContainerConfiguration;
import org.hippoecm.hst.core.container.HeadContributable;
import org.hippoecm.hst.core.container.HstComponentWindowFilter;
import org.hippoecm.hst.core.container.HstContainerURL;
import org.hippoecm.hst.core.container.HstContainerURLProvider;
import org.hippoecm.hst.core.internal.HstMutableRequestContext;
import org.hippoecm.hst.core.linking.HstLinkCreator;
import org.hippoecm.hst.core.request.ContextCredentialsProvider;
import org.hippoecm.hst.core.request.HstSiteMapMatcher;
import org.hippoecm.hst.core.request.ResolvedMount;
import org.hippoecm.hst.core.request.ResolvedSiteMapItem;
import org.hippoecm.hst.core.search.HstQueryManagerFactory;
import org.hippoecm.hst.core.sitemenu.HstSiteMenus;
import org.hippoecm.hst.core.sitemenu.HstSiteMenusManager;
import org.hippoecm.hst.util.PathUtils;
import org.onehippo.cms7.services.contenttype.ContentTypes;
import org.slf4j.Logger;
import org.slf4j.LoggerFactory;

/**
 * HstRequestContextImpl
 *
 */
public class HstRequestContextImpl implements HstMutableRequestContext {

    private final static Logger log = LoggerFactory.getLogger(HstRequestContextImpl.class);

    private final static HstParameterInfoProxyFactory HST_PARAMETER_INFO_PROXY_FACTORY = new HstParameterInfoProxyFactoryImpl();

    protected ServletContext servletContext;
    protected HttpServletRequest servletRequest;
    protected HttpServletResponse servletResponse;
    protected Repository repository;
    protected ContextCredentialsProvider contextCredentialsProvider;
    protected Session session;
    protected ResolvedMount resolvedMount;
    protected ResolvedSiteMapItem resolvedSiteMapItem;
    protected HstURLFactory urlFactory;
    protected HstContainerURL baseURL;
    protected HstLinkCreator linkCreator;
    protected HstParameterInfoProxyFactory parameterInfoProxyFactory;
    protected HstSiteMapMatcher siteMapMatcher;
    protected Optional<HstSiteMenus> siteMenus;
    protected HstQueryManagerFactory hstQueryManagerFactory;
    protected ContentBeansTool contentBeansTool;
    protected HstSiteMenusManager siteMenusManager;
    protected boolean cachingObjectConverterEnabled;
    protected Map<String, Object> attributes = new HashMap<>();
    protected ContainerConfiguration containerConfiguration;
    protected Subject subject;
    protected Locale preferredLocale;
    protected List<Locale> locales;
    protected String pathSuffix;
    protected Set<String> componentFilterTags;
    private List<HstComponentWindowFilter> filters;
    protected boolean fullyQualifiedURLs;
    protected String renderHost;
<<<<<<< HEAD
    private ContentTypes contentTypes;
    // default a request is considered to be not from a cms. If cmsRequest is true, this means the
=======
    // default a request is considered to be not from a cms. If channelManagerPreviewRequest is true, this means the
>>>>>>> fa783fe4
    // request is done from a cms context. This can influence for example how a link is created
    protected boolean channelManagerPreviewRequest;

    private Map<Session, ObjectBeanManager> objectBeanManagers;
    private Map<Session, HstQueryManager> hstQueryManagers;

    private Map<String, Object> unmodifiableAttributes;

    private boolean disposed;
    private boolean matchingFinished;

    private Map<String, Object> modelsMap = new HashMap<>();
    private Map<String, Object> unmodifiableModelsMap = Collections.unmodifiableMap(modelsMap);

    private Map<String, HeadContributable> headContributablesMap;

    public HstRequestContextImpl(Repository repository) {
        this(repository, null);
    }

    public HstRequestContextImpl(Repository repository, ContextCredentialsProvider contextCredentialsProvider) {
        this.repository = repository;
        this.contextCredentialsProvider = contextCredentialsProvider;
    }

    @Override
    public boolean isPreview() {
        checkStateValidity();
        return this.resolvedMount.getMount().isPreview();
    }

    @Override
    public ServletContext getServletContext() {
        checkStateValidity();
        return servletContext;
    }

    @Override
    public void setServletContext(ServletContext servletContext) {
        this.servletContext = servletContext;
    }

    @Override
    public HttpServletRequest getServletRequest() {
        checkStateValidity();
        return servletRequest;
    }

    @Override
    public void setServletRequest(HttpServletRequest servletRequest) {
        this.servletRequest = servletRequest;
    }

    @Override
    public HttpServletResponse getServletResponse() {
        checkStateValidity();
        return servletResponse;
    }

    @Override
    public void setContentTypes(final ContentTypes contentTypes) {
        this.contentTypes = contentTypes;
    }

    @Override
    public ContentTypes getContentTypes() {
        checkStateValidity();
        return contentTypes;
    }

    @Override
    public void setServletResponse(HttpServletResponse servletResponse) {
        this.servletResponse = servletResponse;
    }

    @Override
    public Session getSession() throws RepositoryException {
        return getSession(true);
    }

    @Override
    public Session getSession(boolean create) throws RepositoryException {
        checkStateValidity();

        if (session == null) {
            if (create) {
                final ContextCredentialsProvider credsProvider = getContextCredentialsProvider();
                if (credsProvider != null) {
                    final SimpleCredentials defaultCredentials = (SimpleCredentials) credsProvider.getDefaultCredentials(this);
                    try {
                        session = this.repository.login(defaultCredentials);
                    } catch (LoginException e) {
                        log.warn("Login Exception for session for userID {}. Cannot create session.", defaultCredentials.getUserID());
                        throw e;
                    }
                } else {
                    try {
                        session = this.repository.login();
                    } catch (LoginException e) {
                        log.warn("Login Exception for anonymous login.");
                        throw e;
                    }
                }
            }
        } else if (!session.isLive()) {
            throw new HstComponentException("Invalid session.");
        }
        return this.session;
    }

    @Override
    public void setSession(Session session) {
        checkStateValidity();
        this.session = session;
    }

    @Override
    public void setResolvedMount(ResolvedMount resolvedMount) {
        checkStateValidity();
        this.resolvedMount = resolvedMount;
        }

    @Override
    public ResolvedMount getResolvedMount() {
        checkStateValidity();
        return this.resolvedMount;
    }

    @Override
    public void setResolvedSiteMapItem(ResolvedSiteMapItem resolvedSiteMapItem) {
        checkStateValidity();
        this.resolvedSiteMapItem = resolvedSiteMapItem;
    }

    @Override
    public ResolvedSiteMapItem getResolvedSiteMapItem() {
        checkStateValidity();
        return this.resolvedSiteMapItem;
    }

    @Override
    public void setBaseURL(HstContainerURL baseURL) {
        checkStateValidity();
        this.baseURL = baseURL;
    }

    @Override
    public HstContainerURL getBaseURL() {
        checkStateValidity();
        return this.baseURL;
    }

    @Override
    public void setURLFactory(HstURLFactory urlFactory) {
        checkStateValidity();
        this.urlFactory = urlFactory;
    }

    @Override
    public HstURLFactory getURLFactory() {
        checkStateValidity();
        return this.urlFactory;
    }

    @Override
    public HstContainerURLProvider getContainerURLProvider() {
        checkStateValidity();
        return urlFactory != null ? urlFactory.getContainerURLProvider() : null;
    }

    @Override
    public void setSiteMapMatcher(HstSiteMapMatcher siteMapMatcher) {
        checkStateValidity();
        this.siteMapMatcher = siteMapMatcher;
    }

    @Override
    public HstSiteMapMatcher getSiteMapMatcher() {
        checkStateValidity();
        return this.siteMapMatcher;
    }

    @Override
    public void setLinkCreator(HstLinkCreator linkCreator) {
        checkStateValidity();
        this.linkCreator = linkCreator;
    }

    @Override
    public HstLinkCreator getHstLinkCreator() {
        checkStateValidity();
        return this.linkCreator;
    }

    @Override
    public void setParameterInfoProxyFactory(HstParameterInfoProxyFactory parameterInfoProxyFactory) {
        checkStateValidity();
        this.parameterInfoProxyFactory = parameterInfoProxyFactory;
    }

    @Override
    public HstParameterInfoProxyFactory getParameterInfoProxyFactory() {
        checkStateValidity();
        if (parameterInfoProxyFactory == null) {
            return HST_PARAMETER_INFO_PROXY_FACTORY;
        }
        return parameterInfoProxyFactory;
    }

    @Override
    public void setHstSiteMenusManager(final HstSiteMenusManager siteMenusManager) {
        checkStateValidity();
        this.siteMenusManager = siteMenusManager;
    }

    @Override

    public void setHstSiteMenus(HstSiteMenus siteMenus) {
        checkStateValidity();
        this.siteMenus = Optional.ofNullable(siteMenus);
    }

    @Override
    public HstSiteMenus getHstSiteMenus() {
        checkStateValidity();
        checkMatchingPhaseFinished("getHstSiteMenus");
        if (resolvedSiteMapItem == null) {
            throw new IllegalStateException("HstRequestContext#getHstSiteMenus() is not allowed to be invoked without " +
                    "there being a ResolvedSiteMapItem matched and set on this HstRequestContext.");
        }
        if (siteMenus == null) {
            siteMenus = Optional.ofNullable(siteMenusManager.getSiteMenus(this));
        }
        return siteMenus.orElse(null);
    }

    @Override
    public HstQueryManagerFactory getHstQueryManagerFactory() {
        checkStateValidity();
        return hstQueryManagerFactory;
    }

    @Override
    public void setHstQueryManagerFactory(HstQueryManagerFactory hstQueryManagerFactory) {
        checkStateValidity();
        this.hstQueryManagerFactory = hstQueryManagerFactory;
    }

    @SuppressWarnings("unchecked")
    @Override
    public <T> T getModel(String name) {
        checkStateValidity();

        return (T) getModelsMap().get(name);
    }

    @Override
    public Iterable<String> getModelNames() {
        checkStateValidity();

        return Collections.unmodifiableSet(getModelsMap().keySet());
    }

    @Override
    public Map<String, Object> getModelsMap() {
        checkStateValidity();

        return unmodifiableModelsMap;
    }

    @Override
    public Object setModel(String name, Object model) {
        checkStateValidity();

        setAttribute(name, model);
        return modelsMap.put(name, model);
    }

    @Override
    public void removeModel(String name) {
        checkStateValidity();

        if (modelsMap.remove(name) != null) {
            removeAttribute(name);
        }
    }

    @Override
    public Object getAttribute(String name) {
        checkStateValidity();

        if (name == null) {
            throw new IllegalArgumentException("attribute name cannot be null.");
        }

        Object value = null;

        if (this.attributes != null) {
            value = this.attributes.get(name);
        }

        return value;
    }

    @Override
    public Enumeration<String> getAttributeNames() {
        checkStateValidity();

        if (this.attributes != null) {
            return Collections.enumeration(attributes.keySet());
        } else {
            List<String> emptyAttrNames = Collections.emptyList();
            return Collections.enumeration(emptyAttrNames);
        }
    }

    @Override
    public void removeAttribute(String name) {
        checkStateValidity();

        if (name == null) {
            throw new IllegalArgumentException("attribute name cannot be null.");
        }

        this.attributes.remove(name);
    }

    @Override
    public void setAttribute(String name, Object object) {
        checkStateValidity();

        if (name == null) {
            throw new IllegalArgumentException("attribute name cannot be null.");
        }

        if (object == null) {
            removeAttribute(name);
        }

        this.attributes.put(name, object);
    }

    @Override
    public Map<String, Object> getAttributes() {
        checkStateValidity();

        if (unmodifiableAttributes == null && attributes != null) {
            unmodifiableAttributes = Collections.unmodifiableMap(attributes);
        }

        if (unmodifiableAttributes == null) {
            return Collections.emptyMap();
        }

        return unmodifiableAttributes;
    }

    @Override
    public ContainerConfiguration getContainerConfiguration() {
        checkStateValidity();
        return this.containerConfiguration;
    }

    @Override
    public void setContainerConfiguration(ContainerConfiguration containerConfiguration) {
        checkStateValidity();
        this.containerConfiguration = containerConfiguration;
    }

    @Override
    public VirtualHost getVirtualHost() {
        checkStateValidity();
        return resolvedMount.getMount().getVirtualHost();
    }

    @Override
    public ContextCredentialsProvider getContextCredentialsProvider() {
        checkStateValidity();
        return contextCredentialsProvider;
    }

    @Override
    public void setSubject(Subject subject) {
        checkStateValidity();
        this.subject = subject;
    }

    @Override
    public Subject getSubject() {
        checkStateValidity();
        return subject;
    }

    @Override
    public void setPreferredLocale(Locale preferredLocale) {
        checkStateValidity();
        this.preferredLocale = preferredLocale;
    }

    @Override
    public Locale getPreferredLocale() {
        checkStateValidity();
        return preferredLocale;
    }

    @Override
    public void setLocales(List<Locale> locales) {
        checkStateValidity();
        this.locales = locales;
    }

    @Override
    public Enumeration<Locale> getLocales() {
        checkStateValidity();

        if (locales != null) {
            return Collections.enumeration(locales);
        }

        return null;
    }

    @Override
    public void setPathSuffix(String pathSuffix) {
        checkStateValidity();
        this.pathSuffix = pathSuffix;
    }

    @Override
    public String getPathSuffix() {
        checkStateValidity();
        checkMatchingPhaseFinished("getPathSuffix");
        return pathSuffix;
    }

    @Override
    public void setComponentFilterTags(final Set<String> componentFilterTags) {
        checkStateValidity();
        this.componentFilterTags = componentFilterTags;
    }

    @Override
    public Set<String> getComponentFilterTags() {
        checkStateValidity();
        if (componentFilterTags == null) {
            return Collections.emptySet();
        }
        return Collections.unmodifiableSet(componentFilterTags);
    }

    @Override
    public Mount getMount(String alias) {
        checkStateValidity();
        checkMatchingPhaseFinished("getMount");
        if (alias == null) {
            throw new IllegalArgumentException("Alias is not allowed to be null");
        }
        // we first check whether there is a mapped alias: Mapped aliases have precedence
        Mount currentMount = getResolvedMount().getMount();
        String mappedAlias = currentMount.getMountProperties().get(alias.toLowerCase());
        if (mappedAlias != null) {
            log.debug("Did find mappedAlias '{}' for alias '{}'. Try to find a mount for this mappedAlias.", mappedAlias, alias);
            Mount mount = lookupMount(mappedAlias.toLowerCase());
            if (mount != null) {
                return mount;
            }
            log.debug("did not find a Mount for mappedAlias '{}'. Try fallback to find a Mount having alias '{}'", mappedAlias, alias);
        }
        return lookupMount(alias.toLowerCase());
    }

    @Override
    public Mount getMount(String alias, String type) {
        checkStateValidity();
        checkMatchingPhaseFinished("getMount");
        if (alias == null || type == null) {
            throw new IllegalArgumentException("Alias and type are not allowed to be null");
        }
        String mappedAlias = getResolvedMount().getMount().getMountProperties().get(alias.toLowerCase());
        if (mappedAlias != null) {
            Mount mount = getVirtualHost().getVirtualHosts().getMountByGroupAliasAndType(getVirtualHost().getHostGroupName(), mappedAlias, type);
            if (mount != null) {
                return mount;
            } else {
                log.debug("We did not find a mapped mount for mappedAlias '{}'. Try to find a mount for alias '{}' directly", mappedAlias, alias);
            }
        } else {
            log.debug("Did not find a mappedAlias for alias '{}'. Try alias directly", alias);
        }

        Mount mount = getVirtualHost().getVirtualHosts().getMountByGroupAliasAndType(getVirtualHost().getHostGroupName(), alias.toLowerCase(), type);
        if (mount == null) {
            log.debug("We did not find a direct mount for alias '{}'. Return null.", alias);
        }
        return mount;
    }

    private Mount lookupMount(String alias) {
        Mount currentMount = getResolvedMount().getMount();
        String hostGroupName = currentMount.getVirtualHost().getHostGroupName();
        VirtualHosts hosts = currentMount.getVirtualHost().getVirtualHosts();
        List<Mount> possibleMounts = new ArrayList<Mount>();

        for (String type : currentMount.getTypes()) {
            Mount possibleMount = hosts.getMountByGroupAliasAndType(hostGroupName, alias, type);
            if (possibleMount != null) {
                possibleMounts.add(possibleMount);
            }
        }

        if (possibleMounts.size() == 0) {
            log.debug("Did not find a mount for alias '{}'. Return null", alias);
            return null;
        }

        if (possibleMounts.size() == 1) {
            return possibleMounts.get(0);
        }

        // there are multiple possible. Let's return the best.
        for (Mount possibleMount : possibleMounts) {
            if (possibleMount.getType().equals(currentMount.getType())) {
                // found a primary match
                return possibleMount;
            }
        }

        // we did not find a primary match for best match. We return the mount with the most types in common.

        List<Mount> narrowedPossibleMounts = new ArrayList<Mount>();
        if (possibleMounts.size() > 1) {
            // find the Mount's with the most types in common
            int mostCommon = 0;
            for (Mount s : possibleMounts) {
                int inCommon = countCommon(s.getTypes(), currentMount.getTypes());
                if (inCommon > mostCommon) {
                    mostCommon = inCommon;
                    narrowedPossibleMounts.clear();
                    narrowedPossibleMounts.add(s);
                } else if (inCommon == mostCommon) {
                    narrowedPossibleMounts.add(s);
                } else {
                    // do nothing, there where less types in common
                }
            }
        }

        // we won't continue searching for a better possible match as this most likely is never need:
        if (narrowedPossibleMounts.size() > 0) {
            return narrowedPossibleMounts.get(0);
        }

        // should not get here
        return possibleMounts.get(0);
    }


    private int countCommon(List<String> types, List<String> types2) {
        int counter = 0;
        for (String type : types) {
            if (types2.contains(type)) {
                counter++;
            }
        }
        return counter;
    }

    @Override
    public void setFullyQualifiedURLs(boolean fullyQualifiedURLs) {
        checkStateValidity();
        this.fullyQualifiedURLs = fullyQualifiedURLs;
    }

    @Override
    public boolean isFullyQualifiedURLs() {
        checkStateValidity();
        checkMatchingPhaseFinished("isFullyQualifiedURLs");
        return fullyQualifiedURLs;
    }

    @Override
    public void setRenderHost(String renderHost) {
        checkStateValidity();
        this.renderHost = renderHost;
    }

    @Override
    public String getRenderHost() {
        checkStateValidity();
        checkMatchingPhaseFinished("getRenderHost");
        return renderHost;
    }

    @Override
    public List<HstComponentWindowFilter> getComponentWindowFilters() {
        checkStateValidity();
        if (filters == null) {
            return Collections.emptyList();
        }
        return Collections.unmodifiableList(filters);
    }

    @Override
    public void setComponentWindowFilters(final List<HstComponentWindowFilter> filters) {
        this. filters = filters;
    }

    @Override
    public boolean isChannelManagerPreviewRequest() {
        checkStateValidity();
        return channelManagerPreviewRequest;
    }

    @Deprecated
    @Override
    public boolean isCmsRequest() {
        return isChannelManagerPreviewRequest();
    }

    @Override
    public void setChannelManagerPreviewRequest(final boolean channelMngrPreviewRequest) {
        checkStateValidity();
        this.channelManagerPreviewRequest = channelMngrPreviewRequest;
    }

    @Deprecated
    @Override
    public void setCmsRequest(final boolean cmsRequest) {
        checkStateValidity();
        this.channelManagerPreviewRequest = cmsRequest;
    }

    @Override
    public ContentBeansTool getContentBeansTool() {
        checkStateValidity();
        return contentBeansTool;
    }

    @Override
    public void setContentBeansTool(ContentBeansTool contentBeansTool) {
        checkStateValidity();
        this.contentBeansTool = contentBeansTool;
    }

    @Override
    public void setCachingObjectConverter(final boolean enabled) {
        checkStateValidity();
        this.cachingObjectConverterEnabled = enabled;
    }

    @Override
    public HippoBean getContentBean() {
        checkStateValidity();
        checkMatchingPhaseFinished("getContentBean");
        if (getResolvedSiteMapItem() != null) {
            return getBeanForResolvedSiteMapItem(getResolvedSiteMapItem());
        }

        // this might be a request for a mount that is not mapped (does not have a sitemap item)
        if (!getResolvedMount().getMount().isMapped()) {
            final String contentPathInfo = PathUtils.normalizePath(getBaseURL().getPathInfo());
            return getHippoBean(getSiteContentBasePath(), contentPathInfo);
        }

        log.info("Did not find a content bean for '{}'", getServletRequest());
        return null;
    }

    @Override
    public <T extends HippoBean> T getContentBean(final Class<T> beanMappingClass) {
        checkStateValidity();
        checkMatchingPhaseFinished("getContentBean");
        HippoBean bean = getContentBean();
        if (bean == null) {
            return null;
        }
        if (!beanMappingClass.isAssignableFrom(bean.getClass())) {
            log.debug("Required bean of type '{}' but found of type '{}'. Return null.", beanMappingClass.getName(), bean.getClass().getName());
            return null;
        }
        return (T) bean;
    }

    @Override
    public String getSiteContentBasePath() {
        checkStateValidity();
        checkMatchingPhaseFinished("getSiteContentBasePath");
        return PathUtils.normalizePath(getResolvedMount().getMount().getContentPath());
    }

    @Override
    public HippoBean getSiteContentBaseBean() {
        checkStateValidity();
        checkMatchingPhaseFinished("getSiteContentBaseBean");
        String base = getSiteContentBasePath();
        try {
            return (HippoBean) getObjectBeanManager().getObject("/" + base);
        } catch (ObjectBeanManagerException e) {
            log.error("ObjectBeanManagerException. Return null : {}", e);
            return null;
        }
    }


    private HippoBean getBeanForResolvedSiteMapItem(ResolvedSiteMapItem resolvedSiteMapItem) {
        String base = getSiteContentBasePath();
        String relPath = PathUtils.normalizePath(resolvedSiteMapItem.getRelativeContentPath());

        if (relPath == null) {
            log.debug("Cannot return a content bean for relative path null for resolvedSitemapItem belonging to '{}'. Return null", resolvedSiteMapItem.getHstSiteMapItem().getId());
            return null;
        }

        return getHippoBean(base, relPath);

    }

    private HippoBean getHippoBean(final String base, final String relPath) {
        try {
            if (StringUtils.isEmpty(relPath)) {
                return (HippoBean) getObjectBeanManager().getObject("/" + base);
            } else {
                return (HippoBean) getObjectBeanManager().getObject("/" + base + "/" + relPath);
            }
        } catch (ObjectBeanManagerException e) {
            log.error("ObjectBeanManagerException. Return null : {}", e);
            return null;
        }
    }

    @Override
    public ObjectBeanManager getObjectBeanManager() {
        checkStateValidity();
        try {
            return getObjectBeanManager(getSession());
        } catch (RepositoryException e) {
            throw new IllegalStateException("Cannot get ObjectBeanManager. Cause : '"+e.toString()+"'", e);
        }
    }

    @Override
    public ObjectBeanManager getObjectBeanManager(final Session session) {
        checkStateValidity();
        if (objectBeanManagers == null) {
            objectBeanManagers = new IdentityHashMap<>();
        }
        ObjectBeanManager objectBeanManager = objectBeanManagers.get(session);
        if (objectBeanManager == null) {
            objectBeanManager = createObjectBeanManager(session);
            objectBeanManagers.put(session, objectBeanManager);
        }
        return objectBeanManager;
    }

    @Override
    public HstQueryManager getQueryManager() throws IllegalStateException {
        checkStateValidity();
        try {
            return getQueryManager(getSession());
        } catch (RepositoryException e) {
            throw new IllegalStateException("Cannot get HstQueryManager. Cause : '"+e.toString()+"'", e);
        }
    }

    @Override
    public HstQueryManager getQueryManager(final Session session) throws IllegalStateException {
        checkStateValidity();
        if (hstQueryManagers == null) {
            hstQueryManagers = new IdentityHashMap<>();
        }
        HstQueryManager hstQueryManager = hstQueryManagers.get(session);
        if (hstQueryManager == null) {
            hstQueryManager = createQueryManager(session);
            hstQueryManagers.put(session, hstQueryManager);
        }
        return hstQueryManager;
    }

    @Override
    public void clearObjectAndQueryManagers() {
        checkStateValidity();
        if (objectBeanManagers != null) {
            objectBeanManagers.clear();
        }
        if (hstQueryManagers != null) {
            hstQueryManagers.clear();
        }
    }

    @Override
    public void dispose() {

        servletContext = null;
        servletRequest = null;
        servletResponse = null;
        repository = null;
        contextCredentialsProvider = null;
        session = null;
        resolvedMount = null;
        resolvedSiteMapItem = null;
        urlFactory = null;
        baseURL = null;
        linkCreator = null;
        parameterInfoProxyFactory = null;
        siteMapMatcher = null;
        siteMenus = null;
        hstQueryManagerFactory = null;
        contentBeansTool = null;
        attributes.clear();
        containerConfiguration = null;
        subject = null;
        preferredLocale = null;
        locales = null;
        pathSuffix = null;
        componentFilterTags = null;
        filters = null;
        renderHost = null;
        objectBeanManagers = null;
        hstQueryManagers = null;
        unmodifiableAttributes = null;
        contentTypes = null;

        disposed = true;
    }

    @Override
    public void matchingFinished() {
        matchingFinished = true;
    }

    private ObjectBeanManager createObjectBeanManager(Session session) {
        return new ObjectBeanManagerImpl(session, getObjectConverter());
    }

    private HstQueryManager createQueryManager(Session session) throws IllegalStateException {
        return hstQueryManagerFactory.createQueryManager(session, getObjectConverter());
    }

    public ObjectConverter getObjectConverter() {
        final ObjectConverter converter = getContentBeansTool().getObjectConverter();
        if (cachingObjectConverterEnabled) {
            return new CachingObjectConverter(converter);
        }
        return converter;
    }

    private void checkStateValidity() {
        if (disposed) {
            throw new IllegalStateException("Invocation on an invalid HstRequestContext instance. \n" +
                    "An HstRequestContext instance MUST not be used after a request processing cycle.\n" +
                    "Check if your component implementation is thread-safe!!!");
        }
    }

    private void checkMatchingPhaseFinished(final String methodName) {
        if (!matchingFinished) {
            throw new IllegalStateException(String.format("Invocation of method '%s' is only allowed after " +
                    "all matching to host, mount and optionally sitemap has finished, but matching " +
                    "is not yes finished. Problematic request is '%s'", methodName, getServletRequest()));
        }
    }

    @Override
    public Map<String, HeadContributable> getHeadContributableMap() {
        checkStateValidity();

        if (headContributablesMap != null) {
            return Collections.unmodifiableMap(headContributablesMap);
        }

        return Collections.emptyMap();
    }

    @Override
    public HeadContributable getHeadContributable(String name) {
        checkStateValidity();

        if (headContributablesMap != null) {
            return headContributablesMap.get(name);
        }

        return null;
    }

    @Override
    public void setHeadContributable(String name, HeadContributable headContributable) {
        checkStateValidity();

        if (headContributablesMap == null) {
            headContributablesMap = new LinkedHashMap<>();
        }

        headContributablesMap.put(name, headContributable);
    }
}<|MERGE_RESOLUTION|>--- conflicted
+++ resolved
@@ -109,12 +109,8 @@
     private List<HstComponentWindowFilter> filters;
     protected boolean fullyQualifiedURLs;
     protected String renderHost;
-<<<<<<< HEAD
     private ContentTypes contentTypes;
     // default a request is considered to be not from a cms. If cmsRequest is true, this means the
-=======
-    // default a request is considered to be not from a cms. If channelManagerPreviewRequest is true, this means the
->>>>>>> fa783fe4
     // request is done from a cms context. This can influence for example how a link is created
     protected boolean channelManagerPreviewRequest;
 
