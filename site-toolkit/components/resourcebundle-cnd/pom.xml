<?xml version="1.0" encoding="UTF-8"?>
<!--
  Copyright 2010-2015 Hippo B.V. (http://www.onehippo.com)

  Licensed under the Apache License, Version 2.0 (the  "License");
  you may not use this file except in compliance with the License.
  You may obtain a copy of the License at

  http://www.apache.org/licenses/LICENSE-2.0

  Unless required by applicable law or agreed to in writing, software
  distributed under the License is distributed on an "AS IS"
  BASIS, WITHOUT WARRANTIES OR CONDITIONS OF ANY KIND, either express or implied.
  See the License for the specific language governing permissions and
  limitations under the License. -->
<project xmlns="http://maven.apache.org/POM/4.0.0" xmlns:xsi="http://www.w3.org/2001/XMLSchema-instance" xsi:schemaLocation="http://maven.apache.org/POM/4.0.0 http://maven.apache.org/maven-v4_0_0.xsd">
  <modelVersion>4.0.0</modelVersion>

  <parent>
    <groupId>org.onehippo.cms7.hst</groupId>
    <artifactId>components</artifactId>
<<<<<<< HEAD
    <version>15.3.0-SNAPSHOT</version>
=======
    <version>15.2.2-SNAPSHOT</version>
>>>>>>> 26fca18b
  </parent>

  <name>Hippo Site Toolkit ResourceBundle CND</name>
  <description>Hippo Site Toolkit ResourceBundle CND</description>
  <groupId>org.onehippo.cms7.hst.components</groupId>
  <artifactId>hst-resourcebundle-cnd</artifactId>
  <packaging>jar</packaging>

</project><|MERGE_RESOLUTION|>--- conflicted
+++ resolved
@@ -19,11 +19,7 @@
   <parent>
     <groupId>org.onehippo.cms7.hst</groupId>
     <artifactId>components</artifactId>
-<<<<<<< HEAD
-    <version>15.3.0-SNAPSHOT</version>
-=======
     <version>15.2.2-SNAPSHOT</version>
->>>>>>> 26fca18b
   </parent>
 
   <name>Hippo Site Toolkit ResourceBundle CND</name>
