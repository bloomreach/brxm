/*
 * Copyright 2016-2017 Hippo B.V. (http://www.onehippo.com)
 *
 * Licensed under the Apache License, Version 2.0 (the "License");
 * you may not use this file except in compliance with the License.
 * You may obtain a copy of the License at
 *
 *  http://www.apache.org/licenses/LICENSE-2.0
 *
 * Unless required by applicable law or agreed to in writing, software
 * distributed under the License is distributed on an "AS IS" BASIS,
 * WITHOUT WARRANTIES OR CONDITIONS OF ANY KIND, either express or implied.
 * See the License for the specific language governing permissions and
 * limitations under the License.
 */
package org.hippoecm.hst.restapi.content.requests;

import java.util.Calendar;
import java.util.List;
import java.util.Map;

import javax.jcr.Node;
import javax.jcr.Session;
<<<<<<< HEAD

import com.fasterxml.jackson.databind.ObjectMapper;
=======
>>>>>>> cc6b6e09

import org.apache.commons.lang.StringUtils;
import org.hippoecm.hst.restapi.AbstractRestApiIT;
import org.junit.Test;
import org.slf4j.Logger;
import org.slf4j.LoggerFactory;
import org.springframework.mock.web.MockHttpServletResponse;

import com.fasterxml.jackson.databind.ObjectMapper;

import static javax.servlet.http.HttpServletResponse.SC_NOT_FOUND;
import static org.hippoecm.repository.HippoStdPubWfNodeType.HIPPOSTDPUBWF_PUBLICATION_DATE;
import static org.hippoecm.repository.api.HippoNodeType.NT_HANDLE;
import static org.junit.Assert.assertEquals;
import static org.junit.Assert.assertNotNull;
import static org.junit.Assert.assertNull;
import static org.junit.Assert.assertTrue;

public class DocumentsResourceIT extends AbstractRestApiIT {

    private static final Logger log = LoggerFactory.getLogger(DocumentsResourceIT.class);

    private static ObjectMapper mapper = new ObjectMapper();
<<<<<<< HEAD
=======
    private static String PROPERTY_TITLE = "myhippoproject:title";
    private static String PROPERTY_DATE = "myhippoproject:date";
>>>>>>> cc6b6e09

    @Test
    public void test_about_us_document() throws Exception {

        // about-us  handle identifier is 'ebebebeb-5fa8-48a8-b03b-4524373d992b'
        final RequestResponseMock requestResponse = mockGetRequestResponse(
                "http", "localhost", "/api/documents/30092f4e-2ef7-4c72-86a5-8ce895908937", null);

        final MockHttpServletResponse response = render(requestResponse);

        final String restResponse = response.getContentAsString();
        assertTrue(StringUtils.isNotEmpty(restResponse));

        final Map<String, Object> deserializedAboutUs = mapper.reader(Map.class).readValue(restResponse);
        assertEquals("about-us", deserializedAboutUs.get("name"));
        // TODO assertEquals("published", deserializedAboutUs.get("hippostd:state"));
        // TODO assertEquals("2010-01-21T12:34:11.055+02:00", deserializedAboutUs.get("hippostdpubwf:creationDate"));

        // TODO final ImmutableList<String> mixins = ImmutableList.of("hippotranslation:translated", "mix:versionable");
        // TODO assertEquals(mixins, deserializedAboutUs.get("jcr:mixinTypes"));
    }

    @Test
    public void non_handle_nodes_are_not_allowed() throws Exception {
        // ebebebeb-5fa8-48a8-b03b-4524373d992a is folder node
        final RequestResponseMock requestResponse = mockGetRequestResponse(
                "http", "localhost", "/api/documents/ebebebeb-5fa8-48a8-b03b-4524373d992a", null);
        final MockHttpServletResponse response = render(requestResponse);
        assertEquals(SC_NOT_FOUND, response.getStatus());
        assertTrue(response.getContentAsString().contains("not found below scope '/api'"));
    }

    @Test
    public void handle_node_of_content_outside_api_mount_is_not_allowed() throws Exception {
        // a62a34ae-5f42-4482-a27a-7f39459ec8ee homepage of subsite
        final RequestResponseMock requestResponse = mockGetRequestResponse(
                "http", "localhost", "/api/documents/a62a34ae-5f42-4482-a27a-7f39459ec8ee", null);
        final MockHttpServletResponse response = render(requestResponse);
        assertEquals(SC_NOT_FOUND, response.getStatus());
        assertTrue(response.getContentAsString().contains("not found below scope '/api'"));
    }

    @Test
    public void test_global_content_api() throws Exception {
        final Session session = createSession("admin", "admin");
        try {
            final Node medusaNews = session.getNode("/unittestcontent/documents/myhippoproject/news/2015/12/the-medusa-news");

            final RequestResponseMock requestResponse = mockGetRequestResponse("http", "onehippo.io", "/documents/" + medusaNews.getIdentifier(), null);
            final MockHttpServletResponse response = render(requestResponse);
            final String restResponse = response.getContentAsString();

            final Map<String, Object> deserializedAboutUs = mapper.reader(Map.class).readValue(restResponse);
            assertTrue(deserializedAboutUs.get("name").equals("the-medusa-news"));

        } finally {
            session.logout();
        }
    }

    @Test
    public void test_myhippoproject_content_api() throws Exception {
        final Session session = createSession("admin", "admin");
        try {
            final Node medusaNews = session.getNode("/unittestcontent/documents/myhippoproject/news/2015/12/the-medusa-news");

            final RequestResponseMock requestResponse = mockGetRequestResponse(
                    "http", "onehippo.io", "/myhippoproject/documents/" + medusaNews.getIdentifier(), null);
            final MockHttpServletResponse response = render(requestResponse);
            final String restResponse = response.getContentAsString();
            // TODO assertions
        } catch (Exception e) {
            log.error("error : ", e);
        } finally {
            session.logout();
        }
    }

    @Test
    public void test_search_result_contains_handle_uuids() throws Exception {
        Session liveUser = createLiveUserSession();
        try {
            final RequestResponseMock requestResponse = mockGetRequestResponse(
                    "http", "onehippo.io", "/myhippoproject/documents/", null);

            final MockHttpServletResponse response = render(requestResponse);
            final String restResponse = response.getContentAsString();
            final Map<String, Object> searchResult = mapper.reader(Map.class).readValue(restResponse);

            final List<Map<String, Object>> itemsList = getItemsFromSearchResult(searchResult);
            for (Map<String, Object> item : itemsList) {
                final Node node = liveUser.getNodeByIdentifier((String) item.get("id"));
                assertTrue(node.isNodeType(NT_HANDLE));
            }
        } finally {
            if (liveUser != null) {
                liveUser.logout();
            }
        }
    }

    @Test
    public void test_search_result_is_ordered_by_default_on_publication_date_descending() throws Exception {
        Session liveUser = createLiveUserSession();
        try {
            final RequestResponseMock requestResponse = mockGetRequestResponse(
                    "http", "onehippo.io", "/myhippoproject/documents/", null);

            final MockHttpServletResponse response = render(requestResponse);
            final String restResponse = response.getContentAsString();

            final Map<String, Object> searchResult = mapper.reader(Map.class).readValue(restResponse);

            final List<Map<String, Object>> itemsList = getItemsFromSearchResult(searchResult);

            int processed = 0;
            Calendar prev = null;
            for (Map<String, Object> item : itemsList) {
                final Node handleNode = liveUser.getNodeByIdentifier((String) item.get("id"));
                final Node node = handleNode.getNode(handleNode.getName());
                if (!node.hasProperty(HIPPOSTDPUBWF_PUBLICATION_DATE)) {
                    continue;
                }
                final Calendar date = node.getProperty(HIPPOSTDPUBWF_PUBLICATION_DATE).getDate();
                if (prev != null) {
                    assertTrue(prev.after(date) || prev.equals(date));
                }
                prev = date;
                processed++;
            }

            assertTrue("There must be at least two results to be able to compare sort order.", processed > 1);

        } finally {
            if (liveUser != null) {
                liveUser.logout();
            }
        }
    }

    @Test
    public void test_search_result_is_ordered_by_one_sort_parameter_default_sortorder() throws Exception {
        Session liveUser = createLiveUserSession();
        try {
            final RequestResponseMock requestResponse = mockGetRequestResponse(
                    "http", "onehippo.io", "/myhippoproject/documents/", "_orderBy=" + PROPERTY_TITLE);

            final MockHttpServletResponse response = render(requestResponse);
            final String restResponse = response.getContentAsString();

            final Map<String, Object> searchResult = mapper.reader(Map.class).readValue(restResponse);

            final List<Map<String, Object>> itemsList = getItemsFromSearchResult(searchResult);

            int processed = 0;
            String previous = null;
            for (Map<String, Object> item : itemsList) {
                final Node handleNode = liveUser.getNodeByIdentifier((String) item.get("id"));
                final Node node = handleNode.getNode(handleNode.getName());
                if (!node.hasProperty(PROPERTY_TITLE) && !node.hasProperty(PROPERTY_DATE)) {
                    continue;
                }
                String current = node.getProperty(PROPERTY_TITLE).getString();
                if (previous != null) {
                    assertTrue(previous.compareTo(current) > 0); // default order is descending
                }
                previous = current;
                processed++;
            }

            assertTrue("There must be at least two results to be able to compare sort order.", processed > 1);

        } finally {
            if (liveUser != null) {
                liveUser.logout();
            }
        }
    }

    @Test
    public void test_search_result_is_ordered_by_one_sort_parameter_ascending_sortorder() throws Exception {
        Session liveUser = createLiveUserSession();
        try {
            final RequestResponseMock requestResponse = mockGetRequestResponse(
                    "http", "onehippo.io", "/myhippoproject/documents/", "_orderBy=" + PROPERTY_TITLE + "&_sortOrder=ascending");

            final MockHttpServletResponse response = render(requestResponse);
            final String restResponse = response.getContentAsString();

            final Map<String, Object> searchResult = mapper.reader(Map.class).readValue(restResponse);

            final List<Map<String, Object>> itemsList = getItemsFromSearchResult(searchResult);

            int processed = 0;
            String previous = null;
            for (Map<String, Object> item : itemsList) {
                final Node handleNode = liveUser.getNodeByIdentifier((String) item.get("id"));
                final Node node = handleNode.getNode(handleNode.getName());
                if (!node.hasProperty(PROPERTY_TITLE)) {
                    continue;
                }
                String current = node.getProperty(PROPERTY_TITLE).getString();
                if (previous != null) {
                    assertTrue(previous.compareTo(current) < 0);
                }
                processed++;
                previous = current;
            }

            assertTrue("There must be at least two results to be able to compare sort order.", processed > 1);

        } finally {
            if (liveUser != null) {
                liveUser.logout();
            }
        }
    }

    @Test
    public void test_search_result_is_ordered_by_two_sort_parameters_with_different_sortorders() throws Exception {
        Session liveUser = createLiveUserSession();
        try {
            final RequestResponseMock requestResponse = mockGetRequestResponse(
                    "http", "onehippo.io", "/myhippoproject/documents/", "_orderBy=" + PROPERTY_DATE + "," + PROPERTY_TITLE + "&_sortOrder=ascending,descending");

            final MockHttpServletResponse response = render(requestResponse);
            final String restResponse = response.getContentAsString();

            final Map<String, Object> searchResult = mapper.reader(Map.class).readValue(restResponse);

            final List<Map<String, Object>> itemsList = getItemsFromSearchResult(searchResult);

            int processed = 0;
            String previousTitle = null;
            Calendar previousDate = null;
            for (Map<String, Object> item : itemsList) {
                final Node handleNode = liveUser.getNodeByIdentifier((String) item.get("id"));
                final Node node = handleNode.getNode(handleNode.getName());
                if (!node.hasProperty(PROPERTY_TITLE) && !node.hasProperty(PROPERTY_DATE)) {
                    continue;
                }
                final String currentTitle = node.getProperty(PROPERTY_TITLE).getString();
                final Calendar currentDate = node.getProperty(PROPERTY_DATE).getDate();

                if (previousDate != null && previousTitle != null) {
                    if(previousDate.equals(currentDate)) {
                        assertTrue(previousTitle.compareTo(currentTitle) > 0);
                        processed++;
                    }
                }
                previousDate = currentDate;
                previousTitle = currentTitle;
            }

            assertTrue("At least one comparison must have been made on the second property.", processed > 0);

        } finally {
            if (liveUser != null) {
                liveUser.logout();
            }
        }
    }

    @Test
    public void test_document_attribute_selection() throws Exception {
        // about-us  handle identifier is 'ebebebeb-5fa8-48a8-b03b-4524373d992b'
        RequestResponseMock requestResponse = mockGetRequestResponse(
                "http", "localhost", "/api/documents/30092f4e-2ef7-4c72-86a5-8ce895908937", "_attributes=unittestproject:summary,unittestproject:title");

        Map<String, Object> items = renderAndGetDocumentItems(requestResponse);
        assertNotNull(items);
        assertEquals(2, items.size());
        assertEquals("Summary of the about us", items.get("unittestproject:summary"));
        assertEquals("This is the about us", items.get("unittestproject:title"));

        requestResponse = mockGetRequestResponse(
                "http", "localhost", "/api/documents/30092f4e-2ef7-4c72-86a5-8ce895908937", "_attributes=no-such-property");

        items = renderAndGetDocumentItems(requestResponse);
        // TODO - this should never be null imho
        assertNull(items);
    }

    @Test
    public void test_list_attribute_selection() throws Exception {
        RequestResponseMock requestResponse = mockGetRequestResponse(
                "http", "localhost", "/api/documents/",
                "_attributes=unittestproject:summary,unittestproject:title&_nodetype=unittestproject:textpage");

        List<Map<String, Object>> listItems = renderAndGetListItems(requestResponse);
        assertTrue(listItems.size() > 0);

        for (Map<String, Object> item : listItems) {
            final Map<String, Object> documentItems = (Map<String, Object>) item.get("items");
            assertEquals(2, documentItems.keySet().size());
            assertNotNull(documentItems.get("unittestproject:title"));
            assertNotNull(documentItems.get("unittestproject:summary"));
        }

        requestResponse = mockGetRequestResponse("http", "localhost", "/api/documents/", null);

        listItems = renderAndGetListItems(requestResponse);
        assertTrue(listItems.size() > 0);

        for (Map<String, Object> item : listItems) {
            final Map<String, Object> documentItems = (Map<String, Object>) item.get("items");
            assertTrue(documentItems.keySet().size() > 2);
        }
    }

    @SuppressWarnings("unchecked")
    private Map<String, Object> renderAndGetDocumentItems(final RequestResponseMock requestResponse) throws Exception {
        MockHttpServletResponse response = render(requestResponse);

        String restResponse = response.getContentAsString();
        assertTrue(StringUtils.isNotEmpty(restResponse));

        Map<String, Object> deserializedResponse = mapper.reader(Map.class).readValue(restResponse);
        return (Map<String, Object>) deserializedResponse.get("items");
    }

    @SuppressWarnings("unchecked")
    private List<Map<String, Object>> renderAndGetListItems(final RequestResponseMock requestResponse) throws Exception {
        MockHttpServletResponse response = render(requestResponse);

        String restResponse = response.getContentAsString();
        assertTrue(StringUtils.isNotEmpty(restResponse));

        Map<String, Object> deserializedResponse = mapper.reader(Map.class).readValue(restResponse);
        return (List) deserializedResponse.get("items");
    }

    private List<Map<String, Object>> getItemsFromSearchResult(final Map<String, Object> searchResult) {
        final Object items = searchResult.get("items");
        assertNotNull(items);
        assertTrue(items instanceof List);
        return (List) items;
    }
}<|MERGE_RESOLUTION|>--- conflicted
+++ resolved
@@ -21,11 +21,8 @@
 
 import javax.jcr.Node;
 import javax.jcr.Session;
-<<<<<<< HEAD
 
 import com.fasterxml.jackson.databind.ObjectMapper;
-=======
->>>>>>> cc6b6e09
 
 import org.apache.commons.lang.StringUtils;
 import org.hippoecm.hst.restapi.AbstractRestApiIT;
@@ -49,11 +46,8 @@
     private static final Logger log = LoggerFactory.getLogger(DocumentsResourceIT.class);
 
     private static ObjectMapper mapper = new ObjectMapper();
-<<<<<<< HEAD
-=======
     private static String PROPERTY_TITLE = "myhippoproject:title";
     private static String PROPERTY_DATE = "myhippoproject:date";
->>>>>>> cc6b6e09
 
     @Test
     public void test_about_us_document() throws Exception {
@@ -126,7 +120,7 @@
             final String restResponse = response.getContentAsString();
             // TODO assertions
         } catch (Exception e) {
-            log.error("error : ", e);
+            log.error("error : ",e);
         } finally {
             session.logout();
         }
@@ -145,7 +139,7 @@
 
             final List<Map<String, Object>> itemsList = getItemsFromSearchResult(searchResult);
             for (Map<String, Object> item : itemsList) {
-                final Node node = liveUser.getNodeByIdentifier((String) item.get("id"));
+                final Node node = liveUser.getNodeByIdentifier((String)item.get("id"));
                 assertTrue(node.isNodeType(NT_HANDLE));
             }
         } finally {
@@ -172,7 +166,7 @@
             int processed = 0;
             Calendar prev = null;
             for (Map<String, Object> item : itemsList) {
-                final Node handleNode = liveUser.getNodeByIdentifier((String) item.get("id"));
+                final Node handleNode = liveUser.getNodeByIdentifier((String)item.get("id"));
                 final Node node = handleNode.getNode(handleNode.getName());
                 if (!node.hasProperty(HIPPOSTDPUBWF_PUBLICATION_DATE)) {
                     continue;
@@ -390,6 +384,6 @@
         final Object items = searchResult.get("items");
         assertNotNull(items);
         assertTrue(items instanceof List);
-        return (List) items;
+        return (List)items;
     }
 }