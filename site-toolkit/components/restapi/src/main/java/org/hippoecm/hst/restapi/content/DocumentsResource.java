--- conflicted
+++ resolved
@@ -17,13 +17,9 @@
 package org.hippoecm.hst.restapi.content;
 
 import java.util.Arrays;
-<<<<<<< HEAD
 import java.util.Collections;
 import java.util.LinkedHashMap;
-=======
-import java.util.LinkedHashMap;
 import java.util.LinkedList;
->>>>>>> cc6b6e09
 import java.util.List;
 import java.util.Map;
 import java.util.UUID;
@@ -80,6 +76,7 @@
         return log;
     }
 
+
     public void setMaxSearchResultItems(final Integer maxSearchResultItems) {
         if (maxSearchResultItems != null) {
             this.maxSearchResultItems = maxSearchResultItems;
@@ -146,13 +143,13 @@
         throw new IllegalArgumentException(String.format("_nodetype must be of (sub)type: '%s'", NT_DOCUMENT));
     }
 
-<<<<<<< HEAD
     private List<String> parseAttributes(final String attributeString) {
         if (attributeString == null) {
             return Collections.emptyList();
         }
         return Arrays.asList(attributeString.split(","));
-=======
+    }
+
     private List<String> parseOrderBy(final String orderBy) {
         return Arrays.asList(StringUtils.split(orderBy, ','));
     }
@@ -174,7 +171,6 @@
         if (orderBys.size() != parsedSortOrders.size()) {
             throw new IllegalArgumentException("Number of values for _orderBy and _sortOrder must be equal.");
         }
->>>>>>> cc6b6e09
     }
 
     @GET
@@ -183,12 +179,9 @@
                                  @QueryParam("_max") final String maxString,
                                  @QueryParam("_query") final String queryString,
                                  @QueryParam("_nodetype") final String nodeTypeString,
-<<<<<<< HEAD
+                                 @QueryParam("_orderBy") @DefaultValue(HIPPOSTDPUBWF_PUBLICATION_DATE) final String orderBy,
+                                 @QueryParam("_sortOrder") @DefaultValue("descending") final String sortOrder,
                                  @QueryParam("_attributes") final String attributeString) {
-=======
-                                 @QueryParam("_orderBy") @DefaultValue(HIPPOSTDPUBWF_PUBLICATION_DATE) final String orderBy,
-                                 @QueryParam("_sortOrder") @DefaultValue("descending") final String sortOrder) {
->>>>>>> cc6b6e09
         try {
             final List<String> includedAttributes = parseAttributes(attributeString);
             final ResourceContext context = getResourceContextFactory().createResourceContext(includedAttributes);
