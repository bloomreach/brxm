--- conflicted
+++ resolved
@@ -23,11 +23,7 @@
   <parent>
     <groupId>org.onehippo.cms7.hst</groupId>
     <artifactId>hst</artifactId>
-<<<<<<< HEAD
-    <version>3.x-translations-1.0-SNAPSHOT</version>
-=======
-    <version>4.0.0-SNAPSHOT</version>
->>>>>>> 3092c542
+    <version>4.0.0-translations-psp1-SNAPSHOT</version>
   </parent>
   <packaging>pom</packaging>
 
