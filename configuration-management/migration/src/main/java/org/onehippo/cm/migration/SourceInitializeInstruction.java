/*
 *  Copyright 2016-2017 Hippo B.V. (http://www.onehippo.com)
 *
 *  Licensed under the Apache License, Version 2.0 (the "License");
 *  you may not use this file except in compliance with the License.
 *  You may obtain a copy of the License at
 *
 *       http://www.apache.org/licenses/LICENSE-2.0
 *
 *  Unless required by applicable law or agreed to in writing, software
 *  distributed under the License is distributed on an "AS IS" BASIS,
 *  WITHOUT WARRANTIES OR CONDITIONS OF ANY KIND, either express or implied.
 *  See the License for the specific language governing permissions and
 *  limitations under the License.
 */
package org.onehippo.cm.migration;

import java.io.FileInputStream;
import java.io.IOException;
import java.util.Arrays;
import java.util.Collection;
import java.util.Collections;
import java.util.HashSet;
import java.util.LinkedHashMap;
import java.util.List;
import java.util.Map;
import java.util.Optional;
import java.util.Set;

import javax.jcr.PropertyType;

import org.apache.commons.io.FilenameUtils;
import org.apache.commons.lang3.StringUtils;
import org.apache.jackrabbit.JcrConstants;
import org.onehippo.cm.model.Constants;
import org.onehippo.cm.model.impl.ModuleImpl;
import org.onehippo.cm.model.impl.definition.ContentDefinitionImpl;
import org.onehippo.cm.model.impl.source.ConfigSourceImpl;
import org.onehippo.cm.model.impl.source.ContentSourceImpl;
import org.onehippo.cm.model.impl.source.SourceImpl;
import org.onehippo.cm.model.impl.tree.DefinitionNodeImpl;
import org.onehippo.cm.model.impl.tree.DefinitionPropertyImpl;
import org.onehippo.cm.model.mapper.AbstractFileMapper;
import org.onehippo.cm.model.tree.ConfigurationItemCategory;
import org.onehippo.cm.model.tree.DefinitionNode;
import org.onehippo.cm.model.tree.PropertyOperation;
import org.onehippo.cm.model.tree.Value;
import org.onehippo.cm.model.tree.ValueType;
import org.onehippo.cm.model.util.InjectResidualMatchers;
import org.onehippo.cm.model.util.SnsUtils;

import static java.util.stream.Collectors.toSet;
import static org.apache.jackrabbit.JcrConstants.JCR_MIXINTYPES;
import static org.apache.jackrabbit.JcrConstants.JCR_PRIMARYTYPE;

public class SourceInitializeInstruction extends ContentInitializeInstruction {

    private static final String PATH_REFERENCE_POSTFIX = "___pathreference";
    private static final String OLD_HTML_CLEANER_CONFIGURATION = "/hippo:configuration/hippo:frontend/cms/cms-services/filteringHtmlCleanerService";
    private static final String HIPPO_NAMESPACES = "/hippo:namespaces";
    private static final String HTMLCLEANER_ID = "htmlcleaner.id";
    private static final String HTMLPROCESSOR_ID = "htmlprocessor.id";

    private EsvNode sourceNode;

    public SourceInitializeInstruction(final EsvNode instructionNode, final Type type,
<<<<<<< HEAD
                                       final InitializeInstruction combinedWith, final String[] contentRoots,
                                       final Set<String> newContentRoots)
            throws EsvParseException {
        super(instructionNode, type, combinedWith, contentRoots, newContentRoots);
=======
                                       final InitializeInstruction combinedWith,
                                       final String[] contentRoots, final Set<String> newContentRoots,
                                       final InjectResidualMatchers injectResidualCategoryMatchers,
                                       final Map<String, ConfigurationItemCategory> injectResidualCategoryRegistry)
            throws EsvParseException {

        super(instructionNode, type, combinedWith, contentRoots, newContentRoots, injectResidualCategoryMatchers,
                injectResidualCategoryRegistry);
>>>>>>> 1df9a143
    }

    public EsvNode getSourceNode() {
        return sourceNode;
    }

    private String contentRoot;

    public void prepareSource(final EsvParser parser) throws IOException, EsvParseException {
        prepareResource(parser.getBaseDir(), true);
        setSourcePath(FilenameUtils.removeExtension(getResourcePath()) + ".yaml");

        try (final FileInputStream fileInputStream = new FileInputStream(getResource())) {
            sourceNode = parser.parse(fileInputStream, getResource().getCanonicalPath());
        }
        contentRoot = "/" + normalizePath(getPropertyValue("hippo:contentroot", PropertyType.STRING, true));
        setContentPath(contentRoot + "/" + sourceNode.getName());
        migrationFixes();
    }

    private void migrationFixes() throws EsvParseException {
        EsvNode eformsConfig = getContentNode("/hippo:configuration/hippo:modules/eforms/hippo:moduleconfig");
        if (eformsConfig != null) {
            // all eforms module config nodes must be of type hipposys:moduleconfig
            fixPrimaryTypes(eformsConfig, "hipposys:moduleconfig");
        }
    }

    private void fixPrimaryTypes(final EsvNode node, final String newType) {
        fixPrimaryType(node, newType);
        for (EsvNode child : node.getChildren()) {
            fixPrimaryTypes(child, newType);
        }
    }

    private void fixPrimaryType(final EsvNode node, final String newType) {
        EsvProperty prop = node.getProperty(JcrConstants.JCR_PRIMARYTYPE);
        if (prop != null && !newType.equals(prop.getValue())) {
            EsvValue value;
            if (prop.getValues().size() > 0) {
                value = prop.getValues().get(0);
            } else {
                value = new EsvValue(prop.getType(), false, node.getSourceLocation());
                prop.getValues().add(value);
            }
            value.setString(newType);
        }
    }

    private EsvNode getContentNode(final String path) {
        String[] elements = path.substring(1).split("/");
        String nodePath = "/" + elements[0];
        int index = 0;
        EsvNode node = null;
        while (getContentPath().startsWith(nodePath)) {
            if (elements.length > index + 1) {
                if (getContentPath().startsWith(nodePath + "/" + elements[index + 1])) {
                    index++;
                    nodePath = nodePath + "/" + elements[index];
                } else {
                    break;
                }
            } else {
                break;
            }
        }
        if (getContentPath().equals(nodePath)) {
            index++;
            node = sourceNode;
            for (; index < elements.length; index++) {
                boolean found = false;
                for (EsvNode child : node.getChildren()) {
                    if (child.getName().equals(elements[index])) {
                        node = child;
                        found = true;
                        break;
                    }
                }
                if (!found) {
                    node = null;
                    break;
                }
            }
        }
        return node;
    }

    public boolean isDeltaMerge() {
        return sourceNode != null && sourceNode.isDeltaMerge();
    }

    public boolean isDeltaSkip() {
        return sourceNode != null && sourceNode.isDeltaSkip();
    }

    public void processSource(final ModuleImpl module,
                              final Map<MinimallyIndexedPath, DefinitionNodeImpl> nodeDefinitions,
                              final Set<DefinitionNode> deltaNodes) throws EsvParseException {
        final SourceImpl source;
        if (isContent(getContentPath(), true)) {
            source = module.addContentSource(getSourcePath());
        } else {
            source = module.addConfigSource(getSourcePath());
        }
        log.info("Processing " + getType().getPropertyName() + " " + getContentPath() + " from file " + getResourcePath());
        final String path = calculatePath(sourceNode, contentRoot, nodeDefinitions, Collections.emptyList());
        processNode(sourceNode, path, source, null, nodeDefinitions, deltaNodes);
    }

    /**
     * Calculates the target path for the given node, most importantly, determines if an SNS index for this node is
     * necessary.
     */
    private String calculatePath(final EsvNode node, final String parentPath,
                                 final Map<MinimallyIndexedPath, DefinitionNodeImpl> nodeDefinitions,
                                 final List<EsvNode> siblings) {

        final String base = StringUtils.appendIfMissing(parentPath, "/") + node.getName();
        if (node.getMerge() != null) {
            return base;
        }

        // No merge defined, pre-12 behavior was to create new SNS in case path already exists.
        // TODO: add capability to check whether another module defined a node at this path.
        DefinitionNodeImpl def = nodeDefinitions.get(new MinimallyIndexedPath(base));
        if (def != null) {
            if (def.isDeletedAndEmpty()) {
                return base;
            }
            int index = 2;
            while (nodeDefinitions.containsKey(new MinimallyIndexedPath(SnsUtils.createIndexedName(base, index)))) {
                index++;
            }
            return SnsUtils.createIndexedName(base, index);
        }

        // No earlier definitions at this path found, check if this node has siblings with the same name. If so, make
        // sure the first one gets an explicit index of 1.
        int count = 0;
        for (EsvNode sibling : siblings) {
            if (sibling.getName().equals(node.getName())) {
                count++;
            }
        }

        if (count > 1) {
            return SnsUtils.createIndexedName(base, 1);
        } else {
            return base;
        }
    }

    private void processNode(final EsvNode node, final String path, final SourceImpl source,
                             DefinitionNodeImpl parentNode,
                             final Map<MinimallyIndexedPath, DefinitionNodeImpl> nodeDefinitions,
                             final Set<DefinitionNode> deltaNodes) throws EsvParseException {

        DefinitionNodeImpl defNode = nodeDefinitions.get(new MinimallyIndexedPath(path));
        if (defNode != null && !defNode.isDelete()) {
            if (node.isDeltaSkip()) {
                log.warn("Skipping node " + path + " at " + node.getSourceLocation() + ": already defined before at " +
                        defNode.getSourceLocation() + ".");
                return;
            }
            if (!node.isDeltaMerge()) {
                throw new EsvParseException("Node " + path + " at " + node.getSourceLocation() + " already defined before at " +
                        defNode.getSourceLocation() + ".");
            }
        }
        final boolean newNode = defNode == null || defNode.isDeletedAndEmpty();
        if (newNode) {
            final boolean deleted = defNode != null && defNode.isDelete();
            if (deleted && defNode.isRoot()) {
                // earlier hippo:contentdelete
                deleteDefinition(defNode.getDefinition());
                defNode = null;
            }
            String parentPath = null;
            if (parentNode == null && node.getMerge() != null) {
                if (defNode != null) {
                    parentNode = defNode.getParent();
                } else {
                    parentPath = StringUtils.substringBeforeLast(path, "/");
                    if (parentPath.equals("")) {
                        parentPath = "/";
                    }
                    parentNode = nodeDefinitions.get(new MinimallyIndexedPath(parentPath));
                }
            }
            if (node.isDeltaInsert() && parentNode == null) {
                parentNode = addDeltaRootNode(source, parentPath, StringUtils.substringAfterLast(parentPath, "/"), nodeDefinitions, deltaNodes);
            }
            final String newNodeName = StringUtils.substringAfterLast(path, "/");
            if (parentNode != null) {
                defNode = parentNode.addNode(newNodeName);
            } else {
                ContentDefinitionImpl def;
                if (isContent(path)) {
                    def = ((ContentSourceImpl) source).addContentDefinition();
                } else {
                    def = ((ConfigSourceImpl) source).addConfigDefinition();
                }
                defNode = new DefinitionNodeImpl(path, newNodeName, def);
                def.setNode(defNode);
            }
            if (node.getMerge() != null) {
                deltaNodes.add(defNode);
            }

            defNode.getSourceLocation().copy(node.getSourceLocation());

            nodeDefinitions.put(new MinimallyIndexedPath(path), defNode);

            if (node.isDeltaInsert()) {
                if (deltaNodes.contains(parentNode)) {
                    defNode.setOrderBefore(node.getMergeLocation());
                } else {
                    boolean hasAfter = parentNode.getModifiableNodes().size() > 1 &&
                            (node.getMergeLocation().equals("") || parentNode.getNode(node.getMergeLocation()) != null);
                    if (hasAfter) {
                        LinkedHashMap<String, DefinitionNodeImpl> childNodes = new LinkedHashMap<>(parentNode.getModifiableNodes());
                        childNodes.remove(defNode.getName());
                        parentNode.getModifiableNodes().clear();
                        if (node.getMergeLocation().equals("")) {
                            parentNode.getModifiableNodes().put(defNode.getName(), defNode);
                            parentNode.getModifiableNodes().putAll(childNodes);
                        } else {
                            boolean found = false;
                            for (String name : childNodes.keySet()) {
                                if (!found && node.getMergeLocation().equals(name)) {
                                    found = true;
                                    parentNode.getModifiableNodes().put(defNode.getName(), defNode);
                                }
                                parentNode.getModifiableNodes().put(name, childNodes.get(name));
                            }
                        }
                    } else {
                        log.warn("Ordering node " + path + " defined at " + defNode.getSourceLocation() +
                                " before sibling \"" + node.getMergeLocation() + "\" ignored: sibling not found.");
                    }
                }
            }
        }
        EsvProperty prop = node.getProperty(JCR_PRIMARYTYPE);
        if (prop == null) {
            if (!node.isDeltaCombine()) {
                throw new EsvParseException("Missing required property " + JCR_PRIMARYTYPE + " for node " + path + " at " +
                        node.getSourceLocation());
            }
        }

        final String nodePath = defNode.getPath();
        if (nodePath.equalsIgnoreCase("/content/urlrewriter")) {
            // Move properties starting with 'urlrewriter:'
            // to /hippo:configuration/hippo:modules/urlrewriter/hippo:moduleconfig node
            final EsvNode urlrewriterNode = new EsvNode("urlrewriter", 0, node.getSourceLocation());
            node.getProperties().stream()
                    .filter(esvProperty -> esvProperty.getName().startsWith("urlrewriter:"))
                    .forEach(esvProperty -> urlrewriterNode.getProperties().add(esvProperty));
            node.getProperties().removeAll(urlrewriterNode.getProperties());
            urlrewriterNode.setMerge(EsvMerge.COMBINE);

            final SourceImpl configSource = source.getModule().addConfigSource("url-rewriter.yaml");
            processNode(urlrewriterNode, "/hippo:configuration/hippo:modules/urlrewriter/hippo:moduleconfig",
                    configSource, null, nodeDefinitions, deltaNodes);
        }

        if (nodePath.equalsIgnoreCase(OLD_HTML_CLEANER_CONFIGURATION)) { //
            moveHtmlCleanerCustomizations(node, source, nodeDefinitions, deltaNodes);
        } else if (nodePath.equalsIgnoreCase("/hippo:namespaces/system/Html/editor:templates/_default_")) {
            final String processorType = isHtmlCleanerDefined(node) ? "formatted" : "no-filter";
            updateCleanerToProcessor(node, processorType);
        } else if (nodePath.equalsIgnoreCase("/hippo:namespaces/hippostd/html/editor:templates/_default_")) {
            final String processorType = isHtmlCleanerDefined(node) ? "richtext" : "no-filter";
            updateCleanerToProcessor(node, processorType);
        } else if (nodePath.startsWith(HIPPO_NAMESPACES)) {
            getChild(node, "cluster.options").ifPresent(child -> {
                getProperty(child, HTMLCLEANER_ID).ifPresent(htmlcleanerId -> {
                    getProperty(node, "plugin.class").ifPresent(pluginClass -> {
                        final String htmlProcessorId = getHtmlProcessorId(htmlcleanerId.getValue(), pluginClass.getValue());
                        updateCleanerToProcessor(child, htmlProcessorId);
                    });
                });
            });
        }

        final boolean deltaNode = deltaNodes.contains(defNode);
        for (final EsvProperty property : node.getProperties()) {
            processProperty(node, defNode, property, deltaNode);
        }
<<<<<<< HEAD
        for (final EsvNode child : node.getChildren()) {
=======

        // Check if we need to inject .meta:residual-child-node-category for this node. If so, the call to
        // "registerInjectResidualCategoryPath" ensures that "isContent" will later return true for its child nodes.
        if (newNode) {
            final ConfigurationItemCategory category = getInjectResidualCategoryMatchers().getMatch(
                defNode.getPath(), getStringPropertyValue(defNode, JCR_PRIMARYTYPE));
            if (category != null) {
                log.info("Injecting '.meta:residual-child-node-category: {}' for path '{}'", category, defNode.getPath());
                defNode.setResidualChildNodeCategory(ConfigurationItemCategory.CONTENT);
                registerInjectResidualCategoryPath(defNode.getPath(), category);
            }
        }

        if (getInjectedResidualCategory(defNode.getPath()) == ConfigurationItemCategory.SYSTEM) {
            return;
        }

        for (EsvNode child : node.getChildren()) {
>>>>>>> 1df9a143
            final String childPath = calculatePath(child, path, nodeDefinitions, node.getChildren());
            if (!isContent(path) && isContent(childPath)) {
                log.info("Exporting path '{}' as content", path);

                final Set<String> moduleContentSources = source.getModule().getContentSources().stream().map(SourceImpl::getPath).collect(toSet());
                String contentSource = AbstractFileMapper.constructFilePathFromJcrPath(childPath) + Constants.YAML_EXT;
                if (moduleContentSources.contains(contentSource)) {
                    contentSource = generateSourceFilename(contentSource, moduleContentSources);
                }
                final SourceImpl sourceImpl = source.getModule().addContentSource(contentSource);
                processNode(child, childPath, sourceImpl, null, nodeDefinitions, deltaNodes);
            } else {
                processNode(child, childPath, source, defNode, nodeDefinitions, deltaNodes);
            }
        }
    }

<<<<<<< HEAD
    private boolean isHtmlCleanerDefined(final EsvNode node) {
        final EsvProperty nodeProperty = node.getProperty(HTMLCLEANER_ID);
        return nodeProperty != null || StringUtils.isBlank(nodeProperty.getValue());
    }

    private static Optional<EsvNode> getChild(final EsvNode node, final String childName) {
        for (EsvNode child : node.getChildren()) {
            if (child.getName().equals(childName)) {
                return Optional.of(child);
            }
        }
        return Optional.empty();
    }

    private static Optional<EsvProperty> getProperty(final EsvNode node, final String name) {
        return Optional.ofNullable(node.getProperty(name));
    }

    private static String getHtmlProcessorId(final String htmlCleanerId, final String pluginClass) {
        if (StringUtils.isBlank(htmlCleanerId)) {
            return "no-filter";
        } else if (pluginClass.equals("org.hippoecm.frontend.editor.plugins.field.PropertyFieldPlugin")) {
            return "formatted";
        }
        return "richtext";
    }

    private void updateCleanerToProcessor(final EsvNode node, final String processorType) {
        final EsvProperty htmlCleanerProperty = node.getProperty(HTMLCLEANER_ID);
        node.getProperties().remove(htmlCleanerProperty);
        final EsvProperty esvProperty = new EsvProperty(HTMLPROCESSOR_ID, PropertyType.STRING, node.getSourceLocation());
        final EsvValue value = new EsvValue(PropertyType.STRING, false, node.getSourceLocation());
        value.setString(processorType);
        esvProperty.getValues().add(value);
        node.getProperties().add(esvProperty);
    }

    private void moveHtmlCleanerCustomizations(final EsvNode node, final SourceImpl source, final Map<MinimallyIndexedPath, DefinitionNodeImpl> nodeDefinitions, final Set<DefinitionNode> deltaNodes) throws EsvParseException {
        final EsvNode richtextNode = new EsvNode("richtext", 0, node.getSourceLocation());
        updateHtmlProcessorProperties(node, richtextNode);
        moveWhiteListedFields(node, richtextNode);
        richtextNode.setMerge(EsvMerge.COMBINE);

        final SourceImpl configSource = source.getModule().addConfigSource("html-processor.yaml");
        processNode(richtextNode, "/hippo:configuration/hippo:modules/htmlprocessor/hippo:moduleconfig",
                configSource, null, nodeDefinitions, deltaNodes);
    }

    private void moveWhiteListedFields(final EsvNode node, final EsvNode richtextNode) {
        getChild(node, "whitelist").ifPresent(child -> richtextNode.getChildren().addAll(child.getChildren()));
    }

    private void updateHtmlProcessorProperties(final EsvNode node, final EsvNode richtextNode) {
        final Collection<String> copiedProperties = new HashSet<>();
        copiedProperties.add("charset");
        copiedProperties.add("filter");
        copiedProperties.add("omitComments");
        copiedProperties.add("serializer");
        node.getProperties().stream()
                .filter(esvProperty -> copiedProperties.contains(esvProperty.getName()))
                .forEach(esvProperty -> richtextNode.getProperties().add(esvProperty));
        node.getProperties().removeAll(richtextNode.getProperties());
=======
    private String getStringPropertyValue(final DefinitionNodeImpl definitionNode, final String propertyName) {
        final DefinitionPropertyImpl property = definitionNode.getProperty(propertyName);
        if (property == null) {
            return null;
        } else {
            return property.getValue().getString();
        }
>>>>>>> 1df9a143
    }

    private String generateSourceFilename(final String filename, final Set<String> moduleSources) {
        int suffix = 1;
        final String name = StringUtils.substringBeforeLast(filename, ".");
        final String ext = StringUtils.substringAfterLast(filename, ".");

        String candidate = filename;
        while (moduleSources.contains(candidate)) {
            candidate = String.format("%s-%s.%s", name, suffix, ext);
            suffix++;
        }

        return candidate;
    }

    private void processProperty(final EsvNode node, final DefinitionNodeImpl defNode, final EsvProperty property, final boolean deltaNode)
            throws EsvParseException {
        final boolean isPathReference = property.getName().endsWith(PATH_REFERENCE_POSTFIX);
        final String propertyName = isPathReference ? StringUtils.substringBefore(property.getName(), PATH_REFERENCE_POSTFIX) : property.getName();
        DefinitionPropertyImpl prop = defNode.getProperty(propertyName);
        PropertyOperation op = PropertyOperation.REPLACE;
        if (prop != null) {
            if (PropertyOperation.DELETE == prop.getOperation()) {
                // will be replaced with incoming property
                prop = null;
            } else {
                if (property.isMergeSkip()) {
                    log.warn("Skipping property " + prop.getJcrPath() + " which already is defined at " + prop.getSourceLocation());
                    return;
                }
                if (property.isMergeAppend()) {
                    if (prop.getValueType().ordinal() != property.getType()) {
                        throw new EsvParseException("Invalid esv:merge=\"append\" for property " + prop.getJcrPath() + " with different type " +
                                ValueType.fromJcrType(property.getType()).name() + " at " + property.getSourceLocation() +
                                " (from " + prop.getValueType().toString() + " at " + prop.getSourceLocation() + ")");
                    }
                    op = PropertyOperation.ADD;
                }
                if (JCR_PRIMARYTYPE.equals(propertyName)) {
                    String newType = property.getValue();
                    String oldType = prop.getValue().getString();
                    if (!oldType.equals(newType)) {
                        if (!node.isDeltaOverlay()) {
                            throw new EsvParseException("Redefining node " + defNode.getJcrPath() + " type to " + newType + " at " +
                                    property.getSourceLocation() + " (from " + oldType + " at " + prop.getSourceLocation() +
                                    ") not allowed: requires esv:merge=\"overlay\").");
                        } else {
                            op = PropertyOperation.OVERRIDE;
                        }
                    } else {
                        // no change
                        return;
                    }
                } else if (JCR_MIXINTYPES.equals(propertyName)) {
                    Set<String> oldMixins = Arrays.stream(prop.getValues()).map(Value::getString).collect(toSet());
                    Set<String> newMixins = property.getValues().stream().map(EsvValue::getString).collect(toSet());
                    if (!oldMixins.equals(newMixins)) {
                        if (!node.isDeltaOverlay()) {
                            throw new EsvParseException("Redefining node " + defNode.getJcrPath() + " mixins to " + newMixins +
                                    " at " + property.getSourceLocation() + " (from " + oldMixins + " at " + prop.getSourceLocation() +
                                    ") not allowed: requires esv:merge=\"overlay\").");
                        } else {
                            op = PropertyOperation.OVERRIDE;
                        }
                    } else {
                        // no change
                        return;
                    }
                }
            }
        } else if (deltaNode) {
            if ((JCR_PRIMARYTYPE.equals(propertyName) || JCR_MIXINTYPES.equals(propertyName)) && node.isDeltaOverlay()) {
                op = PropertyOperation.OVERRIDE;
            } else if (property.isMergeAppend()) {
                op = PropertyOperation.ADD;
            } else if (property.isMergeOverride()) {
                op = PropertyOperation.OVERRIDE;
            } else if (property.isMergeSkip()) {
                // TODO: implement PropertyOperation.SKIP
            }
        }
        addProperty(defNode, property, propertyName, prop, op, isPathReference);
    }
}<|MERGE_RESOLUTION|>--- conflicted
+++ resolved
@@ -64,12 +64,6 @@
     private EsvNode sourceNode;
 
     public SourceInitializeInstruction(final EsvNode instructionNode, final Type type,
-<<<<<<< HEAD
-                                       final InitializeInstruction combinedWith, final String[] contentRoots,
-                                       final Set<String> newContentRoots)
-            throws EsvParseException {
-        super(instructionNode, type, combinedWith, contentRoots, newContentRoots);
-=======
                                        final InitializeInstruction combinedWith,
                                        final String[] contentRoots, final Set<String> newContentRoots,
                                        final InjectResidualMatchers injectResidualCategoryMatchers,
@@ -78,7 +72,6 @@
 
         super(instructionNode, type, combinedWith, contentRoots, newContentRoots, injectResidualCategoryMatchers,
                 injectResidualCategoryRegistry);
->>>>>>> 1df9a143
     }
 
     public EsvNode getSourceNode() {
@@ -369,9 +362,6 @@
         for (final EsvProperty property : node.getProperties()) {
             processProperty(node, defNode, property, deltaNode);
         }
-<<<<<<< HEAD
-        for (final EsvNode child : node.getChildren()) {
-=======
 
         // Check if we need to inject .meta:residual-child-node-category for this node. If so, the call to
         // "registerInjectResidualCategoryPath" ensures that "isContent" will later return true for its child nodes.
@@ -390,7 +380,6 @@
         }
 
         for (EsvNode child : node.getChildren()) {
->>>>>>> 1df9a143
             final String childPath = calculatePath(child, path, nodeDefinitions, node.getChildren());
             if (!isContent(path) && isContent(childPath)) {
                 log.info("Exporting path '{}' as content", path);
@@ -408,7 +397,15 @@
         }
     }
 
-<<<<<<< HEAD
+    private String getStringPropertyValue(final DefinitionNodeImpl definitionNode, final String propertyName) {
+        final DefinitionPropertyImpl property = definitionNode.getProperty(propertyName);
+        if (property == null) {
+            return null;
+        } else {
+            return property.getValue().getString();
+        }
+    }
+
     private boolean isHtmlCleanerDefined(final EsvNode node) {
         final EsvProperty nodeProperty = node.getProperty(HTMLCLEANER_ID);
         return nodeProperty != null || StringUtils.isBlank(nodeProperty.getValue());
@@ -471,15 +468,6 @@
                 .filter(esvProperty -> copiedProperties.contains(esvProperty.getName()))
                 .forEach(esvProperty -> richtextNode.getProperties().add(esvProperty));
         node.getProperties().removeAll(richtextNode.getProperties());
-=======
-    private String getStringPropertyValue(final DefinitionNodeImpl definitionNode, final String propertyName) {
-        final DefinitionPropertyImpl property = definitionNode.getProperty(propertyName);
-        if (property == null) {
-            return null;
-        } else {
-            return property.getValue().getString();
-        }
->>>>>>> 1df9a143
     }
 
     private String generateSourceFilename(final String filename, final Set<String> moduleSources) {
