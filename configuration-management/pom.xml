<?xml version="1.0" encoding="UTF-8"?>
<!--
  Copyright 2016-2017 Hippo B.V. (http://www.onehippo.com)

  Licensed under the Apache License, Version 2.0 (the "License");
  you may not use this file except in compliance with the License.
  You may obtain a copy of the License at

       http://www.apache.org/licenses/LICENSE-2.0

  Unless required by applicable law or agreed to in writing, software
  distributed under the License is distributed on an "AS IS" BASIS,
  WITHOUT WARRANTIES OR CONDITIONS OF ANY KIND, either express or implied.
  See the License for the specific language governing permissions and
  limitations under the License.
-->
<project xmlns="http://maven.apache.org/POM/4.0.0" xmlns:xsi="http://www.w3.org/2001/XMLSchema-instance" xsi:schemaLocation="http://maven.apache.org/POM/4.0.0 http://maven.apache.org/maven-v4_0_0.xsd">
  <modelVersion>4.0.0</modelVersion>

  <parent>
    <groupId>org.onehippo.cms7</groupId>
    <artifactId>hippo-cms7-project</artifactId>
    <version>29-SNAPSHOT</version>
  </parent>

  <name>Hippo Configuration Management</name>
  <packaging>pom</packaging>

  <inceptionYear>2016</inceptionYear>

  <groupId>org.onehippo.cms</groupId>
  <artifactId>hippo-configuration-management</artifactId>
  <version>1.0.0-SNAPSHOT</version>
  
  <properties>
    <!-- use root project name for all project modules NOTICE files, should be the same as in the root NOTICE file -->
    <notice.project.name>Hippo Configuration Management</notice.project.name>

    <!-- Test dependencies  -->
    <hippo.repository.version>4.2.0-SNAPSHOT</hippo.repository.version>
    <junit.version>4.12</junit.version>
    <snakeyaml.version>1.17</snakeyaml.version>
    <commons-lang3.version>3.5</commons-lang3.version>
    <commons-io.version>2.5</commons-io.version>
    <tdunning-json.version>1.8</tdunning-json.version>
  </properties>
  
  <modules>
    <module>api</module>
    <module>engine</module>
  </modules>
  
  <repositories>
    <repository>
      <id>hippo</id>
      <name>Hippo Maven 2</name>
      <url>https://maven.onehippo.com/maven2/</url>
      <snapshots>
        <enabled>false</enabled>
      </snapshots>
      <releases>
        <updatePolicy>never</updatePolicy>
      </releases>
    </repository>
  </repositories>

  <dependencyManagement>

    <dependencies>
      <dependency>
        <groupId>org.onehippo.cms7</groupId>
        <artifactId>hippo-repository-dependencies</artifactId>
        <version>${hippo.repository.version}</version>
        <type>pom</type>
      </dependency>
      <dependency>
        <groupId>org.onehippo.cms7</groupId>
        <artifactId>hippo-repository-testutils</artifactId>
        <version>${hippo.repository.version}</version>
      </dependency>

      <dependency>
        <groupId>junit</groupId>
        <artifactId>junit</artifactId>
        <version>${junit.version}</version>
      </dependency>
      <dependency>
        <groupId>org.yaml</groupId>
        <artifactId>snakeyaml</artifactId>
        <version>${snakeyaml.version}</version>
      </dependency>
      <dependency>
        <groupId>org.apache.commons</groupId>
        <artifactId>commons-lang3</artifactId>
        <version>${commons-lang3.version}</version>
      </dependency>
      <dependency>
        <groupId>commons-io</groupId>
        <artifactId>commons-io</artifactId>
        <version>${commons-io.version}</version>
      </dependency>
      <dependency>
<<<<<<< HEAD
        <groupId>org.apache.jackrabbit</groupId>
        <artifactId>jackrabbit-jcr-commons</artifactId>
        <version>${jackrabbit.version}</version>
      </dependency>
      <dependency>
        <groupId>org.apache.jackrabbit</groupId>
        <artifactId>jackrabbit-core</artifactId>
        <version>${patched.jackrabbit.version}</version>
      </dependency>
      <dependency>
        <groupId>org.apache.jackrabbit</groupId>
        <artifactId>jackrabbit-spi-commons</artifactId>
        <version>${patched.jackrabbit.version}</version>
      </dependency>
      <dependency>
        <groupId>org.apache.jackrabbit</groupId>
        <artifactId>jackrabbit-spi</artifactId>
=======
        <groupId>com.tdunning</groupId>
        <artifactId>json</artifactId>
        <version>${tdunning-json.version}</version>
      </dependency>
      <dependency>
        <groupId>org.apache.jackrabbit</groupId>
        <artifactId>jackrabbit-jcr-commons</artifactId>
>>>>>>> 7770dd9c
        <version>${jackrabbit.version}</version>
      </dependency>
    </dependencies>

  </dependencyManagement>

  <profiles>
    <profile>
      <id>pedantic</id>
      <build>
        <plugins>
          <plugin>
            <groupId>org.apache.rat</groupId>
            <artifactId>apache-rat-plugin</artifactId>
            <inherited>false</inherited>
            <configuration>
              <excludes combine.children="append">
              </excludes>
            </configuration>
          </plugin>
        </plugins>
      </build>
    </profile>
  </profiles>

</project><|MERGE_RESOLUTION|>--- conflicted
+++ resolved
@@ -100,7 +100,11 @@
         <version>${commons-io.version}</version>
       </dependency>
       <dependency>
-<<<<<<< HEAD
+        <groupId>com.tdunning</groupId>
+        <artifactId>json</artifactId>
+        <version>${tdunning-json.version}</version>
+      </dependency>
+      <dependency>
         <groupId>org.apache.jackrabbit</groupId>
         <artifactId>jackrabbit-jcr-commons</artifactId>
         <version>${jackrabbit.version}</version>
@@ -118,15 +122,6 @@
       <dependency>
         <groupId>org.apache.jackrabbit</groupId>
         <artifactId>jackrabbit-spi</artifactId>
-=======
-        <groupId>com.tdunning</groupId>
-        <artifactId>json</artifactId>
-        <version>${tdunning-json.version}</version>
-      </dependency>
-      <dependency>
-        <groupId>org.apache.jackrabbit</groupId>
-        <artifactId>jackrabbit-jcr-commons</artifactId>
->>>>>>> 7770dd9c
         <version>${jackrabbit.version}</version>
       </dependency>
     </dependencies>
