--- conflicted
+++ resolved
@@ -87,15 +87,14 @@
         <version>${commons-io.version}</version>
       </dependency>
       <dependency>
-<<<<<<< HEAD
         <groupId>com.tdunning</groupId>
         <artifactId>json</artifactId>
         <version>${tdunning-json.version}</version>
-=======
+      </dependency>
+      <dependency>
         <groupId>org.apache.jackrabbit</groupId>
         <artifactId>jackrabbit-jcr-commons</artifactId>
         <version>${jackrabbit.version}</version>
->>>>>>> 601466da
       </dependency>
     </dependencies>
 
