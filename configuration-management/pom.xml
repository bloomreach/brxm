<?xml version="1.0" encoding="UTF-8"?>
<!--
  Copyright 2016-2020 Hippo B.V. (http://www.onehippo.com)

  Licensed under the Apache License, Version 2.0 (the "License");
  you may not use this file except in compliance with the License.
  You may obtain a copy of the License at

       http://www.apache.org/licenses/LICENSE-2.0

  Unless required by applicable law or agreed to in writing, software
  distributed under the License is distributed on an "AS IS" BASIS,
  WITHOUT WARRANTIES OR CONDITIONS OF ANY KIND, either express or implied.
  See the License for the specific language governing permissions and
  limitations under the License.
-->
<project xmlns="http://maven.apache.org/POM/4.0.0" xmlns:xsi="http://www.w3.org/2001/XMLSchema-instance" xsi:schemaLocation="http://maven.apache.org/POM/4.0.0 http://maven.apache.org/maven-v4_0_0.xsd">
  <modelVersion>4.0.0</modelVersion>

  <parent>
    <groupId>org.onehippo.cms7</groupId>
    <artifactId>hippo-cms7-project</artifactId>
<<<<<<< HEAD
    <version>14.4.0-cm-extjs-removal-SNAPSHOT</version>
=======
    <version>14.5.0-SNAPSHOT</version>
>>>>>>> 51cca033
    <relativePath>../project/pom.xml</relativePath>
  </parent>

  <name>Hippo Configuration Management</name>
  <packaging>pom</packaging>

  <inceptionYear>2016</inceptionYear>

  <groupId>org.onehippo.cms</groupId>
  <artifactId>hippo-configuration-management</artifactId>
<<<<<<< HEAD
  <version>14.4.0-cm-extjs-removal-SNAPSHOT</version>
=======
  <version>14.5.0-SNAPSHOT</version>
>>>>>>> 51cca033
  
  <properties>
    <!-- use root project name for all project modules NOTICE files, should be the same as in the root NOTICE file -->
    <notice.project.name>Hippo Configuration Management</notice.project.name>

    <hippo.testutils.version>${hippo.release.version}</hippo.testutils.version>
    <hippo.services.version>${hippo.release.version}</hippo.services.version>
    <hippo.jackrabbit.version>2.18.5-h3</hippo.jackrabbit.version>
    <hippo.utilities.version>${hippo.release.version}</hippo.utilities.version>
    <snakeyaml.version>1.26</snakeyaml.version>
    <commons-lang3.version>3.8.1</commons-lang3.version>
    <commons-io.version>2.6</commons-io.version>
    <commons-collections4.version>4.2</commons-collections4.version>
    <lib.json.version>20160810</lib.json.version>

    <!-- Test dependencies  -->
    <junit.version>4.13.1</junit.version>
    <joor.version>0.9.7</joor.version>
  </properties>
  
  <modules>
    <module>api</module>
    <module>model</module>
  </modules>

  <repositories>
    <repository>
      <id>hippo</id>
      <name>Hippo Maven 2</name>
      <url>https://maven.onehippo.com/maven2/</url>
      <snapshots>
        <enabled>false</enabled>
      </snapshots>
      <releases>
        <updatePolicy>never</updatePolicy>
      </releases>
    </repository>
  </repositories>

  <dependencyManagement>

    <dependencies>
      <dependency>
        <groupId>org.onehippo.cms7</groupId>
        <artifactId>hippo-cms-testutils</artifactId>
        <version>${hippo.testutils.version}</version>
      </dependency>
      <dependency>
        <groupId>org.onehippo.cms7</groupId>
        <artifactId>hippo-services</artifactId>
        <version>${hippo.services.version}</version>
      </dependency>
      <dependency>
        <groupId>org.onehippo.cms7</groupId>
        <artifactId>hippo-cms7-utilities</artifactId>
        <version>${hippo.utilities.version}</version>
      </dependency>

      <dependency>
        <groupId>junit</groupId>
        <artifactId>junit</artifactId>
        <version>${junit.version}</version>
      </dependency>
      <dependency>
        <groupId>org.yaml</groupId>
        <artifactId>snakeyaml</artifactId>
        <version>${snakeyaml.version}</version>
      </dependency>
      <dependency>
        <groupId>org.apache.commons</groupId>
        <artifactId>commons-lang3</artifactId>
        <version>${commons-lang3.version}</version>
      </dependency>
      <dependency>
        <groupId>commons-io</groupId>
        <artifactId>commons-io</artifactId>
        <version>${commons-io.version}</version>
      </dependency>
      <dependency>
        <groupId>org.apache.commons</groupId>
        <artifactId>commons-collections4</artifactId>
        <version>${commons-collections4.version}</version>
      </dependency>
      <dependency>
        <groupId>org.json</groupId>
        <artifactId>json</artifactId>
        <version>${lib.json.version}</version>
      </dependency>
      <!-- todo: replacement for org.json:json (above) in the future
        <dependency>
          <groupId>com.tdunning</groupId>
          <artifactId>json</artifactId>
          <version>${tdunning-json.version}</version>
        </dependency>
      -->
      <dependency>
        <groupId>org.apache.jackrabbit</groupId>
        <artifactId>jackrabbit-jcr-commons</artifactId>
        <version>${hippo.jackrabbit.version}</version>
      </dependency>
      <dependency>
        <groupId>org.apache.jackrabbit</groupId>
        <artifactId>jackrabbit-core</artifactId>
        <version>${hippo.jackrabbit.version}</version>
      </dependency>
      <dependency>
        <groupId>org.apache.jackrabbit</groupId>
        <artifactId>jackrabbit-spi-commons</artifactId>
        <version>${hippo.jackrabbit.version}</version>
      </dependency>
      <dependency>
        <groupId>org.apache.jackrabbit</groupId>
        <artifactId>jackrabbit-spi</artifactId>
        <version>${hippo.jackrabbit.version}</version>
      </dependency>

      <!-- test -->
      <dependency>
        <groupId>org.jooq</groupId>
        <artifactId>joor-java-8</artifactId>
        <version>${joor.version}</version>
        <scope>test</scope>
      </dependency>
    </dependencies>

  </dependencyManagement>

  <profiles>
    <profile>
      <id>pedantic</id>
      <build>
        <plugins>
          <plugin>
            <groupId>org.apache.rat</groupId>
            <artifactId>apache-rat-plugin</artifactId>
            <inherited>false</inherited>
            <configuration>
              <excludes combine.children="append">
                <exclude>**/src/main/resources/**/*.yaml</exclude>
                <exclude>**/src/test/resources/**</exclude>
              </excludes>
            </configuration>
          </plugin>
        </plugins>
      </build>
    </profile>
  </profiles>

</project><|MERGE_RESOLUTION|>--- conflicted
+++ resolved
@@ -20,11 +20,7 @@
   <parent>
     <groupId>org.onehippo.cms7</groupId>
     <artifactId>hippo-cms7-project</artifactId>
-<<<<<<< HEAD
-    <version>14.4.0-cm-extjs-removal-SNAPSHOT</version>
-=======
     <version>14.5.0-SNAPSHOT</version>
->>>>>>> 51cca033
     <relativePath>../project/pom.xml</relativePath>
   </parent>
 
@@ -35,11 +31,7 @@
 
   <groupId>org.onehippo.cms</groupId>
   <artifactId>hippo-configuration-management</artifactId>
-<<<<<<< HEAD
-  <version>14.4.0-cm-extjs-removal-SNAPSHOT</version>
-=======
   <version>14.5.0-SNAPSHOT</version>
->>>>>>> 51cca033
   
   <properties>
     <!-- use root project name for all project modules NOTICE files, should be the same as in the root NOTICE file -->
