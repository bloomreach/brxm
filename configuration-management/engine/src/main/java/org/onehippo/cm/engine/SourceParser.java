--- conflicted
+++ resolved
@@ -419,16 +419,6 @@
             if (Tag.BINARY.equals(scalar.getTag())) {
                 return new ValueImpl((byte[]) object);
             }
-<<<<<<< HEAD
-        }
-        if (Tag.STR.equals(scalar.getTag())) {
-            return new ValueImpl((String) object);
-        }
-        if (Tag.TIMESTAMP.equals(scalar.getTag())) {
-            final Calendar calendar = (Calendar) object;
-            calendar.setLenient(false);
-            return new ValueImpl(calendar);
-=======
             if (Tag.BOOL.equals(scalar.getTag())) {
                 return new ValueImpl((Boolean) object);
             }
@@ -452,7 +442,6 @@
             }
         } catch (YAMLException e) {
             throw new ParserException("YAML parse exception: "+e.getMessage(), node, e);
->>>>>>> 69297105
         }
 
         throw new ParserException("Tag not recognized: " + scalar.getTag(), node);
