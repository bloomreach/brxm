--- conflicted
+++ resolved
@@ -16,12 +16,8 @@
 
 package org.onehippo.cm.impl.model.builder;
 
-<<<<<<< HEAD
-import java.util.ArrayList;
 import java.util.Arrays;
 import java.util.List;
-=======
->>>>>>> 5b2ae6a4
 import java.util.Map;
 import java.util.stream.Collectors;
 
@@ -351,29 +347,6 @@
 
         return path.substring(1).split("/");
     }
-<<<<<<< HEAD
-
-    // TODO: collocate below logic with path validation from AbstractBaseParser - encoding/escaping is pending HCM-14.
-    private int nextUnescapedSlash(final String path, final int offset) {
-        boolean escaped = false;
-        for (int i = offset + 1; i < path.length(); i++) {
-            switch (path.charAt(i)) {
-                case '/':
-                    if (!escaped) {
-                        return i;
-                    }
-                    escaped = false;
-                    break;
-                case '\\':
-                    escaped = !escaped;
-                    break;
-                default:
-                    escaped = false;
-                    break;
-            }
-        }
-        return path.length();
-    }
 
     private void pruneDeletedItems(final ConfigurationNodeImpl node) {
         if (node.isDeleted()) {
@@ -391,6 +364,4 @@
         final List<String> children = childMap.keySet().stream().collect(Collectors.toList());
         children.forEach(name -> pruneDeletedItems(childMap.get(name)));
     }
-=======
->>>>>>> 5b2ae6a4
 }