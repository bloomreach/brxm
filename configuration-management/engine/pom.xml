--- conflicted
+++ resolved
@@ -45,7 +45,10 @@
       <artifactId>commons-io</artifactId>
     </dependency>
     <dependency>
-<<<<<<< HEAD
+      <groupId>com.tdunning</groupId>
+      <artifactId>json</artifactId>
+    </dependency>
+    <dependency>
       <groupId>org.apache.jackrabbit</groupId>
       <artifactId>jackrabbit-jcr-commons</artifactId>
     </dependency>
@@ -60,14 +63,6 @@
     <dependency>
       <groupId>org.apache.jackrabbit</groupId>
       <artifactId>jackrabbit-spi</artifactId>
-=======
-      <groupId>com.tdunning</groupId>
-      <artifactId>json</artifactId>
-    </dependency>
-    <dependency>
-      <groupId>org.apache.jackrabbit</groupId>
-      <artifactId>jackrabbit-jcr-commons</artifactId>
->>>>>>> 7770dd9c
     </dependency>
 
     <!-- test -->
