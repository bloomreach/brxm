<?xml version="1.0" encoding="UTF-8"?>
<!--
  Copyright 2016-2017 Hippo B.V. (http://www.onehippo.com)

  Licensed under the Apache License, Version 2.0 (the "License");
  you may not use this file except in compliance with the License.
  You may obtain a copy of the License at

       http://www.apache.org/licenses/LICENSE-2.0

  Unless required by applicable law or agreed to in writing, software
  distributed under the License is distributed on an "AS IS" BASIS,
  WITHOUT WARRANTIES OR CONDITIONS OF ANY KIND, either express or implied.
  See the License for the specific language governing permissions and
  limitations under the License.
-->
<project xmlns="http://maven.apache.org/POM/4.0.0" xmlns:xsi="http://www.w3.org/2001/XMLSchema-instance" xsi:schemaLocation="http://maven.apache.org/POM/4.0.0 http://maven.apache.org/maven-v4_0_0.xsd">
  <modelVersion>4.0.0</modelVersion>

  <parent>
    <groupId>org.onehippo.cms</groupId>
    <artifactId>hippo-configuration-management</artifactId>
    <version>1.0.0-SNAPSHOT</version>
  </parent>

  <name>Hippo Configuration Management Engine</name>
  <artifactId>hippo-configuration-management-engine</artifactId>

  <dependencies>
    <dependency>
      <groupId>org.onehippo.cms</groupId>
      <artifactId>hippo-configuration-management-api</artifactId>
      <version>${project.version}</version>
    </dependency>
    <dependency>
      <groupId>org.yaml</groupId>
      <artifactId>snakeyaml</artifactId>
    </dependency>
    <dependency>
      <groupId>org.apache.commons</groupId>
      <artifactId>commons-lang3</artifactId>
    </dependency>
    <dependency>
      <groupId>commons-io</groupId>
      <artifactId>commons-io</artifactId>
    </dependency>
    <dependency>
<<<<<<< HEAD
      <groupId>com.tdunning</groupId>
      <artifactId>json</artifactId>
=======
      <groupId>org.apache.jackrabbit</groupId>
      <artifactId>jackrabbit-jcr-commons</artifactId>
>>>>>>> 601466da
    </dependency>

    <!-- test -->
    <dependency>
      <groupId>junit</groupId>
      <artifactId>junit</artifactId>
      <scope>test</scope>
    </dependency>
    <dependency>
      <groupId>com.google.guava</groupId>
      <artifactId>guava</artifactId>
      <scope>test</scope>
    </dependency>
  </dependencies>

</project><|MERGE_RESOLUTION|>--- conflicted
+++ resolved
@@ -45,13 +45,12 @@
       <artifactId>commons-io</artifactId>
     </dependency>
     <dependency>
-<<<<<<< HEAD
       <groupId>com.tdunning</groupId>
       <artifactId>json</artifactId>
-=======
+    </dependency>
+    <dependency>
       <groupId>org.apache.jackrabbit</groupId>
       <artifactId>jackrabbit-jcr-commons</artifactId>
->>>>>>> 601466da
     </dependency>
 
     <!-- test -->
