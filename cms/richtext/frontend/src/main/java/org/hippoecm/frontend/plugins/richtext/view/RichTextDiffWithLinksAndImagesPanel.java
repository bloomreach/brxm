/*
 * Copyright 2015-2017 Hippo B.V. (http://www.onehippo.com)
 *
 * Licensed under the Apache License, Version 2.0 (the "License");
 * you may not use this file except in compliance with the License.
 * You may obtain a copy of the License at
 *
 *  http://www.apache.org/licenses/LICENSE-2.0
 *
 * Unless required by applicable law or agreed to in writing, software
 * distributed under the License is distributed on an "AS IS" BASIS,
 * WITHOUT WARRANTIES OR CONDITIONS OF ANY KIND, either express or implied.
 * See the License for the specific language governing permissions and
 * limitations under the License.
 */
package org.hippoecm.frontend.plugins.richtext.view;

import javax.jcr.Node;
import javax.jcr.Property;
import javax.jcr.RepositoryException;

import org.apache.wicket.model.IModel;
import org.hippoecm.frontend.model.properties.JcrPropertyModel;
import org.hippoecm.frontend.model.properties.JcrPropertyValueModel;
import org.hippoecm.frontend.plugins.richtext.StripScriptModel;
<<<<<<< HEAD
import org.hippoecm.frontend.plugins.richtext.processor.WicketModel;
import org.hippoecm.frontend.plugins.richtext.model.BrowsableModel;
import org.hippoecm.frontend.plugins.richtext.model.RichTextModelFactory;
=======
import org.hippoecm.frontend.plugins.richtext.UuidConverterBuilder;
import org.hippoecm.frontend.plugins.richtext.jcr.JcrRichTextImageFactory;
import org.hippoecm.frontend.plugins.richtext.jcr.JcrRichTextLinkFactory;
import org.hippoecm.frontend.plugins.richtext.jcr.RichTextImageURLProvider;
>>>>>>> b08c3186
import org.hippoecm.frontend.plugins.standards.diff.DiffService;
import org.hippoecm.frontend.plugins.standards.diff.HtmlDiffModel;
import org.hippoecm.frontend.service.IBrowseService;
import org.hippoecm.repository.HippoStdNodeType;
import org.hippoecm.repository.util.JcrUtils;
import org.slf4j.Logger;
import org.slf4j.LoggerFactory;

/**
 * Renders a compare version of a rich text field, including images and clickable links that open the referring
 * document. Elements that have been added to or removed from the base version of the model are marked with green and
 * red, respectively.
 */
public class RichTextDiffWithLinksAndImagesPanel extends AbstractRichTextViewPanel {

    private static final Logger log = LoggerFactory.getLogger(RichTextDiffWithLinksAndImagesPanel.class);

    public RichTextDiffWithLinksAndImagesPanel(final String id,
                                               final IModel<Node> baseNodeModel,
                                               final IModel<Node> currentNodeModel,
                                               final IBrowseService<IModel<Node>> browser,
                                               final DiffService diffService,
                                               final RichTextModelFactory modelFactory) {
        super(id);

        final PreviewLinksBehavior previewLinksBehavior = new PreviewLinksBehavior(browser);
        add(previewLinksBehavior);

<<<<<<< HEAD
        final IModel<String> viewModel = createDiffModel(baseNodeModel, currentNodeModel,
                                                         previewLinksBehavior, diffService, modelFactory);
=======
        final IModel<String> viewModel = createDiffModel(baseNodeModel, currentNodeModel, diffService, cleaner);
>>>>>>> b08c3186
        addView(viewModel);
    }

    private static IModel<String> createDiffModel(final IModel<Node> baseNodeModel,
                                                  final IModel<Node> currentNodeModel,
                                                  final DiffService diffService,
                                                  final RichTextModelFactory modelFactory) {

        final JcrPropertyValueModel<String> baseModel = getContentModelOrNull(baseNodeModel);
        final JcrPropertyValueModel<String> currentModel = getContentModelOrNull(currentNodeModel);

<<<<<<< HEAD
        final IModel<String> baseBrowsableModel = new BrowsableModel(baseModel, previewLinksBehavior);
        final BrowsableModel currentBrowsableModel = new BrowsableModel(currentModel, previewLinksBehavior);

        final IModel<String> baseRichTextModel = modelFactory.create(WicketModel.of(baseBrowsableModel),
                                                                     WicketModel.of(baseNodeModel));
        final IModel<String> currentRichTextModel = modelFactory.create(WicketModel.of(currentBrowsableModel),
                                                                        WicketModel.of(currentNodeModel));
=======
        final UuidConverterBuilder baseConverterBuilder = new UuidConverterBuilder(baseNodeModel, baseLinkFactory, baseDecorator);
        final UuidConverterBuilder currentConverterBuilder = new UuidConverterBuilder(currentNodeModel, currentLinkFactory, currentDecorator);

        final IModel<String> decoratedBase = new RichTextModel(baseModel, cleaner, baseConverterBuilder);
        final IModel<String> decoratedCurrent = new RichTextModel(currentModel, cleaner, currentConverterBuilder);
>>>>>>> b08c3186

        final StripScriptModel scriptlessBase = new StripScriptModel(baseRichTextModel);
        final StripScriptModel scriptlessCurrent = new StripScriptModel(currentRichTextModel);

        return new HtmlDiffModel(scriptlessBase, scriptlessCurrent, diffService);
    }

    private static JcrPropertyValueModel<String> getContentModelOrNull(final IModel<Node> nodeModel) {
        final Node node = nodeModel.getObject();
        try {
            if (node == null) {
                return null;
            }
            final Property prop = node.getProperty(HippoStdNodeType.HIPPOSTD_CONTENT);
            return new JcrPropertyValueModel<>(new JcrPropertyModel(prop));
        } catch (final RepositoryException e) {
            log.error("Cannot read HTML content from '" + JcrUtils.getNodePathQuietly(node) + "'", e);
        }
        return null;
    }

}<|MERGE_RESOLUTION|>--- conflicted
+++ resolved
@@ -23,16 +23,8 @@
 import org.hippoecm.frontend.model.properties.JcrPropertyModel;
 import org.hippoecm.frontend.model.properties.JcrPropertyValueModel;
 import org.hippoecm.frontend.plugins.richtext.StripScriptModel;
-<<<<<<< HEAD
+import org.hippoecm.frontend.plugins.richtext.model.RichTextModelFactory;
 import org.hippoecm.frontend.plugins.richtext.processor.WicketModel;
-import org.hippoecm.frontend.plugins.richtext.model.BrowsableModel;
-import org.hippoecm.frontend.plugins.richtext.model.RichTextModelFactory;
-=======
-import org.hippoecm.frontend.plugins.richtext.UuidConverterBuilder;
-import org.hippoecm.frontend.plugins.richtext.jcr.JcrRichTextImageFactory;
-import org.hippoecm.frontend.plugins.richtext.jcr.JcrRichTextLinkFactory;
-import org.hippoecm.frontend.plugins.richtext.jcr.RichTextImageURLProvider;
->>>>>>> b08c3186
 import org.hippoecm.frontend.plugins.standards.diff.DiffService;
 import org.hippoecm.frontend.plugins.standards.diff.HtmlDiffModel;
 import org.hippoecm.frontend.service.IBrowseService;
@@ -61,12 +53,7 @@
         final PreviewLinksBehavior previewLinksBehavior = new PreviewLinksBehavior(browser);
         add(previewLinksBehavior);
 
-<<<<<<< HEAD
-        final IModel<String> viewModel = createDiffModel(baseNodeModel, currentNodeModel,
-                                                         previewLinksBehavior, diffService, modelFactory);
-=======
-        final IModel<String> viewModel = createDiffModel(baseNodeModel, currentNodeModel, diffService, cleaner);
->>>>>>> b08c3186
+        final IModel<String> viewModel = createDiffModel(baseNodeModel, currentNodeModel, diffService, modelFactory);
         addView(viewModel);
     }
 
@@ -78,21 +65,10 @@
         final JcrPropertyValueModel<String> baseModel = getContentModelOrNull(baseNodeModel);
         final JcrPropertyValueModel<String> currentModel = getContentModelOrNull(currentNodeModel);
 
-<<<<<<< HEAD
-        final IModel<String> baseBrowsableModel = new BrowsableModel(baseModel, previewLinksBehavior);
-        final BrowsableModel currentBrowsableModel = new BrowsableModel(currentModel, previewLinksBehavior);
-
-        final IModel<String> baseRichTextModel = modelFactory.create(WicketModel.of(baseBrowsableModel),
+        final IModel<String> baseRichTextModel = modelFactory.create(WicketModel.of(baseModel),
                                                                      WicketModel.of(baseNodeModel));
-        final IModel<String> currentRichTextModel = modelFactory.create(WicketModel.of(currentBrowsableModel),
+        final IModel<String> currentRichTextModel = modelFactory.create(WicketModel.of(currentModel),
                                                                         WicketModel.of(currentNodeModel));
-=======
-        final UuidConverterBuilder baseConverterBuilder = new UuidConverterBuilder(baseNodeModel, baseLinkFactory, baseDecorator);
-        final UuidConverterBuilder currentConverterBuilder = new UuidConverterBuilder(currentNodeModel, currentLinkFactory, currentDecorator);
-
-        final IModel<String> decoratedBase = new RichTextModel(baseModel, cleaner, baseConverterBuilder);
-        final IModel<String> decoratedCurrent = new RichTextModel(currentModel, cleaner, currentConverterBuilder);
->>>>>>> b08c3186
 
         final StripScriptModel scriptlessBase = new StripScriptModel(baseRichTextModel);
         final StripScriptModel scriptlessCurrent = new StripScriptModel(currentRichTextModel);
