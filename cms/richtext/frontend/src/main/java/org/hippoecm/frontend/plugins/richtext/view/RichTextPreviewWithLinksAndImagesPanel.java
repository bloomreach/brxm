/*
 * Copyright 2015-2017 Hippo B.V. (http://www.onehippo.com)
 *
 * Licensed under the Apache License, Version 2.0 (the "License");
 * you may not use this file except in compliance with the License.
 * You may obtain a copy of the License at
 *
 *  http://www.apache.org/licenses/LICENSE-2.0
 *
 * Unless required by applicable law or agreed to in writing, software
 * distributed under the License is distributed on an "AS IS" BASIS,
 * WITHOUT WARRANTIES OR CONDITIONS OF ANY KIND, either express or implied.
 * See the License for the specific language governing permissions and
 * limitations under the License.
 */
package org.hippoecm.frontend.plugins.richtext.view;

import javax.jcr.Node;

import org.apache.wicket.model.IModel;
import org.hippoecm.frontend.plugins.richtext.RichTextModel;
import org.hippoecm.frontend.plugins.richtext.StripScriptModel;
<<<<<<< HEAD
import org.hippoecm.frontend.plugins.richtext.processor.WicketModel;
import org.hippoecm.frontend.plugins.richtext.model.BrowsableModel;
=======
import org.hippoecm.frontend.plugins.richtext.UuidConverterBuilder;
import org.hippoecm.frontend.plugins.richtext.jcr.JcrRichTextImageFactory;
import org.hippoecm.frontend.plugins.richtext.jcr.JcrRichTextLinkFactory;
import org.hippoecm.frontend.plugins.richtext.jcr.RichTextImageURLProvider;
>>>>>>> b08c3186
import org.hippoecm.frontend.service.IBrowseService;

/**
 * Renders a preview version of a rich text field, including images and clickable links that open the referring document.
 */
public class RichTextPreviewWithLinksAndImagesPanel extends AbstractRichTextViewPanel {

    public RichTextPreviewWithLinksAndImagesPanel(final String id,
                                                  final IModel<Node> nodeModel,
                                                  final IModel<String> htmlModel,
<<<<<<< HEAD
                                                  final IBrowseService browser,
                                                  final String htmlProcessorId) {
=======
                                                  final IBrowseService<IModel<Node>> browser,
                                                  final IHtmlCleanerService cleaner) {
>>>>>>> b08c3186
        super(id);

        final PreviewLinksBehavior previewLinksBehavior = new PreviewLinksBehavior(browser);
        add(previewLinksBehavior);

<<<<<<< HEAD
        final IModel<String> viewModel = createViewModel(nodeModel, htmlModel, previewLinksBehavior, htmlProcessorId);
        addView(viewModel);
    }

    private IModel<String> createViewModel(final IModel<Node> nodeModel,
                                           final IModel<String> htmlModel,
                                           final PreviewLinksBehavior previewLinksBehavior,
                                           final String htmlProcessorId) {

        final StripScriptModel stripScriptModel = new StripScriptModel(htmlModel);
        final BrowsableModel browsableModel = new BrowsableModel(stripScriptModel, previewLinksBehavior);

        return new RichTextModel(htmlProcessorId, WicketModel.of(browsableModel), WicketModel.of(nodeModel));
=======
        final IModel<String> viewModel = createViewModel(nodeModel, htmlModel, cleaner);
        addView(viewModel);
    }

    private IModel<String> createViewModel(final IModel<Node> nodeModel, final IModel<String> htmlModel,
                                           final IHtmlCleanerService cleaner) {
        final IRichTextImageFactory imageFactory = new JcrRichTextImageFactory(nodeModel);
        final IRichTextLinkFactory linkFactory = new JcrRichTextLinkFactory(nodeModel);
        final IImageURLProvider urlProvider = new RichTextImageURLProvider(imageFactory, linkFactory, nodeModel);
        final UuidConverterBuilder converterBuilder = new UuidConverterBuilder(nodeModel, linkFactory, urlProvider);
        final StripScriptModel stripScriptModel = new StripScriptModel(htmlModel);

        return new RichTextModel(stripScriptModel, cleaner, converterBuilder);
>>>>>>> b08c3186
    }

}<|MERGE_RESOLUTION|>--- conflicted
+++ resolved
@@ -20,15 +20,7 @@
 import org.apache.wicket.model.IModel;
 import org.hippoecm.frontend.plugins.richtext.RichTextModel;
 import org.hippoecm.frontend.plugins.richtext.StripScriptModel;
-<<<<<<< HEAD
 import org.hippoecm.frontend.plugins.richtext.processor.WicketModel;
-import org.hippoecm.frontend.plugins.richtext.model.BrowsableModel;
-=======
-import org.hippoecm.frontend.plugins.richtext.UuidConverterBuilder;
-import org.hippoecm.frontend.plugins.richtext.jcr.JcrRichTextImageFactory;
-import org.hippoecm.frontend.plugins.richtext.jcr.JcrRichTextLinkFactory;
-import org.hippoecm.frontend.plugins.richtext.jcr.RichTextImageURLProvider;
->>>>>>> b08c3186
 import org.hippoecm.frontend.service.IBrowseService;
 
 /**
@@ -39,47 +31,21 @@
     public RichTextPreviewWithLinksAndImagesPanel(final String id,
                                                   final IModel<Node> nodeModel,
                                                   final IModel<String> htmlModel,
-<<<<<<< HEAD
-                                                  final IBrowseService browser,
+                                                  final IBrowseService<IModel<Node>> browser,
                                                   final String htmlProcessorId) {
-=======
-                                                  final IBrowseService<IModel<Node>> browser,
-                                                  final IHtmlCleanerService cleaner) {
->>>>>>> b08c3186
         super(id);
 
         final PreviewLinksBehavior previewLinksBehavior = new PreviewLinksBehavior(browser);
         add(previewLinksBehavior);
 
-<<<<<<< HEAD
-        final IModel<String> viewModel = createViewModel(nodeModel, htmlModel, previewLinksBehavior, htmlProcessorId);
-        addView(viewModel);
-    }
-
-    private IModel<String> createViewModel(final IModel<Node> nodeModel,
-                                           final IModel<String> htmlModel,
-                                           final PreviewLinksBehavior previewLinksBehavior,
-                                           final String htmlProcessorId) {
-
-        final StripScriptModel stripScriptModel = new StripScriptModel(htmlModel);
-        final BrowsableModel browsableModel = new BrowsableModel(stripScriptModel, previewLinksBehavior);
-
-        return new RichTextModel(htmlProcessorId, WicketModel.of(browsableModel), WicketModel.of(nodeModel));
-=======
-        final IModel<String> viewModel = createViewModel(nodeModel, htmlModel, cleaner);
+        final IModel<String> viewModel = createViewModel(nodeModel, htmlModel, htmlProcessorId);
         addView(viewModel);
     }
 
     private IModel<String> createViewModel(final IModel<Node> nodeModel, final IModel<String> htmlModel,
-                                           final IHtmlCleanerService cleaner) {
-        final IRichTextImageFactory imageFactory = new JcrRichTextImageFactory(nodeModel);
-        final IRichTextLinkFactory linkFactory = new JcrRichTextLinkFactory(nodeModel);
-        final IImageURLProvider urlProvider = new RichTextImageURLProvider(imageFactory, linkFactory, nodeModel);
-        final UuidConverterBuilder converterBuilder = new UuidConverterBuilder(nodeModel, linkFactory, urlProvider);
+                                           final String htmlProcessorId) {
         final StripScriptModel stripScriptModel = new StripScriptModel(htmlModel);
 
-        return new RichTextModel(stripScriptModel, cleaner, converterBuilder);
->>>>>>> b08c3186
+        return new RichTextModel(htmlProcessorId, WicketModel.of(stripScriptModel), WicketModel.of(nodeModel));
     }
-
 }