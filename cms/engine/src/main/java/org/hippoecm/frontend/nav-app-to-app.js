--- conflicted
+++ resolved
@@ -85,7 +85,11 @@
         () => {
           this.parentConnection = this.navAppCommunication.connectToParent(
             parentConnectionConfig,
-          );
+          ).then(parentApi => {
+            Hippo.UserActivity.onInactive(() => {
+              parentApi.onSessionExpired();
+            });
+          });
           return this.parentConnection;
         },
         e => e,
@@ -226,20 +230,7 @@
     subAppToCms,
   );
 
-<<<<<<< HEAD
   Hippo.iframeConnections.connectToParent('${parentOrigin}');
 })();
-=======
-  // Establish the connection
-  window.bloomreach['navapp-communication']
-    .connectToParent(parentConnectionConfig)
-    .then(parentApi => {
-      Object.assign(Hippo.AppToNavApp, parentApi);
-      Hippo.UserActivity.onInactive(() => {
-        parentApi.onSessionExpired();
-     })
-    })
-    .catch(error => console.error(error));
->>>>>>> 1893b6b1
 
 //# sourceURL=nav-app-to-app.js