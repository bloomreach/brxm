{
  "name": "hippo-cms-engine",
  "license": "Apache-2.0",
  "private": true,
  "scripts": {
    "build": "node copy-files.js"
  },
  "dependencies": {
<<<<<<< HEAD
    "@bloomreach/navapp": "^1.0.0-45",
=======
    "@bloomreach/navapp": "^1.0.0-47",
>>>>>>> a4dc9f2a
    "@bloomreach/navapp-communication": "^1.0.0-14",
    "penpal": "^4.0.0"
  },
  "devDependencies": {
    "file-system": "^2.2.2"
  }
}<|MERGE_RESOLUTION|>--- conflicted
+++ resolved
@@ -6,11 +6,7 @@
     "build": "node copy-files.js"
   },
   "dependencies": {
-<<<<<<< HEAD
-    "@bloomreach/navapp": "^1.0.0-45",
-=======
     "@bloomreach/navapp": "^1.0.0-47",
->>>>>>> a4dc9f2a
     "@bloomreach/navapp-communication": "^1.0.0-14",
     "penpal": "^4.0.0"
   },
