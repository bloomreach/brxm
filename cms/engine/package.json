{
  "name": "hippo-cms-engine",
  "license": "Apache-2.0",
  "private": true,
  "scripts": {
    "build": "node copy-files.js"
  },
  "dependencies": {
<<<<<<< HEAD
    "@bloomreach/navapp": "^1.0.0-42",
=======
    "@bloomreach/navapp": "^1.0.0-44",
>>>>>>> 1ffbda35
    "@bloomreach/navapp-communication": "^1.0.0-14",
    "penpal": "^4.0.0"
  },
  "devDependencies": {
    "file-system": "^2.2.2"
  }
}<|MERGE_RESOLUTION|>--- conflicted
+++ resolved
@@ -6,11 +6,7 @@
     "build": "node copy-files.js"
   },
   "dependencies": {
-<<<<<<< HEAD
-    "@bloomreach/navapp": "^1.0.0-42",
-=======
     "@bloomreach/navapp": "^1.0.0-44",
->>>>>>> 1ffbda35
     "@bloomreach/navapp-communication": "^1.0.0-14",
     "penpal": "^4.0.0"
   },
