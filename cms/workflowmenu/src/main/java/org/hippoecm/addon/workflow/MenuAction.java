--- conflicted
+++ resolved
@@ -26,21 +26,12 @@
 
 class MenuAction extends Panel implements IContextMenu {
 
-<<<<<<< HEAD
     private final MenuLink link;
 
     public MenuAction(final String id, final ActionDescription wf, final Form form) {
         super(id);
 
         link = new MenuLink("link") {
-=======
-    private MenuLink link;
-
-    public MenuAction(String id, final ActionDescription wf, final Form form) {
-        super(id);
-
-        add(link = new MenuLink("link") {
->>>>>>> 7f3f0b61
 
             @Override
             public void onClick() {
@@ -74,29 +65,9 @@
         };
         add(link);
 
-<<<<<<< HEAD
         link.add(ClassAttribute.append(() -> !wf.isEnabled()
                 ? "disabled"
                 : StringUtils.EMPTY));
-=======
-        link.add(new AttributeAppender("class", new IModel() {
-            private static final long serialVersionUID = 1L;
-
-            public Object getObject() {
-                if (!wf.isEnabled()) {
-                    return "disabled";
-                }
-                return "";
-            }
-
-            public void setObject(Object object) {
-            }
-
-            public void detach() {
-            }
-
-        }, " "));
->>>>>>> 7f3f0b61
 
         Component fragment = wf.getFragment("text");
         if (fragment instanceof ActionDescription.ActionDisplay) {
