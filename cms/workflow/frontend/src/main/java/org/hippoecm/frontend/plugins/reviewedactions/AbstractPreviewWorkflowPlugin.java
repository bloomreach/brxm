/*
<<<<<<< HEAD
 *  Copyright 2017-2018 Hippo B.V. (http://www.onehippo.com)
=======
 *  Copyright 2018 Hippo B.V. (http://www.onehippo.com)
>>>>>>> cd69524a
 *
 *  Licensed under the Apache License, Version 2.0 (the "License");
 *  you may not use this file except in compliance with the License.
 *  You may obtain a copy of the License at
 *
 *       http://www.apache.org/licenses/LICENSE-2.0
 *
 *  Unless required by applicable law or agreed to in writing, software
 *  distributed under the License is distributed on an "AS IS" BASIS,
 *  WITHOUT WARRANTIES OR CONDITIONS OF ANY KIND, either express or implied.
 *  See the License for the specific language governing permissions and
 *  limitations under the License.
 */
package org.hippoecm.frontend.plugins.reviewedactions;

import java.io.Serializable;
import java.util.Map;

import javax.jcr.Node;
import javax.jcr.RepositoryException;
import javax.jcr.Session;

import org.apache.commons.lang.StringUtils;
import org.apache.wicket.Component;
import org.apache.wicket.model.IModel;
import org.apache.wicket.model.PropertyModel;
import org.apache.wicket.model.StringResourceModel;
import org.hippoecm.addon.workflow.StdWorkflow;
import org.hippoecm.addon.workflow.WorkflowDescriptorModel;
import org.hippoecm.frontend.model.JcrNodeModel;
import org.hippoecm.frontend.plugin.IPluginContext;
import org.hippoecm.frontend.plugin.config.IPluginConfig;
import org.hippoecm.frontend.plugins.standards.icon.HippoIcon;
import org.hippoecm.frontend.service.IEditor;
import org.hippoecm.frontend.service.IEditorManager;
import org.hippoecm.frontend.session.UserSession;
import org.hippoecm.frontend.skin.Icon;
import org.hippoecm.repository.HippoStdNodeType;
import org.hippoecm.repository.api.Document;
import org.hippoecm.repository.api.Workflow;
import org.hippoecm.repository.util.NodeIterable;
import org.onehippo.repository.documentworkflow.DocumentWorkflow;

public abstract class AbstractPreviewWorkflowPlugin extends AbstractDocumentWorkflowPlugin {

    private static final long serialVersionUID = 1L;


    private final StdWorkflow editAction;
    private final Map<String, Serializable> info;

    @SuppressWarnings({"unused", "FieldCanBeLocal"}) // used by a PropertyModel
    private String inUseBy;

    protected AbstractPreviewWorkflowPlugin(final IPluginContext context, IPluginConfig config) {
        super(context, config);

        info = getHints();
        inUseBy = getHint("inUseBy");
        add(new StdWorkflow("infoEdit", "infoEdit") {

            /**
             * Gets whether this component and any children are visible.
             * <p>
             * WARNING: this method can be called multiple times during a request. If you override this method, it is a good
             * idea to keep it cheap in terms of processing. Alternatively, you can call {@link #setVisible(boolean)}.
             * <p>
             *
             * @return True if component and any children are visible
             */
            @Override
            public boolean isVisible() {
                return StringUtils.isNotEmpty(inUseBy);
            }

            @Override
            public String getSubMenu() {
                return "info";
            }

            @Override
            protected IModel getTitle() {
                return new StringResourceModel("in-use-by", this, null,
                        new PropertyModel(AbstractPreviewWorkflowPlugin.this, "inUseBy"));
            }

            @Override
            protected void invoke() {
                // The infoEdit workflow only shows feedback based on the hints.
                // It does not show any dialog.
            }
        });


        editAction = new StdWorkflow("edit", new StringResourceModel("edit-label", this), getModel()) {

            @Override
            public String getSubMenu() {
                return "top";
            }

            @Override
            protected Component getIcon(final String id) {
                return HippoIcon.fromSprite(id, Icon.PENCIL_SQUARE);
            }

            @Override
            protected String execute(Workflow wf) throws Exception {
                DocumentWorkflow workflow = (DocumentWorkflow) wf;
                String branchId = getBranchIdModel().getBranchId();
                Document docRef = workflow.obtainEditableInstance(branchId);
                Session session = UserSession.get().getJcrSession();
                session.refresh(true);
                Node docNode = session.getNodeByIdentifier(docRef.getIdentity());
                IEditorManager editorMgr = getPluginContext().getService(
                        getPluginConfig().getString(IEditorManager.EDITOR_ID), IEditorManager.class);
                if (editorMgr != null) {
                    JcrNodeModel docModel = new JcrNodeModel(docNode);
                    IEditor editor = editorMgr.getEditor(docModel);
                    if (editor == null) {
                        editorMgr.openEditor(docModel);
                    }
                } else {
                    log.warn("No editor found to edit {}", docNode.getPath());
                }
                return null;
            }

        };
        add(editAction);
        hideInvalidActions();
    }

    @SuppressWarnings("unused")  // used by a PropertyModel
    public String getStateSummary() {
        try {
            WorkflowDescriptorModel wdm = getModel();
            Node handleNode = wdm.getNode();
            for (Node child : new NodeIterable(handleNode.getNodes())) {
                if (child.hasProperty(HippoStdNodeType.HIPPOSTD_STATESUMMARY)) {
                    return child.getProperty(HippoStdNodeType.HIPPOSTD_STATESUMMARY).getString();
                }
            }
        } catch (RepositoryException ex) {
            log.warn("Unable to ascertain state summary", ex);
        }
        return StringUtils.EMPTY;
    }

    private void hideInvalidActions() {
        hideIfNotAllowed(info, "obtainEditableInstance", editAction);
    }

    protected final String getHint(final String key) {
        final Serializable serializable = info.get(key);
        if (serializable instanceof String) {
            return (String) serializable;
        }
        return StringUtils.EMPTY;
    }

}<|MERGE_RESOLUTION|>--- conflicted
+++ resolved
@@ -1,9 +1,5 @@
 /*
-<<<<<<< HEAD
  *  Copyright 2017-2018 Hippo B.V. (http://www.onehippo.com)
-=======
- *  Copyright 2018 Hippo B.V. (http://www.onehippo.com)
->>>>>>> cd69524a
  *
  *  Licensed under the Apache License, Version 2.0 (the "License");
  *  you may not use this file except in compliance with the License.
@@ -28,6 +24,7 @@
 
 import org.apache.commons.lang.StringUtils;
 import org.apache.wicket.Component;
+import org.apache.wicket.migrate.StringResourceModelMigration;
 import org.apache.wicket.model.IModel;
 import org.apache.wicket.model.PropertyModel;
 import org.apache.wicket.model.StringResourceModel;
@@ -86,7 +83,7 @@
 
             @Override
             protected IModel getTitle() {
-                return new StringResourceModel("in-use-by", this, null,
+                return StringResourceModelMigration.of("in-use-by", this, null,
                         new PropertyModel(AbstractPreviewWorkflowPlugin.this, "inUseBy"));
             }
 
