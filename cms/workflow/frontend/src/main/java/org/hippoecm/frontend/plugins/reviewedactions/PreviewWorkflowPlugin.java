--- conflicted
+++ resolved
@@ -15,10 +15,8 @@
  */
 package org.hippoecm.frontend.plugins.reviewedactions;
 
-import org.apache.commons.lang.StringUtils;
 import org.apache.wicket.model.IModel;
 import org.apache.wicket.model.PropertyModel;
-import org.apache.wicket.model.StringResourceModel;
 import org.hippoecm.addon.workflow.StdWorkflow;
 import org.hippoecm.frontend.i18n.types.TypeTranslator;
 import org.hippoecm.frontend.model.nodetypes.JcrNodeTypeModel;
@@ -43,13 +41,8 @@
 
             @Override
             protected IModel getTitle() {
-<<<<<<< HEAD
-                return new StringResourceModel("in-use-by", this)
-                        .setParameters(new PropertyModel(PreviewWorkflowPlugin.this, "inUseBy"));
-=======
                 return translator.getValueName(HippoStdNodeType.HIPPOSTD_STATESUMMARY,
                         new PropertyModel<>(PreviewWorkflowPlugin.this, "stateSummary"));
->>>>>>> cd69524a
             }
 
             @Override
