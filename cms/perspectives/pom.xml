<?xml version="1.0" encoding="UTF-8"?>
<!--
  Copyright 2007-2015 Hippo B.V. (http://www.onehippo.com)

  Licensed under the Apache License, Version 2.0 (the "License");
  you may not use this file except in compliance with the License.
  You may obtain a copy of the License at

       http://www.apache.org/licenses/LICENSE-2.0

  Unless required by applicable law or agreed to in writing, software
  distributed under the License is distributed on an "AS IS" BASIS,
  WITHOUT WARRANTIES OR CONDITIONS OF ANY KIND, either express or implied.
  See the License for the specific language governing permissions and
  limitations under the License.
-->
<project xmlns="http://maven.apache.org/POM/4.0.0" xmlns:xsi="http://www.w3.org/2001/XMLSchema-instance" xsi:schemaLocation="http://maven.apache.org/POM/4.0.0 http://maven.apache.org/xsd/maven-4.0.0.xsd">
  <parent>
    <artifactId>hippo-cms</artifactId>
    <groupId>org.onehippo.cms7</groupId>
<<<<<<< HEAD
    <version>3.x-translations-1.0-SNAPSHOT</version>
=======
    <version>4.0.0-SNAPSHOT</version>
>>>>>>> 1e0c0c8b
  </parent>
  <modelVersion>4.0.0</modelVersion>

  <name>CMS Perspectives</name>
  <description>Hippo CMS Perspectives</description>
  <artifactId>hippo-cms-perspectives</artifactId>
  <packaging>jar</packaging>

  <dependencies>
    <dependency>
      <groupId>org.onehippo.cms7</groupId>
      <artifactId>hippo-cms7-commons</artifactId>
    </dependency>
    <dependency>
      <groupId>org.onehippo.cms7</groupId>
      <artifactId>hippo-services</artifactId>
    </dependency>

    <dependency>
      <groupId>org.onehippo.cms7</groupId>
      <artifactId>hippo-cms-api</artifactId>
      <version>${project.version}</version>
    </dependency>
    <dependency>
      <groupId>org.onehippo.cms7</groupId>
      <artifactId>hippo-cms-workflowmenu</artifactId>
      <version>${project.version}</version>
    </dependency>
    <dependency>
      <groupId>org.onehippo.cms7</groupId>
      <artifactId>hippo-cms-editor-frontend</artifactId>
      <version>${project.version}</version>
    </dependency>

    <dependency>
      <groupId>org.onehippo.cms7</groupId>
      <artifactId>hippo-cms-translation-common</artifactId>
      <version>${project.version}</version>
      <scope>provided</scope>
    </dependency>

    <dependency>
      <groupId>org.onehippo.cms7</groupId>
      <artifactId>hippo-repository-deprecated-facetselectmirror</artifactId>
      <version>${hippo.repository.version}</version>
      <scope>test</scope>
    </dependency>

    <dependency>
      <groupId>joda-time</groupId>
      <artifactId>joda-time</artifactId>
      <version>${joda-time.version}</version>
    </dependency>

    <dependency>
      <groupId>org.apache.jackrabbit</groupId>
      <artifactId>jackrabbit-jcr-commons</artifactId>
      <version>${jackrabbit.version}</version>
    </dependency>

    <!-- test -->
    <dependency>
      <groupId>org.onehippo.cms7</groupId>
      <artifactId>hippo-cms-test</artifactId>
      <version>${project.version}</version>
      <scope>test</scope>
    </dependency>
    <dependency>
      <groupId>junit</groupId>
      <artifactId>junit</artifactId>
      <scope>test</scope>
    </dependency>
  </dependencies>


  <build>
    <defaultGoal>package</defaultGoal>
    <resources>
      <resource>
        <filtering>false</filtering>
        <directory>${basedir}/src/main/java</directory>
        <includes>
          <include>**/*.html</include>
          <include>**/*.groovy</include>
          <include>**/*.properties</include>
        </includes>
      </resource>
      <resource>
        <filtering>false</filtering>
        <directory>${basedir}/src/main/resources</directory>
        <includes>
          <include>**/*.css</include>
          <include>**/*.js</include>
          <include>**/*.jpg</include>
          <include>**/*.gif</include>
          <include>**/*.png</include>
          <include>**/*.properties</include>
          <include>**/*.svg</include>
        </includes>
      </resource>
    </resources>
    <testResources>
      <testResource>
        <filtering>false</filtering>
        <directory>${basedir}/src/test/java</directory>
        <includes>
          <include>**</include>
        </includes>
        <excludes>
          <exclude>**/*.java</exclude>
        </excludes>
      </testResource>
      <testResource>
        <filtering>false</filtering>
        <directory>${basedir}/src/test/resources</directory>
        <includes>
          <include>**</include>
        </includes>
      </testResource>
    </testResources>
    <plugins>
      <plugin>
        <groupId>org.apache.maven.plugins</groupId>
        <artifactId>maven-surefire-plugin</artifactId>
        <configuration>
          <forkMode>always</forkMode>
          <excludes>
            <exclude>**/EditorManagerTest.java</exclude>
            <exclude>**/BrowseServiceTest.java</exclude>
            <exclude>**/EventLabelTest.java</exclude>
            <exclude>**/BrowseLinkTargetTest.java</exclude>
          </excludes>
        </configuration>
      </plugin>
      <plugin>
        <groupId>org.codehaus.mojo</groupId>
        <artifactId>jslint-maven-plugin</artifactId>
        <configuration>
          <assumeABrowser>true</assumeABrowser>
          <assumeConsoleAlertEtc>true</assumeConsoleAlertEtc>
          <excludes>
            <exclude>org/hippoecm/frontend/plugins/cms/codemirror/create-codemirror-editor.js</exclude>
            <exclude>org/hippoecm/frontend/plugins/cms/codemirror/lib/codemirror.js</exclude>
            <exclude>org/hippoecm/frontend/plugins/cms/codemirror/lib/util/simple-hint.js</exclude>
            <exclude>org/hippoecm/frontend/plugins/cms/codemirror/mode/groovy/groovy.js</exclude>
            <exclude>org/hippoecm/frontend/plugins/cms/codemirror/mode/xml/xml.js</exclude>
            <exclude>org/hippoecm/frontend/plugins/cms/codemirror/mode/javascript/javascript.js</exclude>
            <exclude>org/hippoecm/frontend/plugins/cms/codemirror/mode/css/css.js</exclude>
            <exclude>org/hippoecm/frontend/plugins/cms/codemirror/mode/htmlmixed/htmlmixed.js</exclude>
          </excludes>
          <predefinedVars>
            Ext,
            Hippo,
            Wicket,
            wicketKeyCode,
            window,
            YAHOO,
            jQuery
          </predefinedVars>
          <sourceJsFolder>${basedir}/src/main/resources</sourceJsFolder>
        </configuration>
      </plugin>
   </plugins>
  </build>

</project><|MERGE_RESOLUTION|>--- conflicted
+++ resolved
@@ -18,11 +18,7 @@
   <parent>
     <artifactId>hippo-cms</artifactId>
     <groupId>org.onehippo.cms7</groupId>
-<<<<<<< HEAD
-    <version>3.x-translations-1.0-SNAPSHOT</version>
-=======
-    <version>4.0.0-SNAPSHOT</version>
->>>>>>> 1e0c0c8b
+    <version>4.0.0-translations-psp1-SNAPSHOT</version>
   </parent>
   <modelVersion>4.0.0</modelVersion>
 
@@ -107,7 +103,6 @@
         <includes>
           <include>**/*.html</include>
           <include>**/*.groovy</include>
-          <include>**/*.properties</include>
         </includes>
       </resource>
       <resource>
