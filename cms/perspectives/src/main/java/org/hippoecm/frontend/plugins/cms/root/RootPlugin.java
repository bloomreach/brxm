--- conflicted
+++ resolved
@@ -117,11 +117,7 @@
 
         add(new Label("pageTitle", getString("page.title", null, "Hippo CMS 10")));
 
-<<<<<<< HEAD
-        services = new LinkedList<>();
-=======
         add(new UserMenu("userMenu", getCurrentUser()));
->>>>>>> d9a2aefa
 
         services = new LinkedList<>();
 
