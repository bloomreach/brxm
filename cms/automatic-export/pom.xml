--- conflicted
+++ resolved
@@ -19,11 +19,7 @@
   <parent>
     <groupId>org.onehippo.cms7</groupId>
     <artifactId>hippo-cms</artifactId>
-<<<<<<< HEAD
-    <version>3.x-translations-1.0-SNAPSHOT</version>
-=======
-    <version>4.0.0-SNAPSHOT</version>
->>>>>>> 1e0c0c8b
+    <version>4.0.0-translations-psp1-SNAPSHOT</version>
   </parent>
 
   <name>CMS Automatic Export</name>
