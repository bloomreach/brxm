--- conflicted
+++ resolved
@@ -19,11 +19,7 @@
   <parent>
     <groupId>org.onehippo.cms7</groupId>
     <artifactId>hippo-cms</artifactId>
-<<<<<<< HEAD
-    <version>5.1.0-projectdocs-SNAPSHOT</version>
-=======
-    <version>5.2.0-SNAPSHOT</version>
->>>>>>> 2ef2f41c
+    <version>5.2.0-projectdocs-SNAPSHOT</version>
   </parent>
 
   <name>CMS Automatic Export</name>
