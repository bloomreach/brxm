<?xml version="1.0" encoding="UTF-8"?>
<!--
  Copyright 2007-2015 Hippo B.V. (http://www.onehippo.com)

  Licensed under the Apache License, Version 2.0 (the  "License");
  you may not use this file except in compliance with the License.
  You may obtain a copy of the License at

  http://www.apache.org/licenses/LICENSE-2.0

  Unless required by applicable law or agreed to in writing, software
  distributed under the License is distributed on an "AS IS"
  BASIS, WITHOUT WARRANTIES OR CONDITIONS OF ANY KIND, either express or implied.
  See the License for the specific language governing permissions and
  limitations under the License.
-->
<sv:node xmlns:sv="http://www.jcp.org/jcr/sv/1.0" sv:name="hippo:initialize">
  <sv:property sv:name="jcr:primaryType" sv:type="Name">
    <sv:value>hippo:initializefolder</sv:value>
  </sv:property>
  <sv:node sv:name="domain-defaultread-reporting">
    <sv:property sv:name="jcr:primaryType" sv:type="Name">
      <sv:value>hippo:initializeitem</sv:value>
    </sv:property>
    <sv:property sv:name="hippo:contentresource" sv:type="String">
      <sv:value>domain-defaultread-reporting.xml</sv:value>
    </sv:property>
    <sv:property sv:name="hippo:contentroot" sv:type="String">
      <sv:value>/hippo:configuration/hippo:domains</sv:value>
    </sv:property>
    <sv:property sv:name="hippo:sequence" sv:type="Double">
      <sv:value>908.1</sv:value>
    </sv:property>
  </sv:node>
  <sv:node sv:name="domain-workflow-frontend">
    <sv:property sv:name="jcr:primaryType" sv:type="Name">
      <sv:value>hippo:initializeitem</sv:value>
    </sv:property>
    <sv:property sv:name="hippo:contentresource" sv:type="String">
      <sv:value>domain-workflow-frontend.xml</sv:value>
    </sv:property>
    <sv:property sv:name="hippo:contentroot" sv:type="String">
      <sv:value>/hippo:configuration/hippo:domains</sv:value>
    </sv:property>
    <sv:property sv:name="hippo:sequence" sv:type="Double">
      <sv:value>911.1</sv:value>
    </sv:property>
  </sv:node>
  <sv:node sv:name="domain-frontendconfig">
    <sv:property sv:name="jcr:primaryType" sv:type="Name">
      <sv:value>hippo:initializeitem</sv:value>
    </sv:property>
    <sv:property sv:name="hippo:contentresource" sv:type="String">
      <sv:value>domain-frontendconfig.xml</sv:value>
    </sv:property>
    <sv:property sv:name="hippo:contentroot" sv:type="String">
      <sv:value>/hippo:configuration/hippo:domains</sv:value>
    </sv:property>
    <sv:property sv:name="hippo:reloadonstartup" sv:type="Boolean">
      <sv:value>true</sv:value>
    </sv:property>
    <sv:property sv:name="hippo:version" sv:type="String">
      <sv:value>2.26.00</sv:value>
    </sv:property>
    <sv:property sv:name="hippo:sequence" sv:type="Double">
      <sv:value>914.0</sv:value>
    </sv:property>
  </sv:node>
  <sv:node sv:name="domain-hippogallery">
    <sv:property sv:name="jcr:primaryType" sv:type="Name">
      <sv:value>hippo:initializeitem</sv:value>
    </sv:property>
    <sv:property sv:name="hippo:contentresource" sv:type="String">
      <sv:value>domain-hippogallery.xml</sv:value>
    </sv:property>
    <sv:property sv:name="hippo:contentroot" sv:type="String">
      <sv:value>/hippo:configuration/hippo:domains</sv:value>
    </sv:property>
    <sv:property sv:name="hippo:sequence" sv:type="Double">
      <sv:value>915.0</sv:value>
    </sv:property>
  </sv:node>
  <sv:node sv:name="domain-htmlcleaner">
    <sv:property sv:name="jcr:primaryType" sv:type="Name">
      <sv:value>hippo:initializeitem</sv:value>
    </sv:property>
    <sv:property sv:name="hippo:contentresource" sv:type="String">
      <sv:value>domain-htmlcleaner.xml</sv:value>
    </sv:property>
    <sv:property sv:name="hippo:contentroot" sv:type="String">
      <sv:value>/hippo:configuration/hippo:domains</sv:value>
    </sv:property>
    <sv:property sv:name="hippo:sequence" sv:type="Double">
      <sv:value>916.0</sv:value>
    </sv:property>
  </sv:node>
  <sv:node sv:name="hippostd-workflows-frontend">
    <sv:property sv:name="jcr:primaryType" sv:type="Name">
      <sv:value>hippo:initializeitem</sv:value>
    </sv:property>
    <sv:property sv:name="hippo:contentresource" sv:type="String">
      <sv:value>hippostd-workflows-frontend.xml</sv:value>
    </sv:property>
    <sv:property sv:name="hippo:contentroot" sv:type="String">
      <sv:value>/hippo:configuration/hippo:workflows</sv:value>
    </sv:property>
    <sv:property sv:name="hippo:sequence" sv:type="Double">
      <sv:value>15.1</sv:value>
    </sv:property>
  </sv:node>
  <sv:node sv:name="threepane-workflows-frontend">
    <sv:property sv:name="jcr:primaryType" sv:type="Name">
      <sv:value>hippo:initializeitem</sv:value>
    </sv:property>
    <sv:property sv:name="hippo:contentresource" sv:type="String">
      <sv:value>threepane-workflows-frontend.xml</sv:value>
    </sv:property>
    <sv:property sv:name="hippo:contentroot" sv:type="String">
      <sv:value>/hippo:configuration/hippo:workflows</sv:value>
    </sv:property>
    <sv:property sv:name="hippo:sequence" sv:type="Double">
      <sv:value>18.1</sv:value>
    </sv:property>
  </sv:node>
  <sv:node sv:name="folder-frontend-workflow-filters">
    <sv:property sv:name="jcr:primaryType" sv:type="Name">
      <sv:value>hippo:initializeitem</sv:value>
    </sv:property>
    <sv:property sv:name="hippo:contentresource" sv:type="String">
      <sv:value>folder-frontend-workflows-filters.xml</sv:value>
    </sv:property>
    <sv:property sv:name="hippo:contentroot" sv:type="String">
      <sv:value>/hippo:configuration/hippo:workflows/threepane/folder/frontend:renderer/standard</sv:value>
    </sv:property>
    <sv:property sv:name="hippo:sequence" sv:type="Double">
      <sv:value>18.2</sv:value>
    </sv:property>
  </sv:node>
  <sv:node sv:name="folder-extended-frontend-workflow-filters">
    <sv:property sv:name="jcr:primaryType" sv:type="Name">
      <sv:value>hippo:initializeitem</sv:value>
    </sv:property>
    <sv:property sv:name="hippo:contentresource" sv:type="String">
      <sv:value>folder-frontend-workflows-filters.xml</sv:value>
    </sv:property>
    <sv:property sv:name="hippo:contentroot" sv:type="String">
      <sv:value>/hippo:configuration/hippo:workflows/threepane/folder-extended/frontend:renderer/standard</sv:value>
    </sv:property>
    <sv:property sv:name="hippo:sequence" sv:type="Double">
      <sv:value>18.3</sv:value>
    </sv:property>
  </sv:node>
  <sv:node sv:name="shortcuts-workflows-frontend">
    <sv:property sv:name="jcr:primaryType" sv:type="Name">
      <sv:value>hippo:initializeitem</sv:value>
    </sv:property>
    <sv:property sv:name="hippo:contentresource" sv:type="String">
      <sv:value>shortcuts-workflows-frontend.xml</sv:value>
    </sv:property>
    <sv:property sv:name="hippo:contentroot" sv:type="String">
      <sv:value>/hippo:configuration/hippo:workflows</sv:value>
    </sv:property>
    <sv:property sv:name="hippo:sequence" sv:type="Double">
      <sv:value>18.1</sv:value>
    </sv:property>
  </sv:node>
  <!-- CMS application-->
  <sv:node sv:name="cms">
    <sv:property sv:name="jcr:primaryType" sv:type="Name">
      <sv:value>hippo:initializeitem</sv:value>
    </sv:property>
    <sv:property sv:name="hippo:contentresource" sv:type="String">
      <sv:value>cms.xml</sv:value>
    </sv:property>
    <sv:property sv:name="hippo:contentroot" sv:type="String">
      <sv:value>/hippo:configuration/hippo:frontend</sv:value>
    </sv:property>
    <sv:property sv:name="hippo:sequence" sv:type="Double">
      <sv:value>900.0</sv:value>
    </sv:property>
    <sv:property sv:name="hippo:reloadonstartup" sv:type="Boolean">
      <sv:value>true</sv:value>
    </sv:property>
    <sv:property sv:name="hippo:version" sv:type="String">
      <sv:value>2.27.00</sv:value>
    </sv:property>
  </sv:node>
  <sv:node sv:name="cms-login">
    <sv:property sv:name="jcr:primaryType" sv:type="Name">
      <sv:value>hippo:initializeitem</sv:value>
    </sv:property>
    <sv:property sv:name="hippo:contentresource" sv:type="String">
      <sv:value>cms-login.xml</sv:value>
    </sv:property>
    <sv:property sv:name="hippo:contentroot" sv:type="String">
      <sv:value>/hippo:configuration/hippo:frontend</sv:value>
    </sv:property>
    <sv:property sv:name="hippo:sequence" sv:type="Double">
      <sv:value>900.4</sv:value>
    </sv:property>
    <sv:property sv:name="hippo:reloadonstartup" sv:type="Boolean">
      <sv:value>true</sv:value>
    </sv:property>
    <sv:property sv:name="hippo:version" sv:type="String">
      <sv:value>2.27.00</sv:value>
    </sv:property>
  </sv:node>
  <sv:node sv:name="cms-login-time-zone-plugin">
    <sv:property sv:name="jcr:primaryType" sv:type="Name">
      <sv:value>hippo:initializeitem</sv:value>
    </sv:property>
    <sv:property sv:name="hippo:contentroot" sv:type="String">
      <sv:value>/hippo:configuration/hippo:frontend/login/login/loginPage/plugin.class</sv:value>
    </sv:property>
    <sv:property sv:name="hippo:contentpropset" sv:type="String">
<<<<<<< HEAD
      <sv:value>org.hippoecm.frontend.plugins.login.TimeZoneLoginPlugin</sv:value>
=======
      <sv:value>org.hippoecm.frontend.plugins.login.DefaultLoginPlugin</sv:value>
>>>>>>> e8566a53
    </sv:property>
    <sv:property sv:name="hippo:sequence" sv:type="Double">
      <sv:value>900.5</sv:value>
    </sv:property>
  </sv:node>

  <!-- Global settings -->
  <sv:node sv:name="cms-settings">
    <sv:property sv:name="jcr:primaryType" sv:type="Name">
      <sv:value>hippo:initializeitem</sv:value>
    </sv:property>
    <sv:property sv:name="hippo:contentresource" sv:type="String">
      <sv:value>cms-settings.xml</sv:value>
    </sv:property>
    <sv:property sv:name="hippo:contentroot" sv:type="String">
      <sv:value>/hippo:configuration/hippo:frontend</sv:value>
    </sv:property>
    <sv:property sv:name="hippo:sequence" sv:type="Double">
      <sv:value>910.0</sv:value>
    </sv:property>
    <sv:property sv:name="hippo:reloadonstartup" sv:type="Boolean">
      <sv:value>true</sv:value>
    </sv:property>
    <sv:property sv:name="hippo:version" sv:type="String">
      <sv:value>4.0.0</sv:value>
    </sv:property>
  </sv:node>
  <!-- CMS static configuration-->
  <sv:node sv:name="cms-static">
    <sv:property sv:name="jcr:primaryType" sv:type="Name">
      <sv:value>hippo:initializeitem</sv:value>
    </sv:property>
    <sv:property sv:name="hippo:contentresource" sv:type="String">
      <sv:value>cms-static.xml</sv:value>
    </sv:property>
    <sv:property sv:name="hippo:contentroot" sv:type="String">
      <sv:value>/hippo:configuration/hippo:frontend/cms</sv:value>
    </sv:property>
    <sv:property sv:name="hippo:sequence" sv:type="Double">
      <sv:value>900.5</sv:value>
    </sv:property>
    <sv:property sv:name="hippo:reloadonstartup" sv:type="Boolean">
      <sv:value>true</sv:value>
    </sv:property>
    <sv:property sv:name="hippo:version" sv:type="String">
      <sv:value>4.0.0</sv:value>
    </sv:property>
  </sv:node>
  <sv:node sv:name="cms-static-change-admin-topnavbar">
    <sv:property sv:name="jcr:primaryType" sv:type="Name">
      <sv:value>hippo:initializeitem</sv:value>
    </sv:property>
    <sv:property sv:name="hippo:contentresource" sv:type="String">
      <sv:value>cms-static-change-admintopnavbar-patch.xml</sv:value>
    </sv:property>
    <sv:property sv:name="hippo:contentroot" sv:type="String">
      <sv:value>/hippo:configuration/hippo:frontend/cms</sv:value>
    </sv:property>
    <sv:property sv:name="hippo:sequence" sv:type="Double">
      <sv:value>901.5</sv:value>
    </sv:property>
  </sv:node>
  <sv:node sv:name="cms-static-root-max-inactive-interval">
    <sv:property sv:name="jcr:primaryType" sv:type="Name">
      <sv:value>hippo:initializeitem</sv:value>
    </sv:property>
    <sv:property sv:name="hippo:contentroot" sv:type="String">
      <sv:value>/hippo:configuration/hippo:frontend/cms/cms-static/root/max.inactive.interval.minutes</sv:value>
    </sv:property>
    <sv:property sv:name="hippo:contentpropset" sv:type="String">
      <sv:value>30</sv:value>
    </sv:property>
    <sv:property sv:name="hippo:sequence" sv:type="Double">
      <sv:value>902</sv:value>
    </sv:property>
  </sv:node>

  <sv:node sv:name="cms-header-bar">
    <sv:property sv:name="jcr:primaryType" sv:type="Name">
      <sv:value>hippo:initializeitem</sv:value>
    </sv:property>
    <sv:property sv:name="hippo:contentresource" sv:type="String">
      <sv:value>cms-header-bar.xml</sv:value>
    </sv:property>
    <sv:property sv:name="hippo:contentroot" sv:type="String">
      <sv:value>/hippo:configuration/hippo:frontend/cms</sv:value>
    </sv:property>
    <sv:property sv:name="hippo:sequence" sv:type="Double">
      <sv:value>900.54</sv:value>
    </sv:property>
  </sv:node>
  <!-- CMS editor perspective -->
  <sv:node sv:name="cms-editor">
    <sv:property sv:name="jcr:primaryType" sv:type="Name">
      <sv:value>hippo:initializeitem</sv:value>
    </sv:property>
    <sv:property sv:name="hippo:contentresource" sv:type="String">
      <sv:value>cms-editor.xml</sv:value>
    </sv:property>
    <sv:property sv:name="hippo:contentroot" sv:type="String">
      <sv:value>/hippo:configuration/hippo:frontend/cms</sv:value>
    </sv:property>
    <sv:property sv:name="hippo:sequence" sv:type="Double">
      <sv:value>900.6</sv:value>
    </sv:property>
    <sv:property sv:name="hippo:reloadonstartup" sv:type="Boolean">
      <sv:value>true</sv:value>
    </sv:property>
    <sv:property sv:name="hippo:version" sv:type="String">
      <sv:value>2.27.00</sv:value>
    </sv:property>
  </sv:node>
  <!-- CMS preview perspective -->
  <sv:node sv:name="cms-preview">
    <sv:property sv:name="jcr:primaryType" sv:type="Name">
      <sv:value>hippo:initializeitem</sv:value>
    </sv:property>
    <sv:property sv:name="hippo:contentresource" sv:type="String">
      <sv:value>cms-preview.xml</sv:value>
    </sv:property>
    <sv:property sv:name="hippo:contentroot" sv:type="String">
      <sv:value>/hippo:configuration/hippo:frontend/cms</sv:value>
    </sv:property>
    <sv:property sv:name="hippo:sequence" sv:type="Double">
      <sv:value>900.7</sv:value>
    </sv:property>
    <sv:property sv:name="hippo:reloadonstartup" sv:type="Boolean">
      <sv:value>true</sv:value>
    </sv:property>
    <sv:property sv:name="hippo:version" sv:type="String">
      <sv:value>4.0.0</sv:value>
    </sv:property>
  </sv:node>


  <!-- CMS shortcuts perspective -->
  <sv:node sv:name="cms-dashshortcuts">
    <sv:property sv:name="jcr:primaryType" sv:type="Name">
      <sv:value>hippo:initializeitem</sv:value>
    </sv:property>
    <sv:property sv:name="hippo:contentresource" sv:type="String">
      <sv:value>cms-dashshortcuts.xml</sv:value>
    </sv:property>
    <sv:property sv:name="hippo:contentroot" sv:type="String">
      <sv:value>/hippo:configuration/hippo:frontend/cms</sv:value>
    </sv:property>
    <sv:property sv:name="hippo:sequence" sv:type="Double">
      <sv:value>901.0</sv:value>
    </sv:property>
  </sv:node>
  <!-- CMS shortcuts standard content -->
  <sv:node sv:name="cms-dashshortcuts-changepassword">
    <sv:property sv:name="jcr:primaryType" sv:type="Name">
      <sv:value>hippo:initializeitem</sv:value>
    </sv:property>
    <sv:property sv:name="hippo:contentresource" sv:type="String">
      <sv:value>cms-dashshortcuts-changepassword.xml</sv:value>
    </sv:property>
    <sv:property sv:name="hippo:contentroot" sv:type="String">
      <sv:value>/hippo:configuration/hippo:frontend/cms/cms-dashshortcuts</sv:value>
    </sv:property>
    <sv:property sv:name="hippo:sequence" sv:type="Double">
      <sv:value>901.1</sv:value>
    </sv:property>
  </sv:node>
  <sv:node sv:name="cms-dashshortcuts-gotolink">
    <sv:property sv:name="jcr:primaryType" sv:type="Name">
      <sv:value>hippo:initializeitem</sv:value>
    </sv:property>
    <sv:property sv:name="hippo:contentresource" sv:type="String">
      <sv:value>cms-dashshortcuts-gotolink.xml</sv:value>
    </sv:property>
    <sv:property sv:name="hippo:contentroot" sv:type="String">
      <sv:value>/hippo:configuration/hippo:frontend/cms/cms-dashshortcuts</sv:value>
    </sv:property>
    <sv:property sv:name="hippo:sequence" sv:type="Double">
      <sv:value>901.2</sv:value>
    </sv:property>
  </sv:node>
  <!-- CMS dashboard perspective -->
  <sv:node sv:name="cms-dashboard">
    <sv:property sv:name="jcr:primaryType" sv:type="Name">
      <sv:value>hippo:initializeitem</sv:value>
    </sv:property>
    <sv:property sv:name="hippo:contentresource" sv:type="String">
      <sv:value>cms-dashboard.xml</sv:value>
    </sv:property>
    <sv:property sv:name="hippo:contentroot" sv:type="String">
      <sv:value>/hippo:configuration/hippo:frontend/cms</sv:value>
    </sv:property>
    <sv:property sv:name="hippo:sequence" sv:type="Double">
      <sv:value>902.0</sv:value>
    </sv:property>
    <sv:property sv:name="hippo:reloadonstartup" sv:type="Boolean">
      <sv:value>true</sv:value>
    </sv:property>
    <sv:property sv:name="hippo:version" sv:type="String">
      <sv:value>2.27.00</sv:value>
    </sv:property>
  </sv:node>
  <!-- CMS builtin reports -->
  <sv:node sv:name="cms-reports">
    <sv:property sv:name="jcr:primaryType" sv:type="Name">
      <sv:value>hippo:initializeitem</sv:value>
    </sv:property>
    <sv:property sv:name="hippo:contentresource" sv:type="String">
      <sv:value>cms-reports.xml</sv:value>
    </sv:property>
    <sv:property sv:name="hippo:contentroot" sv:type="String">
      <sv:value>/hippo:configuration/hippo:frontend/cms</sv:value>
    </sv:property>
    <sv:property sv:name="hippo:sequence" sv:type="Double">
      <sv:value>902.0</sv:value>
    </sv:property>
    <sv:property sv:name="hippo:reloadonstartup" sv:type="Boolean">
      <sv:value>true</sv:value>
    </sv:property>
    <sv:property sv:name="hippo:version" sv:type="String">
      <sv:value>2.25.03</sv:value>
    </sv:property>
  </sv:node>
  <!-- added in 3.2.0, already integrated in cms-reports.xml. Can be removed again in 4.0.0 -->
  <sv:node sv:name="cms-reports-todoReport-query-patch">
    <sv:property sv:name="jcr:primaryType" sv:type="Name">
      <sv:value>hippo:initializeitem</sv:value>
    </sv:property>
    <sv:property sv:name="hippo:contentroot" sv:type="String">
      <sv:value>/hippo:configuration/hippo:frontend/cms/cms-reports/todoReport/reporting:query/jcr:statement</sv:value>
    </sv:property>
    <sv:property sv:name="hippo:contentpropset" sv:type="String">
      <sv:value>SELECT * FROM hippostdpubwf:request WHERE NOT hippostdpubwf:type = 'rejected' OR hippostdpubwf:username='__USER__' ORDER BY hippostdpubwf:creationDate DESC</sv:value>
    </sv:property>
    <sv:property sv:name="hippo:sequence" sv:type="Double">
      <sv:value>902.1</sv:value>
    </sv:property>
  </sv:node>
  <!-- CMS browser perspective -->
  <sv:node sv:name="cms-browser">
    <sv:property sv:name="jcr:primaryType" sv:type="Name">
      <sv:value>hippo:initializeitem</sv:value>
    </sv:property>
    <sv:property sv:name="hippo:contentresource" sv:type="String">
      <sv:value>cms-browser.xml</sv:value>
    </sv:property>
    <sv:property sv:name="hippo:contentroot" sv:type="String">
      <sv:value>/hippo:configuration/hippo:frontend/cms</sv:value>
    </sv:property>
    <sv:property sv:name="hippo:sequence" sv:type="Double">
      <sv:value>902.0</sv:value>
    </sv:property>
  </sv:node>
  <!-- CMS admin perspective -->
  <sv:node sv:name="cms-admin">
    <sv:property sv:name="jcr:primaryType" sv:type="Name">
      <sv:value>hippo:initializeitem</sv:value>
    </sv:property>
    <sv:property sv:name="hippo:contentresource" sv:type="String">
      <sv:value>cms-admin.xml</sv:value>
    </sv:property>
    <sv:property sv:name="hippo:contentroot" sv:type="String">
      <sv:value>/hippo:configuration/hippo:frontend/cms</sv:value>
    </sv:property>
    <sv:property sv:name="hippo:sequence" sv:type="Double">
      <sv:value>902.0</sv:value>
    </sv:property>
    <sv:property sv:name="hippo:reloadonstartup" sv:type="Boolean">
      <sv:value>true</sv:value>
    </sv:property>
    <sv:property sv:name="hippo:version" sv:type="String">
      <sv:value>2.27.00</sv:value>
    </sv:property>
  </sv:node>
  <!-- CMS folder views -->
  <sv:node sv:name="cms-folder-views">
    <sv:property sv:name="jcr:primaryType" sv:type="Name">
      <sv:value>hippo:initializeitem</sv:value>
    </sv:property>
    <sv:property sv:name="hippo:contentresource" sv:type="String">
      <sv:value>cms-folder-views.xml</sv:value>
    </sv:property>
    <sv:property sv:name="hippo:contentroot" sv:type="String">
      <sv:value>/hippo:configuration/hippo:frontend/cms</sv:value>
    </sv:property>
    <sv:property sv:name="hippo:sequence" sv:type="Double">
      <sv:value>2002.0</sv:value>
    </sv:property>
    <sv:property sv:name="hippo:reloadonstartup" sv:type="Boolean">
      <sv:value>true</sv:value>
    </sv:property>
    <sv:property sv:name="hippo:version" sv:type="String">
      <sv:value>4.0.0</sv:value>
    </sv:property>
  </sv:node>
  <!-- CMS search views -->
  <sv:node sv:name="cms-search-views">
    <sv:property sv:name="jcr:primaryType" sv:type="Name">
      <sv:value>hippo:initializeitem</sv:value>
    </sv:property>
    <sv:property sv:name="hippo:contentresource" sv:type="String">
      <sv:value>cms-search-views.xml</sv:value>
    </sv:property>
    <sv:property sv:name="hippo:contentroot" sv:type="String">
      <sv:value>/hippo:configuration/hippo:frontend/cms</sv:value>
    </sv:property>
    <sv:property sv:name="hippo:sequence" sv:type="Double">
      <sv:value>2002.5</sv:value>
    </sv:property>
    <sv:property sv:name="hippo:reloadonstartup" sv:type="Boolean">
      <sv:value>true</sv:value>
    </sv:property>
    <sv:property sv:name="hippo:version" sv:type="String">
      <sv:value>2.27.00</sv:value>
    </sv:property>
  </sv:node>
  <!-- CMS tree views -->
  <sv:node sv:name="cms-tree-views">
    <sv:property sv:name="jcr:primaryType" sv:type="Name">
      <sv:value>hippo:initializeitem</sv:value>
    </sv:property>
    <sv:property sv:name="hippo:contentresource" sv:type="String">
      <sv:value>cms-tree-views.xml</sv:value>
    </sv:property>
    <sv:property sv:name="hippo:contentroot" sv:type="String">
      <sv:value>/hippo:configuration/hippo:frontend/cms</sv:value>
    </sv:property>
    <sv:property sv:name="hippo:sequence" sv:type="Double">
      <sv:value>2003.0</sv:value>
    </sv:property>
    <sv:property sv:name="hippo:reloadonstartup" sv:type="Boolean">
      <sv:value>true</sv:value>
    </sv:property>
    <sv:property sv:name="hippo:version" sv:type="String">
      <sv:value>4.0.0</sv:value>
    </sv:property>
  </sv:node>

  <sv:node sv:name="cms-tree-views-nodetypes-patch">
    <sv:property sv:name="jcr:primaryType" sv:type="Name">
      <sv:value>hippo:initializeitem</sv:value>
    </sv:property>
    <sv:property sv:name="hippo:contentresource" sv:type="String">
      <sv:value>cms-tree-views-nodetypes-patch.xml</sv:value>
    </sv:property>
    <sv:property sv:name="hippo:contentroot" sv:type="String">
      <sv:value>/hippo:configuration/hippo:frontend/cms</sv:value>
    </sv:property>
    <sv:property sv:name="hippo:sequence" sv:type="Double">
      <sv:value>2003.1</sv:value>
    </sv:property>
  </sv:node>

  <sv:node sv:name="cms-tree-views-configuration-path-patch">
    <sv:property sv:name="jcr:primaryType" sv:type="Name">
      <sv:value>hippo:initializeitem</sv:value>
    </sv:property>
    <sv:property sv:name="hippo:contentresource" sv:type="String">
      <sv:value>cms-tree-views-configuration-path-patch.xml</sv:value>
    </sv:property>
    <sv:property sv:name="hippo:contentroot" sv:type="String">
      <sv:value>/hippo:configuration/hippo:frontend/cms</sv:value>
    </sv:property>
    <sv:property sv:name="hippo:sequence" sv:type="Double">
      <sv:value>2003.1</sv:value>
    </sv:property>
  </sv:node>

  <!-- CMS rich text pickers -->
  <sv:node sv:name="cms-pickers">
    <sv:property sv:name="jcr:primaryType" sv:type="Name">
      <sv:value>hippo:initializeitem</sv:value>
    </sv:property>
    <sv:property sv:name="hippo:contentresource" sv:type="String">
      <sv:value>cms-pickers.xml</sv:value>
    </sv:property>
    <sv:property sv:name="hippo:contentroot" sv:type="String">
      <sv:value>/hippo:configuration/hippo:frontend/cms</sv:value>
    </sv:property>
    <sv:property sv:name="hippo:sequence" sv:type="Double">
      <sv:value>2004.0</sv:value>
    </sv:property>
    <sv:property sv:name="hippo:reloadonstartup" sv:type="Boolean">
      <sv:value>true</sv:value>
    </sv:property>
    <sv:property sv:name="hippo:version" sv:type="String">
      <sv:value>2.27.00</sv:value>
    </sv:property>
  </sv:node>
  <sv:node sv:name="cms-pickers-assets">
    <sv:property sv:name="jcr:primaryType" sv:type="Name">
      <sv:value>hippo:initializeitem</sv:value>
    </sv:property>
    <sv:property sv:name="hippo:contentresource" sv:type="String">
      <sv:value>cms-pickers-assets.xml</sv:value>
    </sv:property>
    <sv:property sv:name="hippo:contentroot" sv:type="String">
      <sv:value>/hippo:configuration/hippo:frontend/cms/cms-pickers</sv:value>
    </sv:property>
    <sv:property sv:name="hippo:sequence" sv:type="Double">
      <sv:value>2004.1</sv:value>
    </sv:property>
    <sv:property sv:name="hippo:reloadonstartup" sv:type="Boolean">
      <sv:value>true</sv:value>
    </sv:property>
    <sv:property sv:name="hippo:version" sv:type="String">
      <sv:value>2.27.00</sv:value>
    </sv:property>
  </sv:node>
  <!-- CMS services -->
  <sv:node sv:name="cms-services">
    <sv:property sv:name="jcr:primaryType" sv:type="Name">
      <sv:value>hippo:initializeitem</sv:value>
    </sv:property>
    <sv:property sv:name="hippo:sequence" sv:type="Double">
      <sv:value>906</sv:value>
    </sv:property>
    <sv:property sv:name="hippo:contentresource" sv:type="String">
      <sv:value>cms-services.xml</sv:value>
    </sv:property>
    <sv:property sv:name="hippo:contentroot" sv:type="String">
      <sv:value>/hippo:configuration/hippo:frontend/cms</sv:value>
    </sv:property>
  </sv:node>
  <sv:node sv:name="cms-services-passwordvalidation">
    <sv:property sv:name="jcr:primaryType" sv:type="Name">
      <sv:value>hippo:initializeitem</sv:value>
    </sv:property>
    <sv:property sv:name="hippo:sequence" sv:type="Double">
      <sv:value>907</sv:value>
    </sv:property>
    <sv:property sv:name="hippo:contentresource" sv:type="String">
      <sv:value>cms-services-passwordvalidation.xml</sv:value>
    </sv:property>
    <sv:property sv:name="hippo:contentroot" sv:type="String">
      <sv:value>/hippo:configuration/hippo:frontend/cms/cms-services</sv:value>
    </sv:property>
  </sv:node>
  <sv:node sv:name="cms-services-logout">
    <sv:property sv:name="jcr:primaryType" sv:type="Name">
      <sv:value>hippo:initializeitem</sv:value>
    </sv:property>
    <sv:property sv:name="hippo:sequence" sv:type="Double">
      <sv:value>908</sv:value>
    </sv:property>
    <sv:property sv:name="hippo:contentresource" sv:type="String">
      <sv:value>cms-services-logout.xml</sv:value>
    </sv:property>
    <sv:property sv:name="hippo:contentroot" sv:type="String">
      <sv:value>/hippo:configuration/hippo:frontend/cms/cms-services</sv:value>
    </sv:property>
  </sv:node>

  <sv:node sv:name="cms-facnav">
    <sv:property sv:name="jcr:primaryType" sv:type="Name">
      <sv:value>hippo:initializeitem</sv:value>
    </sv:property>
    <sv:property sv:name="hippo:sequence" sv:type="Double">
      <sv:value>2004</sv:value>
    </sv:property>
    <sv:property sv:name="hippo:contentresource" sv:type="String">
      <sv:value>cms-facnav.xml</sv:value>
    </sv:property>
    <sv:property sv:name="hippo:contentroot" sv:type="String">
      <sv:value>/hippo:configuration/hippo:frontend</sv:value>
    </sv:property>
  </sv:node>

  <!-- Delete the 'cms-dev' node that used to define the Developer perspective -->
  <sv:node sv:name="cms-dev-delete">
    <sv:property sv:name="jcr:primaryType" sv:type="Name">
      <sv:value>hippo:initializeitem</sv:value>
    </sv:property>
    <sv:property sv:name="hippo:sequence" sv:type="Double">
      <sv:value>19002.1</sv:value>
    </sv:property>
    <sv:property sv:name="hippo:contentdelete" sv:type="String">
      <sv:value>/hippo:configuration/hippo:frontend/cms/cms-dev</sv:value>
    </sv:property>
  </sv:node>

  <sv:node sv:name="hippo-cms-section-translations">
    <sv:property sv:name="jcr:primaryType" sv:type="Name">
      <sv:value>hippo:initializeitem</sv:value>
    </sv:property>
    <sv:property sv:name="hippo:sequence" sv:type="Double">
      <sv:value>14</sv:value>
    </sv:property>
    <sv:property sv:name="hippo:resourcebundles" sv:type="String">
      <sv:value>section-translations.json</sv:value>
    </sv:property>
  </sv:node>

  <sv:node sv:name="hippo-cms-builtin-workflow-translations">
    <sv:property sv:name="jcr:primaryType" sv:type="Name">
      <sv:value>hippo:initializeitem</sv:value>
    </sv:property>
    <sv:property sv:name="hippo:sequence" sv:type="Double">
      <sv:value>13</sv:value>
    </sv:property>
    <sv:property sv:name="hippo:resourcebundles" sv:type="String">
      <sv:value>builtin-workflow-translations.json</sv:value>
    </sv:property>
  </sv:node>

  <sv:node sv:name="diagnostics-module">
    <sv:property sv:name="jcr:primaryType" sv:type="Name">
      <sv:value>hippo:initializeitem</sv:value>
    </sv:property>
    <sv:property sv:name="hippo:contentresource" sv:type="String">
      <sv:value>diagnostics-module.xml</sv:value>
    </sv:property>
    <sv:property sv:name="hippo:contentroot" sv:type="String">
      <sv:value>/hippo:configuration/hippo:modules</sv:value>
    </sv:property>
    <sv:property sv:name="hippo:sequence" sv:type="Double">
      <sv:value>12.0</sv:value>
    </sv:property>
  </sv:node>
</sv:node><|MERGE_RESOLUTION|>--- conflicted
+++ resolved
@@ -213,17 +213,12 @@
       <sv:value>/hippo:configuration/hippo:frontend/login/login/loginPage/plugin.class</sv:value>
     </sv:property>
     <sv:property sv:name="hippo:contentpropset" sv:type="String">
-<<<<<<< HEAD
-      <sv:value>org.hippoecm.frontend.plugins.login.TimeZoneLoginPlugin</sv:value>
-=======
       <sv:value>org.hippoecm.frontend.plugins.login.DefaultLoginPlugin</sv:value>
->>>>>>> e8566a53
     </sv:property>
     <sv:property sv:name="hippo:sequence" sv:type="Double">
       <sv:value>900.5</sv:value>
     </sv:property>
   </sv:node>
-
   <!-- Global settings -->
   <sv:node sv:name="cms-settings">
     <sv:property sv:name="jcr:primaryType" sv:type="Name">
