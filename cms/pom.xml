--- conflicted
+++ resolved
@@ -494,21 +494,13 @@
                 <exclude>api/.csslintrc</exclude>
                 <exclude>api/.npmrc</exclude>
                 <exclude>console/frontend/.npmrc</exclude>
-                <exclude>engine/.npmrc</exclude>
                 <exclude>login/.npmrc</exclude>
                 <exclude>login/.stylelintrc</exclude>
                 <!-- front-end build external dependencies -->
                 <exclude>api/node_modules/**</exclude>
                 <exclude>console/frontend/node_modules/**</exclude>
-                <exclude>engine/node_modules/**</exclude>
-<<<<<<< HEAD
                 <exclude>login/node_modules/**</exclude>
-                <!-- files without license header  -->
-                <exclude>upgrade_notes.txt</exclude>
-                <exclude>engine/src/main/resources/org/hippoecm/frontend/plugins/login/jstz.min.js</exclude>
-=======
                 <exclude>**/ADDITIONAL-LICENSES.yml</exclude>
->>>>>>> 6074173c
               </excludes>
             </configuration>
           </plugin>
