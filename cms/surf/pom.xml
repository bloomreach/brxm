<?xml version="1.0" encoding="UTF-8"?>
<!--
  Copyright 2011-2013 Hippo B.V. (http://www.onehippo.com)

  Licensed under the Apache License, Version 2.0 (the "License");
  you may not use this file except in compliance with the License.
  You may obtain a copy of the License at

       http://www.apache.org/licenses/LICENSE-2.0

  Unless required by applicable law or agreed to in writing, software
  distributed under the License is distributed on an "AS IS" BASIS,
  WITHOUT WARRANTIES OR CONDITIONS OF ANY KIND, either express or implied.
  See the License for the specific language governing permissions and
  limitations under the License.
-->
<project xmlns="http://maven.apache.org/POM/4.0.0" xmlns:xsi="http://www.w3.org/2001/XMLSchema-instance" xsi:schemaLocation="http://maven.apache.org/POM/4.0.0 http://maven.apache.org/xsd/maven-4.0.0.xsd">
  <parent>
    <artifactId>hippo-cms</artifactId>
    <groupId>org.onehippo.cms7</groupId>
<<<<<<< HEAD
    <version>2.25.02-CKEDITOR</version>
=======
    <version>2.25.03-SNAPSHOT</version>
>>>>>>> 42c00b80
  </parent>

  <name>CMS Surf</name>
  <description>Hippo CMS Surf</description>
  <groupId>org.onehippo.cms7</groupId>
  <artifactId>hippo-cms-surf</artifactId>
  <packaging>pom</packaging>
  <modelVersion>4.0.0</modelVersion>

  <modules>
    <module>frontend</module>
    <module>repository</module>
  </modules>

</project><|MERGE_RESOLUTION|>--- conflicted
+++ resolved
@@ -18,11 +18,7 @@
   <parent>
     <artifactId>hippo-cms</artifactId>
     <groupId>org.onehippo.cms7</groupId>
-<<<<<<< HEAD
-    <version>2.25.02-CKEDITOR</version>
-=======
     <version>2.25.03-SNAPSHOT</version>
->>>>>>> 42c00b80
   </parent>
 
   <name>CMS Surf</name>
