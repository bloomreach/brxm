<?xml version="1.0" encoding="UTF-8"?>
<!--
  Copyright 2011-2018 Hippo B.V. (http://www.onehippo.com)
 
  Licensed under the Apache License, Version 2.0 (the "License");
  you may not use this file except in compliance with the License.
  You may obtain a copy of the License at
 
       http://www.apache.org/licenses/LICENSE-2.0
 
  Unless required by applicable law or agreed to in writing, software
  distributed under the License is distributed on an "AS IS" BASIS,
  WITHOUT WARRANTIES OR CONDITIONS OF ANY KIND, either express or implied.
  See the License for the specific language governing permissions and
  limitations under the License.
-->
<project xmlns="http://maven.apache.org/POM/4.0.0" xmlns:xsi="http://www.w3.org/2001/XMLSchema-instance" xsi:schemaLocation="http://maven.apache.org/POM/4.0.0 http://maven.apache.org/xsd/maven-4.0.0.xsd">
  <modelVersion>4.0.0</modelVersion>

  <parent>
    <groupId>org.onehippo.cms7</groupId>
    <artifactId>hippo-cms</artifactId>
<<<<<<< HEAD
    <version>13.2.0-unified-navigation-SNAPSHOT</version>
=======
    <version>13.3.0-SNAPSHOT</version>
>>>>>>> 0d1191bd
  </parent>

  <name>CMS Google Analytics</name>
  <artifactId>hippo-cms-google-analytics</artifactId>
<<<<<<< HEAD
  <version>13.2.0-unified-navigation-SNAPSHOT</version>
=======
  <version>13.3.0-SNAPSHOT</version>
>>>>>>> 0d1191bd
  <packaging>pom</packaging>

  <modules>
    <module>frontend</module>
  </modules>

</project>
<|MERGE_RESOLUTION|>--- conflicted
+++ resolved
@@ -20,20 +20,12 @@
   <parent>
     <groupId>org.onehippo.cms7</groupId>
     <artifactId>hippo-cms</artifactId>
-<<<<<<< HEAD
-    <version>13.2.0-unified-navigation-SNAPSHOT</version>
-=======
     <version>13.3.0-SNAPSHOT</version>
->>>>>>> 0d1191bd
   </parent>
 
   <name>CMS Google Analytics</name>
   <artifactId>hippo-cms-google-analytics</artifactId>
-<<<<<<< HEAD
-  <version>13.2.0-unified-navigation-SNAPSHOT</version>
-=======
-  <version>13.3.0-SNAPSHOT</version>
->>>>>>> 0d1191bd
+  <version>13.3.0-unified-navigation-SNAPSHOT</version>
   <packaging>pom</packaging>
 
   <modules>
