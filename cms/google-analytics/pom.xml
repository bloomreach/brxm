<?xml version="1.0" encoding="UTF-8"?>
<!--
  Copyright 2011-2015 Hippo B.V. (http://www.onehippo.com)
 
  Licensed under the Apache License, Version 2.0 (the "License");
  you may not use this file except in compliance with the License.
  You may obtain a copy of the License at
 
       http://www.apache.org/licenses/LICENSE-2.0
 
  Unless required by applicable law or agreed to in writing, software
  distributed under the License is distributed on an "AS IS" BASIS,
  WITHOUT WARRANTIES OR CONDITIONS OF ANY KIND, either express or implied.
  See the License for the specific language governing permissions and
  limitations under the License.
-->
<project xmlns="http://maven.apache.org/POM/4.0.0" xmlns:xsi="http://www.w3.org/2001/XMLSchema-instance" xsi:schemaLocation="http://maven.apache.org/POM/4.0.0 http://maven.apache.org/xsd/maven-4.0.0.xsd">
  <modelVersion>4.0.0</modelVersion>

  <parent>
    <groupId>org.onehippo.cms7</groupId>
    <artifactId>hippo-cms</artifactId>
<<<<<<< HEAD
    <version>5.1.0-create-content-SNAPSHOT</version>
=======
    <version>5.2.0-SNAPSHOT</version>
>>>>>>> b50d62c3
  </parent>

  <name>CMS Google Analytics</name>
  <artifactId>hippo-cms-google-analytics</artifactId>
<<<<<<< HEAD
  <version>5.1.0-create-content-SNAPSHOT</version>
=======
  <version>5.2.0-SNAPSHOT</version>
>>>>>>> b50d62c3
  <packaging>pom</packaging>

  <modules>
    <module>frontend</module>
  </modules>

</project>
<|MERGE_RESOLUTION|>--- conflicted
+++ resolved
@@ -20,20 +20,12 @@
   <parent>
     <groupId>org.onehippo.cms7</groupId>
     <artifactId>hippo-cms</artifactId>
-<<<<<<< HEAD
-    <version>5.1.0-create-content-SNAPSHOT</version>
-=======
-    <version>5.2.0-SNAPSHOT</version>
->>>>>>> b50d62c3
+    <version>5.2.0-create-content-SNAPSHOT</version>
   </parent>
 
   <name>CMS Google Analytics</name>
   <artifactId>hippo-cms-google-analytics</artifactId>
-<<<<<<< HEAD
-  <version>5.1.0-create-content-SNAPSHOT</version>
-=======
-  <version>5.2.0-SNAPSHOT</version>
->>>>>>> b50d62c3
+  <version>5.2.0-create-content-SNAPSHOT</version>
   <packaging>pom</packaging>
 
   <modules>
