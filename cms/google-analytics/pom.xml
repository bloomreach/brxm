--- conflicted
+++ resolved
@@ -20,20 +20,12 @@
   <parent>
     <groupId>org.onehippo.cms7</groupId>
     <artifactId>hippo-cms</artifactId>
-<<<<<<< HEAD
-    <version>3.x-translations-1.0-SNAPSHOT</version>
-=======
-    <version>4.0.0-SNAPSHOT</version>
->>>>>>> 1e0c0c8b
+    <version>4.0.0-translations-psp1-SNAPSHOT</version>
   </parent>
 
   <name>CMS Google Analytics</name>
   <artifactId>hippo-cms-google-analytics</artifactId>
-<<<<<<< HEAD
-  <version>3.x-translations-1.0-SNAPSHOT</version>
-=======
-  <version>4.0.0-SNAPSHOT</version>
->>>>>>> 1e0c0c8b
+  <version>4.0.0-translations-psp1-SNAPSHOT</version>
   <packaging>pom</packaging>
 
   <modules>
