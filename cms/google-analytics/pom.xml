--- conflicted
+++ resolved
@@ -20,20 +20,12 @@
   <parent>
     <groupId>org.onehippo.cms7</groupId>
     <artifactId>hippo-cms</artifactId>
-<<<<<<< HEAD
-    <version>15.3.0-SNAPSHOT</version>
-=======
     <version>15.2.2-SNAPSHOT</version>
->>>>>>> e5213432
   </parent>
 
   <name>CMS Google Analytics</name>
   <artifactId>hippo-cms-google-analytics</artifactId>
-<<<<<<< HEAD
-  <version>15.3.0-SNAPSHOT</version>
-=======
   <version>15.2.2-SNAPSHOT</version>
->>>>>>> e5213432
   <packaging>pom</packaging>
 
   <modules>
