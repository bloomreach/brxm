<?xml version="1.0" encoding="UTF-8"?>
<!--
  Copyright 2007-2018 Hippo B.V. (http://www.onehippo.com)
 
  Licensed under the Apache License, Version 2.0 (the "License");
  you may not use this file except in compliance with the License.
  You may obtain a copy of the License at
 
       http://www.apache.org/licenses/LICENSE-2.0
 
  Unless required by applicable law or agreed to in writing, software
  distributed under the License is distributed on an "AS IS" BASIS,
  WITHOUT WARRANTIES OR CONDITIONS OF ANY KIND, either express or implied.
  See the License for the specific language governing permissions and
  limitations under the License.
-->
<project xmlns="http://maven.apache.org/POM/4.0.0" xmlns:xsi="http://www.w3.org/2001/XMLSchema-instance" xsi:schemaLocation="http://maven.apache.org/POM/4.0.0 http://maven.apache.org/maven-v4_0_0.xsd">
  <modelVersion>4.0.0</modelVersion>

  <parent>
    <groupId>org.onehippo.cms7</groupId>
    <artifactId>hippo-cms</artifactId>
<<<<<<< HEAD
    <version>14.3.0-keep-draft-SNAPSHOT</version>
=======
    <version>14.3.0-SNAPSHOT</version>
>>>>>>> 39db094b
  </parent>

  <name>CMS Builtin</name>
  <description>Hippo CMS plugins for builtin repository workflows</description>
  <groupId>org.onehippo.cms7</groupId>
  <artifactId>hippo-cms-builtin</artifactId>
  <packaging>jar</packaging>

  <dependencies>
    <dependency>
      <groupId>org.onehippo.cms7</groupId>
      <artifactId>hippo-repository-api</artifactId>
    </dependency>
    <dependency>
      <groupId>org.onehippo.cms7</groupId>
      <artifactId>hippo-repository-builtin</artifactId>
    </dependency>
    <dependency>
      <groupId>org.onehippo.cms7</groupId>
      <artifactId>hippo-cms-api</artifactId>
      <version>${project.version}</version>
    </dependency>
    <dependency>
      <groupId>org.onehippo.cms7</groupId>
      <artifactId>hippo-cms-workflowmenu</artifactId>
      <version>${project.version}</version>
    </dependency>
    <dependency>
      <groupId>org.onehippo.cms7</groupId>
      <artifactId>hippo-cms-translation-common</artifactId>
      <version>${project.version}</version>
    </dependency>

    <dependency>
      <groupId>org.onehippo.cms7.hst</groupId>
      <artifactId>hst-api</artifactId>
    </dependency>

    <!-- Test dependencies -->
    <dependency>
      <groupId>org.onehippo.cms7</groupId>
      <artifactId>hippo-cms-test</artifactId>
      <version>${project.version}</version>
      <scope>test</scope>
    </dependency>
    <dependency>
      <groupId>org.easymock</groupId>
      <artifactId>easymock</artifactId>
      <scope>test</scope>
    </dependency>
  </dependencies>

  <build>
    <defaultGoal>package</defaultGoal>
    <resources>
      <resource>
        <filtering>false</filtering>
        <directory>src/main/resources</directory>
      </resource>
      <resource>
        <filtering>false</filtering>
        <directory>${basedir}/src/main/java</directory>
        <includes>
          <include>**/*.html</include>
          <include>**/*.js</include>
          <include>**/*.css</include>
          <include>**/*.png</include>
          <include>**/*.gif</include>
          <include>**/*.properties</include>
        </includes>
        <excludes>
          <exclude>**/*.java</exclude>
        </excludes>
      </resource>
    </resources>
    <plugins>
      <plugin>
        <groupId>org.apache.maven.plugins</groupId>
        <artifactId>maven-surefire-plugin</artifactId>
        <configuration>
          <reuseForks>false</reuseForks>
        </configuration>
      </plugin>
   </plugins>
  </build>

</project><|MERGE_RESOLUTION|>--- conflicted
+++ resolved
@@ -1,4 +1,4 @@
-<?xml version="1.0" encoding="UTF-8"?>
+git cherry-pick x <?xml version="1.0" encoding="UTF-8"?>
 <!--
   Copyright 2007-2018 Hippo B.V. (http://www.onehippo.com)
  
@@ -20,11 +20,7 @@
   <parent>
     <groupId>org.onehippo.cms7</groupId>
     <artifactId>hippo-cms</artifactId>
-<<<<<<< HEAD
     <version>14.3.0-keep-draft-SNAPSHOT</version>
-=======
-    <version>14.3.0-SNAPSHOT</version>
->>>>>>> 39db094b
   </parent>
 
   <name>CMS Builtin</name>
