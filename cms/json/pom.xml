--- conflicted
+++ resolved
@@ -19,11 +19,7 @@
   <parent>
     <artifactId>hippo-cms</artifactId>
     <groupId>org.onehippo.cms7</groupId>
-<<<<<<< HEAD
-    <version>13.1.0-validation-SNAPSHOT</version>
-=======
-    <version>13.2.0-SNAPSHOT</version>
->>>>>>> f455e40d
+    <version>13.2.0-validation-SNAPSHOT</version>
   </parent>
   <modelVersion>4.0.0</modelVersion>
 
