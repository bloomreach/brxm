<?xml version="1.0" encoding="UTF-8"?>
<!--
  Copyright 2007-2015 Hippo B.V. (http://www.onehippo.com)
 
  Licensed under the Apache License, Version 2.0 (the "License");
  you may not use this file except in compliance with the License.
  You may obtain a copy of the License at
 
       http://www.apache.org/licenses/LICENSE-2.0
 
  Unless required by applicable law or agreed to in writing, software
  distributed under the License is distributed on an "AS IS" BASIS,
  WITHOUT WARRANTIES OR CONDITIONS OF ANY KIND, either express or implied.
  See the License for the specific language governing permissions and
  limitations under the License.
-->
<project xmlns="http://maven.apache.org/POM/4.0.0" xmlns:xsi="http://www.w3.org/2001/XMLSchema-instance" xsi:schemaLocation="http://maven.apache.org/POM/4.0.0 http://maven.apache.org/maven-v4_0_0.xsd">
  <modelVersion>4.0.0</modelVersion>

  <parent>
    <groupId>org.onehippo.cms7</groupId>
    <artifactId>hippo-cms-translation</artifactId>
<<<<<<< HEAD
    <version>5.1.0-create-content-SNAPSHOT</version>
=======
    <version>5.2.0-SNAPSHOT</version>
>>>>>>> b50d62c3
  </parent>

  <name>CMS Translation Common</name>
  <description>Hippo CMS translation shared interfaces</description>
  <groupId>org.onehippo.cms7</groupId>
  <artifactId>hippo-cms-translation-common</artifactId>
  <packaging>jar</packaging>

  <dependencies>
    <dependency>
      <groupId>org.onehippo.cms7</groupId>
      <artifactId>hippo-repository-api</artifactId>
    </dependency>
  </dependencies>

  <build>
    <defaultGoal>package</defaultGoal>
  </build>

</project><|MERGE_RESOLUTION|>--- conflicted
+++ resolved
@@ -20,11 +20,7 @@
   <parent>
     <groupId>org.onehippo.cms7</groupId>
     <artifactId>hippo-cms-translation</artifactId>
-<<<<<<< HEAD
-    <version>5.1.0-create-content-SNAPSHOT</version>
-=======
-    <version>5.2.0-SNAPSHOT</version>
->>>>>>> b50d62c3
+    <version>5.2.0-create-content-SNAPSHOT</version>
   </parent>
 
   <name>CMS Translation Common</name>
