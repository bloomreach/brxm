--- conflicted
+++ resolved
@@ -20,11 +20,7 @@
   <parent>
     <groupId>org.onehippo.cms7</groupId>
     <artifactId>hippo-cms-editor</artifactId>
-<<<<<<< HEAD
-    <version>15.2.1-SNAPSHOT</version>
-=======
     <version>15.3.0-SNAPSHOT</version>
->>>>>>> a5dbc1f1
   </parent>
 
   <name>CMS Editor Repository</name>
