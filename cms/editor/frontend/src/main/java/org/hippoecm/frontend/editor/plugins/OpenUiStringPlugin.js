--- conflicted
+++ resolved
@@ -20,7 +20,7 @@
 
   const MIN_HEIGHT_IN_PIXELS = 10;
   const MAX_HEIGHT_IN_PIXELS = 10000;
-  const MAX_SIZE_IN_BYTES = 4096;
+  const MAX_SIZE_IN_BYTES = 102400;
 
   const {
     cmsLocale,
@@ -92,16 +92,10 @@
     }
   }
 
-<<<<<<< HEAD
   function setHeight(iframe, pixels) {
     const height = Math.max(MIN_HEIGHT_IN_PIXELS, Math.min(pixels, MAX_HEIGHT_IN_PIXELS));
     iframe.style.height = height + "px";
   }
-=======
-  const MIN_HEIGHT_IN_PIXELS = 10;
-  const MAX_HEIGHT_IN_PIXELS = 10000;
-  const MAX_SIZE_IN_BYTES = 102400;
->>>>>>> ee38ab9d
 
   const cmsOrigin = window.location.origin;
   const antiCache = window.Hippo.antiCache;
