<?xml version="1.0" encoding="UTF-8"?>
<!--
  Copyright 2019 Hippo B.V. (http://www.onehippo.com)

  Licensed under the Apache License, Version 2.0 (the "License");
  you may not use this file except in compliance with the License.
  You may obtain a copy of the License at

       http://www.apache.org/licenses/LICENSE-2.0

  Unless required by applicable law or agreed to in writing, software
  distributed under the License is distributed on an "AS IS" BASIS,
  WITHOUT WARRANTIES OR CONDITIONS OF ANY KIND, either express or implied.
  See the License for the specific language governing permissions and
  limitations under the License.
-->
<project xmlns="http://maven.apache.org/POM/4.0.0"
         xmlns:xsi="http://www.w3.org/2001/XMLSchema-instance"
         xsi:schemaLocation="http://maven.apache.org/POM/4.0.0 http://maven.apache.org/xsd/maven-4.0.0.xsd">
  <parent>
    <artifactId>hippo-cms</artifactId>
    <groupId>org.onehippo.cms7</groupId>
<<<<<<< HEAD
    <version>13.2.0-unified-navigation-SNAPSHOT</version>
=======
    <version>13.3.0-SNAPSHOT</version>
>>>>>>> d675af08
  </parent>
  <modelVersion>4.0.0</modelVersion>

  <artifactId>hippo-cms-openui</artifactId>
  <packaging>jar</packaging>

  <name>Hippo CMS Open UI</name>

  <dependencies>

    <dependency>
      <groupId>org.onehippo.cms7</groupId>
      <artifactId>hippo-cms-api</artifactId>
      <version>${project.version}</version>
    </dependency>

    <dependency>
      <groupId>commons-lang</groupId>
      <artifactId>commons-lang</artifactId>
      <version>${commons-lang.version}</version>
    </dependency>

    <dependency>
      <groupId>junit</groupId>
      <artifactId>junit</artifactId>
    </dependency>

    <dependency>
      <groupId>org.easymock</groupId>
      <artifactId>easymock</artifactId>
    </dependency>

    <dependency>
      <groupId>org.onehippo.cms7</groupId>
      <artifactId>hippo-repository-testutils</artifactId>
    </dependency>

  </dependencies>

</project><|MERGE_RESOLUTION|>--- conflicted
+++ resolved
@@ -20,11 +20,7 @@
   <parent>
     <artifactId>hippo-cms</artifactId>
     <groupId>org.onehippo.cms7</groupId>
-<<<<<<< HEAD
-    <version>13.2.0-unified-navigation-SNAPSHOT</version>
-=======
-    <version>13.3.0-SNAPSHOT</version>
->>>>>>> d675af08
+    <version>13.3.0-unified-navigation-SNAPSHOT</version>
   </parent>
   <modelVersion>4.0.0</modelVersion>
 
