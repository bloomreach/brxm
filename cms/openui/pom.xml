--- conflicted
+++ resolved
@@ -18,11 +18,7 @@
   <parent>
     <artifactId>hippo-cms</artifactId>
     <groupId>org.onehippo.cms7</groupId>
-<<<<<<< HEAD
-    <version>15.1.2-SNAPSHOT</version>
-=======
     <version>15.2.0-SNAPSHOT</version>
->>>>>>> 7f15c387
   </parent>
   <modelVersion>4.0.0</modelVersion>
 
