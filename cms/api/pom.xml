--- conflicted
+++ resolved
@@ -20,11 +20,7 @@
   <parent>
     <groupId>org.onehippo.cms7</groupId>
     <artifactId>hippo-cms</artifactId>
-<<<<<<< HEAD
     <version>14.3.0-keep-draft-SNAPSHOT</version>
-=======
-    <version>14.3.0-SNAPSHOT</version>
->>>>>>> 39db094b
   </parent>
 
   <name>CMS API</name>
