--- conflicted
+++ resolved
@@ -20,11 +20,7 @@
   <parent>
     <groupId>org.onehippo.cms7</groupId>
     <artifactId>hippo-cms</artifactId>
-<<<<<<< HEAD
-    <version>13.1.0-openuidam-SNAPSHOT</version>
-=======
-    <version>13.2.0-SNAPSHOT</version>
->>>>>>> 7fa2edce
+    <version>13.2.0-openuidam-SNAPSHOT</version>
   </parent>
 
   <name>CMS API</name>
