// Copyright 2014-2019 Hippo B.V. (http://www.onehippo.com)
//
// Licensed under the Apache License, Version 2.0 (the "License");
// you may not use this file except in compliance with the License.
// You may obtain a copy of the License at
//
//  http://www.apache.org/licenses/LICENSE-2.0
//
// Unless required by applicable law or agreed to in writing, software
// distributed under the License is distributed on an "AS IS" BASIS,
// WITHOUT WARRANTIES OR CONDITIONS OF ANY KIND, either express or implied.
// See the License for the specific language governing permissions and
// limitations under the License.

.hippo-editor {
  color: $editor-color;
  background: $editor-bgcolor;
  display: flex;
  flex-direction: column;
  @include fixed-height(100%);

  .hippo-editor-body {
    flex: 1;
    overflow: auto;

    .editor-plugin-template {
      padding: $editor-padding;
    }
  }

  .col20 {
    padding-left: 16px;
    width: 20%;
    float: right;
  }

  .col30 {
    padding-left: 16px;
    width: 30%;
    float: right;
  }

  .col40 {
    padding-right: 16px;
    width: 40%;
    float: left;
  }

  .col70 {
    padding-right: 16px;
    width: 70%;
    float: left;
  }

  .col80 {
    padding-right: 16px;
    width: 80%;
    float: left;
  }

  .col20,
  .col30,
  .col40,
  .col70,
  .col80 {
    box-sizing: border-box;
    > .even:last-child,
    > .odd:last-child {
      .hippo-editor-compound-field > .hippo-editor-field:last-child {
        margin-bottom: 0;
      }
    }
  }
}

.hippo-editor-feedback,
.hippo-editor-body {
  border-left: 8px solid $editor-body-border-color;
}

.hippo-editor-threepane {
  width: 100%;

  tr td {
    vertical-align: top;
  }
}

.hippo-editor-field {
  margin-bottom: 32px;
  @include clearfix();

  .dialog-link,
  .hippo-editor-field-textarea,
  select,
  .hippo-editor-field-value-container,
  .yui-date-time-field input {
    background-color: $editor-subfield-bg;
    border: 1px solid $editor-subfield-border;
    box-sizing: border-box;
    font-size: 13px;
    padding: 8px;

    .hippo-editor-large & {
      font-size: 26px;
    }

    &.non-breaking {
      @include truncate();
    }
  }

  input {
    background: none;
    border: none;
    box-sizing: border-box;
    width: 100%;
  }

  input[type="checkbox"] {
    width: auto;
  }

  .hippo-editor-field-boolean {
    margin-bottom: 4px;

    > input[type="checkbox"] + label {
      margin-left: 8px;
    }
  }

  input[type="submit"] {
    width: auto;
  }

  textarea {
    background: none;
    border: none;
    box-sizing: border-box;
    min-height: 100px;
    overflow-y: auto;
    padding: 0;
    width: 100%;
  }

  .hippo-editor-field-textarea {
    line-height: 1.6em;
  }

  .linefill {
    background: url("#{$images_legacy}/hippo-editor-top.png") repeat-x top left transparent;
  }

  .dialog-link {
    background-color: $editor-subfield-bg !important;
    border: 1px solid $editor-subfield-border !important;
  }

<<<<<<< HEAD
  .hippo-editor-field-iframe iframe {
    border: none;
=======
  .openui-iframe {
    border: none;
    display: block;
>>>>>>> c901ea5c
    width: 100%;
  }
}

.hippo-editor-compound-field {
  margin: 0 -8px;

  .hippo-editor-compound-field {
    margin: 0;
  }

  > .hippo-editor-field {
    padding: 16px 8px;
    border: 1px solid $editor-compound-field-border;

    > .hippo-editor-field-title {
      margin-bottom: 8px;
    }

    > .hippo-editor-field-subfield > .hippo-editor-field-subfield-controls {
      padding: 0;
    }

    > .hippo-editor-field-subfield {
      padding: 16px 8px;
      border: 1px solid $editor-subfield-border;
    }
  }
}

@include hippo-editor-field-bg(1, 5);

.hippo-editor-field-title {
  color: $editor-field-title-color;
  font-weight: normal;
  margin-bottom: 8px;
  margin-right: 4px;
  display: inline-block;
  font-size: 18px;
}

.hippo-editor-field-subfield {
  position: relative;
  margin-bottom: 4px;

  &:last-child {
    margin-bottom: 0;
  }

  .hippo-editor-field {
    margin-bottom: 8px;
  }

  .hippo-editor-field-title {
    font-size: 13px;
    font-weight: bold;
    margin-bottom: 4px;

    + .hippo-hint-field {
      top: -1px;
    }
  }

  .hippo-editor-field-subfield-input {
    display: inline-block;
    margin-right: 22px;
    width: auto;
  }

  .hippo-editor-field-subfield-button {
    display: block;
    height: 22px;
    position: absolute;
    right: 0;
    top: 0;
  }

  .add-16:hover {
    border: 1px solid $lighter-shade;
    background-color: $white
  }
}

.hippo-editor-field-subfield-controls {
  opacity: 0;
  padding: 8px;
  position: absolute;
  right: 0;
  top: 0;
  
  .hippo-editor-field-subfield:hover > & {
    opacity: 1;
  }

  .hippo-node-field-name-selection-listitem & {
    padding: 0;
  }

  .hi {
    color: $dark-gray;
  }
  
  a[href] .hi {
    color: $darkest-shade;
    &.hi-times {
      color: $danger;
    }
  }
  
  a:active,
  a:hover {
    text-decoration: none;
  }

  .hide-top-bottom-arrows & .top-bottom-arrow {
    display: none;
  }

  .hide-top-bottom-arrows & .top-bottom-arrow {
    display: none;
  }
}

.simple-link {
  margin-top: 8px;
  background: transparent;
  border-radius: 5px;
  border: 1px solid $dark-gray;
  display: block;
  float: left;
  line-height: 13px;
  padding: 4px;

  .button-label {
    color: $darkest-shade;
    display: inline-block;
    line-height: 16px;
    vertical-align: middle;
  }

  .hi {
    color: $darkest-shade;
    vertical-align: middle;
  }

  &:link,
  &:hover {
    text-decoration: none;
  }
}

.simple-link.dialog-link {
  padding: 0;
  border-color: $dark-gray !important;

  > a {
    padding: 4px;
    border-radius: 5px;
    display: inline-block;
    background-color: $lightest-shade;
    color: $darkest-shade;
    line-height: 16px;
    &:link,
    &:hover {
      text-decoration: none;
    }
  }
}

.resource-values {
  padding: 0;

  ul {
    line-height: 20px;

    &:last-child {
      margin-bottom: 10px;
    }
  }

  p {
    margin: 5px 0; /* Extra vertical space around the text if the image variant is too large to be displayed */
  }
}

.resource-upload {
  margin: 0;
}

.invalid {
  > .hippo-editor-field {
    margin-bottom: 32px;
    
    > .hippo-editor-field-title {
      color: $validation-title-color !important;
    }

    > .hippo-editor-field-subfield {
      .hippo-editor-field-value-container,
      .hippo-editor-field-textarea,
      .dialog-link,
      .btn,
      .cke,
      select {
        border-color: $validation-border !important;
      }
    }
  }

  > .hippo-editor-compound-field > .hippo-editor-field {
    border-color: $validation-border !important;
  }
}

.hippo-editor-metadata {
  background: $lightest-shade;
  min-width: 200px;
  padding: 16px 8px 16px 8px;
}

.lock-ui {
  background-color: $black;
  cursor: wait;
  height: 100%;
  left: 0;
  margin: 0;
  opacity: 0.6;
  padding: 0;
  position: absolute;
  top: 0;
  width: 100%;
  z-index: 99999;
}

.column-wrapper {
  width: 100%;
  overflow: visible;
}

.column-wrapper:after {
  content: "";
  display: table;
  clear: both;
}

// Without setting height explicitly to 100% for all nested divs, no scrollbars will be rendered
// N.B. do NOT set max-height here because it will kill the rendering performance in Chrome
.browse-perspective-center-body,
.browse-perspective-center-body .document,
.browse-perspective-center-body .tabpanel,
.browse-perspective-center-body .tabpanel form,
.browse-perspective-center-body .tabpanel form > div,
.browse-perspective-center-body .tabpanel form > div > div {
  height: 100%;
}

.hippo-editor-field-value-container {
  line-height: normal;
  overflow: hidden;
  text-overflow: ellipsis;
}<|MERGE_RESOLUTION|>--- conflicted
+++ resolved
@@ -156,14 +156,9 @@
     border: 1px solid $editor-subfield-border !important;
   }
 
-<<<<<<< HEAD
-  .hippo-editor-field-iframe iframe {
-    border: none;
-=======
   .openui-iframe {
     border: none;
     display: block;
->>>>>>> c901ea5c
     width: 100%;
   }
 }
