// Copyright 2014-2019 Hippo B.V. (http://www.onehippo.com)
//
// Licensed under the Apache License, Version 2.0 (the "License");
// you may not use this file except in compliance with the License.
// You may obtain a copy of the License at
//
//  http://www.apache.org/licenses/LICENSE-2.0
//
// Unless required by applicable law or agreed to in writing, software
// distributed under the License is distributed on an "AS IS" BASIS,
// WITHOUT WARRANTIES OR CONDITIONS OF ANY KIND, either express or implied.
// See the License for the specific language governing permissions and
// limitations under the License.

.hippo-editor {
  color: $editor-color;
  background: $editor-bgcolor;
  display: flex;
  flex-direction: column;
  @include fixed-height(100%);

  .hippo-editor-body {
    flex: 1;
    overflow: auto;

    .editor-plugin-template {
      padding: $editor-padding;
    }
  }

  .col20 {
    padding-left: 16px;
    width: 20%;
    float: right;
  }

  .col30 {
    padding-left: 16px;
    width: 30%;
    float: right;
  }

  .col40 {
    padding-right: 16px;
    width: 40%;
    float: left;
  }

  .col70 {
    padding-right: 16px;
    width: 70%;
    float: left;
  }

  .col80 {
    padding-right: 16px;
    width: 80%;
    float: left;
  }

  .col20,
  .col30,
  .col40,
  .col70,
  .col80 {
    box-sizing: border-box;
    > .even:last-child,
    > .odd:last-child {
      .hippo-editor-compound-field > .hippo-editor-field:last-child {
        margin-bottom: 0;
      }
    }
  }
}

.hippo-editor-feedback,
.hippo-editor-body {
  border-left: 8px solid $editor-body-border-color;
}

.hippo-editor-threepane {
  width: 100%;

  tr td {
    vertical-align: top;
  }
}

.hippo-editor-field {
  margin-bottom: 32px;
  @include clearfix();

  .dialog-link,
  .hippo-editor-field-textarea,
  select,
  .hippo-editor-field-value-container,
  .yui-date-time-field input {
    background-color: $editor-subfield-bg;
    border: 1px solid $editor-subfield-border;
    box-sizing: border-box;
    font-size: 13px;
    padding: 8px;

    .hippo-editor-large & {
      font-size: 26px;
    }

    &.non-breaking {
      @include truncate();
    }
  }

  input {
    background: none;
    border: none;
    box-sizing: border-box;
    width: 100%;
  }

  input[type="checkbox"] {
    width: auto;
  }

  .hippo-editor-field-boolean {
    margin-bottom: 4px;

    > input[type="checkbox"] + label {
      margin-left: 8px;
    }
  }

  input[type="submit"] {
    width: auto;
  }

  textarea {
    background: none;
    border: none;
    box-sizing: border-box;
    min-height: 100px;
    overflow-y: auto;
    padding: 0;
    width: 100%;
  }

  .hippo-editor-field-textarea {
    line-height: 1.6em;
  }

  .linefill {
    background: url("#{$images_legacy}/hippo-editor-top.png") repeat-x top left transparent;
  }

  .dialog-link {
    background-color: $editor-subfield-bg !important;
    border: 1px solid $editor-subfield-border !important;
  }

<<<<<<< HEAD
  .hippo-editor-field-iframe iframe {
    border: none;
=======
  .openui-iframe {
    border: none;
    display: block;
>>>>>>> 78d88837
    width: 100%;
  }
}

.hippo-editor-compound-field {
  margin: 0 -8px;

  .hippo-editor-compound-field {
    margin: 0;
  }

  > .hippo-editor-field {
    padding: 16px 8px;
    border: 1px solid $editor-compound-field-border;

    > .hippo-editor-field-title {
      margin-bottom: 8px;
    }

    > .hippo-editor-field-subfield > .hippo-editor-field-subfield-controls {
      padding: 0;
    }

    > .hippo-editor-field-subfield {
      padding: 16px 8px;
      border: 1px solid $editor-subfield-border;
    }
  }
}

@include hippo-editor-field-bg(1, 5);

.hippo-editor-field-title {
  color: $editor-field-title-color;
  font-weight: normal;
  margin-bottom: 8px;
  margin-right: 4px;
  display: inline-block;
  font-size: 18px;
}

.hippo-editor-field-subfield {
  position: relative;
  margin-bottom: 4px;

  &:last-child {
    margin-bottom: 0;
  }

  .hippo-editor-field {
    margin-bottom: 8px;
  }

  .hippo-editor-field-title {
    font-size: 13px;
    font-weight: bold;
    margin-bottom: 4px;

    + .hippo-hint-field {
      top: -1px;
    }
  }

  .hippo-editor-field-subfield-input {
    display: inline-block;
    margin-right: 22px;
    width: auto;
  }

  .hippo-editor-field-subfield-button {
    display: block;
    height: 22px;
    position: absolute;
    right: 0;
    top: 0;
  }

  .add-16:hover {
    border: 1px solid $lighter-shade;
    background-color: $white
  }
}

.hippo-editor-field-subfield-controls {
  opacity: 0;
  padding: 8px;
  position: absolute;
  right: 0;
  top: 0;
  
  .hippo-editor-field-subfield:hover > & {
    opacity: 1;
  }

  .hippo-node-field-name-selection-listitem & {
    padding: 0;
  }

  .hi {
    color: $dark-gray;
  }
  
  a[href] .hi {
    color: $darkest-shade;
    &.hi-times {
      color: $danger;
    }
  }
  
  a:active,
  a:hover {
    text-decoration: none;
  }

  .hide-top-bottom-arrows & .top-bottom-arrow {
    display: none;
  }

  .hide-top-bottom-arrows & .top-bottom-arrow {
    display: none;
  }
}

.simple-link {
  margin-top: 8px;
  background: transparent;
  border-radius: 5px;
  border: 1px solid $dark-gray;
  display: block;
  float: left;
  line-height: 13px;
  padding: 4px;

  .button-label {
    color: $darkest-shade;
    display: inline-block;
    line-height: 16px;
    vertical-align: middle;
  }

  .hi {
    color: $darkest-shade;
    vertical-align: middle;
  }

  &:link,
  &:hover {
    text-decoration: none;
  }
}

.simple-link.dialog-link {
  padding: 0;
  border-color: $dark-gray !important;

  > a {
    padding: 4px;
    border-radius: 5px;
    display: inline-block;
    background-color: $lightest-shade;
    color: $darkest-shade;
    line-height: 16px;
    &:link,
    &:hover {
      text-decoration: none;
    }
  }
}

.resource-values {
  padding: 0;

  ul {
    line-height: 20px;

    &:last-child {
      margin-bottom: 10px;
    }
  }

  p {
    margin: 5px 0; /* Extra vertical space around the text if the image variant is too large to be displayed */
  }
}

.resource-upload {
  margin: 0;
}

.invalid {
  > .hippo-editor-field {
    margin-bottom: 32px;
    
    > .hippo-editor-field-title {
      color: $validation-title-color !important;
    }

    > .hippo-editor-field-subfield {
      .hippo-editor-field-value-container,
      .hippo-editor-field-textarea,
      .dialog-link,
      .btn,
      .cke,
      select {
        border-color: $validation-border !important;
      }
    }
  }

  > .hippo-editor-compound-field > .hippo-editor-field {
    border-color: $validation-border !important;
  }
}

.hippo-editor-metadata {
  background: $lightest-shade;
  min-width: 200px;
  padding: 16px 8px 16px 8px;
}

.lock-ui {
  background-color: $black;
  cursor: wait;
  height: 100%;
  left: 0;
  margin: 0;
  opacity: 0.6;
  padding: 0;
  position: absolute;
  top: 0;
  width: 100%;
  z-index: 99999;
}

.column-wrapper {
  width: 100%;
  overflow: visible;
}

.column-wrapper:after {
  content: "";
  display: table;
  clear: both;
}

// Without setting height explicitly to 100% for all nested divs, no scrollbars will be rendered
// N.B. do NOT set max-height here because it will kill the rendering performance in Chrome
.browse-perspective-center-body,
.browse-perspective-center-body .document,
.browse-perspective-center-body .tabpanel,
.browse-perspective-center-body .tabpanel form,
.browse-perspective-center-body .tabpanel form > div,
.browse-perspective-center-body .tabpanel form > div > div {
  height: 100%;
}

.hippo-editor-field-value-container {
  line-height: normal;
  overflow: hidden;
  text-overflow: ellipsis;
}<|MERGE_RESOLUTION|>--- conflicted
+++ resolved
@@ -156,14 +156,9 @@
     border: 1px solid $editor-subfield-border !important;
   }
 
-<<<<<<< HEAD
-  .hippo-editor-field-iframe iframe {
-    border: none;
-=======
   .openui-iframe {
     border: none;
     display: block;
->>>>>>> 78d88837
     width: 100%;
   }
 }
