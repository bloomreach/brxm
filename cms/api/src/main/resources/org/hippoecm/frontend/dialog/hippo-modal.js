--- conflicted
+++ resolved
@@ -382,127 +382,7 @@
         w: region.width,
         h: region.height
       }
-<<<<<<< HEAD
-    };
-
-    Wicket.Window.prototype.toggleFullscreen = function() {
-        var w, f, width, height;
-
-        w = this.window;
-        f = this.content;
-
-        if (this.isFullscreen) {
-            //go small
-            this.event.beforeInitScreen.fire();
-
-            w.className = this.oldWClassname;
-
-            w.style.width = this.oldWWidth;
-            w.style.height = this.oldWHeight;
-            w.style.top = this.oldWTop;
-            w.style.left = this.oldWLeft;
-
-            f.style.width = this.oldCWidth;
-            f.style.height = this.oldCHeight;
-            f.style.top = this.oldCTop;
-            f.style.left = this.oldCLeft;
-
-            this.event.afterInitScreen.fire();
-
-            this.resizing();
-            this.isFullscreen = false;
-        } else {
-            //go fullscreen
-            this.event.beforeFullScreen.fire();
-
-            this.oldWClassname = w.className;
-            w.className = w.className + ' ' + 'modal_fullscreen';
-
-            //save previous dimensions
-            this.oldWWidth = w.style.width;
-            this.oldWHeight = w.style.height;
-            this.oldWTop = w.style.top;
-            this.oldWLeft = w.style.left;
-
-            this.oldCWidth = f.style.width;
-            this.oldCHeight = f.style.height;
-            this.oldCTop = f.style.top;
-            this.oldCLeft = f.style.left;
-
-            //calculate new dimensions
-            width  = Wicket.Window.getViewportWidth();
-            height = Wicket.Window.getViewportHeight();
-
-            w.style.width = width + "px";
-            w.style.height = height + "px";
-            w.style.top = "0";
-            w.style.left = "0";
-
-            f.style.width = width + "px";
-            f.style.height = height + "px";
-            f.className = 'modal_fullscreen_content';
-
-            this.event.afterFullScreen.fire({w: width, h: height});
-
-            this.resizing();
-            this.isFullscreen = true;
-        }
-        return this.isFullscreen;
-    };
-
-    /**
-     * Returns the modal window markup with specified element identifiers and without a form element.
-     */
-    Wicket.Window.getMarkup = function(idWindow, idClassElement, idCaption, idContent, idTop, idTopLeft, idTopRight, idLeft, idRight, idBottomLeft, idBottomRight, idBottom, idCaptionText, isFrame) {
-        var s = "<div class=\"wicket-modal\" id=\"" + idWindow + "\" role=\"dialog\" aria-labelledBy=\""+idCaptionText+"\" style=\"top: 10px; left: 10px; width: 100px;\">" +
-                "<div id=\"" + idClassElement + "\">" +
-                "<div class=\"w_top_1\">" +
-                "<div class=\"w_topLeft\" id=\"" + idTopLeft + "\"></div>" +
-                "<div class=\"w_topRight\" id=\"" + idTopRight + "\"></div>" +
-                "<div class=\"w_top\" id='" + idTop + "'></div>" +
-                "</div>" +
-                "<div class=\"w_left\" id='" + idLeft + "'>" +
-                "<div class=\"w_right_1\">" +
-                "<div class=\"w_right\" id='" + idRight + "'>" +
-                "<div class=\"w_content_1\" onmousedown=\"Wicket.Event.stop(event);\">" +
-                "<div class=\"w_caption\"  id=\"" + idCaption + "\">" +
-                "<a class=\"w_close\" style=\"z-index:1\" href=\"#\"></a>" +
-                "<span id=\"" + idCaptionText + "\" class=\"w_captionText\"></span>" +
-                "</div>" +
-
-                "<div class=\"w_content_2\">" +
-                "<div class=\"w_content_3\">" +
-                "<div class=\"w_content\">";
-
-        if (isFrame) {
-            s += "<iframe frameborder=\"0\" id=\"" + idContent + "\" allowtransparency=\"false\" style=\"height: 200px\" class=\"wicket_modal\"></iframe>";
-        } else {
-            s += "<div id='" + idContent + "' class='w_content_container'></div>";
-        }
-
-        s +=    "</div>" +
-                "</div>" +
-                "</div>" +
-                "</div>" +
-                "</div>" +
-                "</div>" +
-                "</div>" +
-                "<div class=\"w_bottom_1\" id=\"" + idBottom + "\">" +
-                "<div class=\"w_bottomRight\"  id=\"" + idBottomRight + "\">" +
-                "</div>" +
-                "<div class=\"w_bottomLeft\" id=\"" + idBottomLeft + "\">" +
-                "</div>" +
-                "<div class=\"w_bottom\" id=\"" + idBottom + "\">" +
-                "</div>" +
-                "</div>" +
-                "</div>" +
-                "</div>";
-
-        return s;
-    };
-=======
     });
   };
 
->>>>>>> c79112c9
 }());