/*
 *  Copyright 2008-2019 Hippo B.V. (http://www.onehippo.com)
 *
 *  Licensed under the Apache License, Version 2.0 (the "License");
 *  you may not use this file except in compliance with the License.
 *  You may obtain a copy of the License at
 *
 *       http://www.apache.org/licenses/LICENSE-2.0
 *
 *  Unless required by applicable law or agreed to in writing, software
 *  distributed under the License is distributed on an "AS IS" BASIS,
 *  WITHOUT WARRANTIES OR CONDITIONS OF ANY KIND, either express or implied.
 *  See the License for the specific language governing permissions and
 *  limitations under the License.
 */
package org.hippoecm.frontend.plugins.standards.perspective;

import java.util.ArrayList;
import java.util.Collections;
import java.util.List;

import org.apache.commons.lang.StringUtils;
import org.apache.wicket.markup.head.HeaderItem;
import org.apache.wicket.markup.head.IHeaderResponse;
import org.apache.wicket.markup.head.OnLoadHeaderItem;
import org.apache.wicket.model.IModel;
import org.apache.wicket.model.Model;
import org.apache.wicket.model.StringResourceModel;
import org.apache.wicket.request.Response;
import org.apache.wicket.request.resource.PackageResource;
import org.apache.wicket.request.resource.PackageResourceReference;
import org.apache.wicket.request.resource.ResourceReference;
import org.hippoecm.frontend.PluginRequestTarget;
import org.hippoecm.frontend.plugin.IClusterControl;
import org.hippoecm.frontend.plugin.IPluginContext;
import org.hippoecm.frontend.plugin.config.IClusterConfig;
import org.hippoecm.frontend.plugin.config.IPluginConfig;
import org.hippoecm.frontend.plugin.config.IPluginConfigService;
import org.hippoecm.frontend.attributes.ClassAttribute;
import org.hippoecm.frontend.service.ITitleDecorator;
import org.hippoecm.frontend.service.IconSize;
import org.hippoecm.frontend.service.render.RenderPlugin;
import org.hippoecm.frontend.usagestatistics.UsageEvent;
import org.hippoecm.frontend.usagestatistics.UsageStatisticsHeaderItem;

public abstract class Perspective extends RenderPlugin<Void> implements ITitleDecorator {

    public static final String TITLE_KEY = "perspective-title";

    public static final String CLUSTER_NAME = "cluster.name";
    public static final String CLUSTER_PARAMETERS = "cluster.config";

    public static final String IMAGE_EXTENSION = "svg";
    public static final String FALLBACK_IMAGE_EXTENSION = "png";

    private static final String EVENT_PARAM_CMS = "CMS";

    private static final ArrayList<String> cmsEventNamesList;

    static {
        cmsEventNamesList = new ArrayList<>();
        cmsEventNamesList.add("dashboard");
        cmsEventNamesList.add("channels");
        cmsEventNamesList.add("content");
        cmsEventNamesList.add("reports");
        cmsEventNamesList.add("admin");
        cmsEventNamesList.add("formdata");
        cmsEventNamesList.add("audiences");
        cmsEventNamesList.add("search");
        cmsEventNamesList.add("login");
        cmsEventNamesList.add("logout");
        cmsEventNamesList.add("projects");
    }

    private final String eventId;
    private final String imageExtension;
    private final String fallbackImageExtension;

    private IModel<String> title;
    private boolean isRendered;
    private boolean isActivated;
    private boolean isMenuItem;
    private NavAppPerspective navAppPerspective;

    public Perspective(IPluginContext context, IPluginConfig config) {
        this(context, config, null);
    }

    public Perspective(IPluginContext context, IPluginConfig config, final String eventId) {
        super(context, config);

        this.eventId = eventId;
        this.title = new StringResourceModel(TITLE_KEY, this);

        imageExtension = config.getString("image.extension", IMAGE_EXTENSION);
        fallbackImageExtension = config.getString("fallback.image.extension", FALLBACK_IMAGE_EXTENSION);

<<<<<<< HEAD
        add(CssClass.append("perspective"));

        isMenuItem = isMenuItem(config);

        navAppPerspective = new NavAppPerspective(getClass());

    }

    /**
     * @param config IPluginConfig
     * @return {@code true} if this perspective is a menu item, otherwise false
     */
    protected boolean isMenuItem(final IPluginConfig config) {
        return "service.tab".equals(config.getString("wicket.id"));
=======
        add(ClassAttribute.append("perspective"));
>>>>>>> 0a4a5148
    }

    public String getTitleCssClass() {
        // Stable CSS class name to be able to identify a perspective's link in automated tests
        // It is also used to be able to navigate via javascript by looking up a perspective via it's class name.
        return navAppPerspective.getId();
    }

    @Override
    public IModel<String> getTitle() {
        return title;
    }

    protected void setTitle(final IModel<String> title) {
        this.title = title;
    }

    protected void setTitle(final String title) {
        this.title = Model.of(title);
    }

    @Override
    public ResourceReference getIcon(IconSize size) {
        // try (name)-(size).svg
        String image = toImageName(getClass().getSimpleName(), size, imageExtension);
        if (PackageResource.exists(getClass(), image, null, null, null)) {
            return new PackageResourceReference(getClass(), image);
        }

        // try (name).svg
        image = toImageName(getClass().getSimpleName(), null, imageExtension);
        if (PackageResource.exists(getClass(), image, null, null, null)) {
            return new PackageResourceReference(getClass(), image);
        }

        // try (name)-(size).png
        image = toImageName(getClass().getSimpleName(), size, fallbackImageExtension);
        if (PackageResource.exists(getClass(), image, null, null, null)) {
            return new PackageResourceReference(getClass(), image);
        }

        // use built-in picture
        image = toImageName(Perspective.class.getSimpleName(), size, fallbackImageExtension);
        if (PackageResource.exists(Perspective.class, image, null, null, null)) {
            return new PackageResourceReference(Perspective.class, image);
        }

        return null;
    }

    protected String toImageName(final String camelCaseString, final IconSize size, final String extension) {
        StringBuilder name = new StringBuilder(camelCaseString.length());
        name.append(Character.toLowerCase(camelCaseString.charAt(0)));
        for (int i = 1; i < camelCaseString.length(); i++) {
            char c = camelCaseString.charAt(i);
            if (Character.isUpperCase(c)) {
                name.append('-').append(Character.toLowerCase(c));
            } else {
                name.append(c);
            }
        }
        if (size != null) {
            name.append('-').append(size.getSize());
        }
        name.append('.').append(extension);

        return name.toString();
    }

    @Override
    public void renderHead(final IHeaderResponse response) {
        super.renderHead(response);
        if (eventsEnabled() && isActive()) {
            isActivated = true;
            response.render(new PerspectiveActivatedHeaderItem(eventId));
        }
    }

    @Override
    public void render(PluginRequestTarget target) {
        if (isActive()) {
            if (!isRendered) {
                isRendered = true;
                startPluginCluster();
            }

            if (!isActivated) {
                isActivated = true;
                onActivated();
            }
        } else {
            if (isActivated) {
                isActivated = false;
                onDeactivated();
            }
        }
        super.render(target);
    }

    /**
     * Hook called when the perspective is activated, i.e. transitions from inactive to active state.
     * When overiding, make sure to call super.onActivated() in order to keep the usage statistics working.
     */
    protected void onActivated() {
        if (isMenuItem){
            notifyParentIframe();
        }
        if (StringUtils.isNotEmpty(eventId) && cmsEventNamesList.contains(eventId)) {
            final String event = EVENT_PARAM_CMS + StringUtils.capitalize(eventId);
            publishEvent(event);
        }
    }

    private void notifyParentIframe() {
        final ParentApi parentApi = new ParentApiCaller();
        parentApi.updateNavLocation(navAppPerspective.getAppPath());
    }

    /**
     * Hook called when the perspective is deactivate, i.e. transitions from active to inactive state.
     * When overriding, make sure to call super.onDeactivated().
     */
    protected void onDeactivated() {
    }

    protected void publishEvent(final String name) {
        if (eventsEnabled() && StringUtils.isNotEmpty(name)) {
            final UsageEvent event = new UsageEvent(name);
            event.publish();
        }
    }

    private boolean eventsEnabled() {
        return eventId != null;
    }

    private void startPluginCluster() {
        final IPluginConfig config = getPluginConfig();
        final String clusterName = config.getString(CLUSTER_NAME);
        if (clusterName != null) {
            final IPluginContext context = getPluginContext();
            final IPluginConfigService pluginConfigService = context.getService(IPluginConfigService.class.getName(), IPluginConfigService.class);

            final IClusterConfig cluster = pluginConfigService.getCluster(clusterName);
            if (cluster == null) {
                log.warn("Unable to find cluster '" + clusterName + "'. Does it exist in repository?");
            } else {
                final IPluginConfig parameters = config.getPluginConfig(CLUSTER_PARAMETERS);
                final IClusterControl control = context.newCluster(cluster, parameters);
                control.start();
            }
        }
    }

    private static class PerspectiveActivatedHeaderItem extends HeaderItem {

        private final String perspectiveId;

        PerspectiveActivatedHeaderItem(String perspectiveId) {
            this.perspectiveId = perspectiveId;
        }

        @Override
        public Iterable<?> getRenderTokens() {
            return Collections.singleton("perspective-activated-header-item");
        }

        @Override
        public List<HeaderItem> getDependencies() {
            return Collections.singletonList(UsageStatisticsHeaderItem.get());
        }

        @Override
        public void render(final Response response) {
            if (StringUtils.isNotEmpty(perspectiveId)) {
                final UsageEvent perspectiveActivated = new UsageEvent(perspectiveId);

                final String eventJs = perspectiveActivated.getJavaScript();
                OnLoadHeaderItem.forScript(eventJs).render(response);
            }
        }
    }

}<|MERGE_RESOLUTION|>--- conflicted
+++ resolved
@@ -95,8 +95,7 @@
         imageExtension = config.getString("image.extension", IMAGE_EXTENSION);
         fallbackImageExtension = config.getString("fallback.image.extension", FALLBACK_IMAGE_EXTENSION);
 
-<<<<<<< HEAD
-        add(CssClass.append("perspective"));
+        add(ClassAttribute.append("perspective"));
 
         isMenuItem = isMenuItem(config);
 
@@ -110,9 +109,6 @@
      */
     protected boolean isMenuItem(final IPluginConfig config) {
         return "service.tab".equals(config.getString("wicket.id"));
-=======
-        add(ClassAttribute.append("perspective"));
->>>>>>> 0a4a5148
     }
 
     public String getTitleCssClass() {
