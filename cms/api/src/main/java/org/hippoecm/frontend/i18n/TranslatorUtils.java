--- conflicted
+++ resolved
@@ -28,20 +28,10 @@
 import org.apache.wicket.model.StringResourceModel;
 import org.hippoecm.frontend.FrontendNodeType;
 import org.hippoecm.frontend.model.JcrNodeModel;
-<<<<<<< HEAD
 import org.hippoecm.frontend.model.NodeNameModel;
 
 import static org.hippoecm.repository.api.HippoNodeType.NT_HANDLE;
 import static org.hippoecm.repository.api.HippoNodeType.NT_NAMED;
-=======
-import org.hippoecm.frontend.plugin.config.IPluginConfig;
-import org.hippoecm.frontend.plugin.config.impl.JcrClusterConfig;
-import org.hippoecm.frontend.plugins.standards.ClassResourceModel;
-import org.hippoecm.frontend.service.ITranslateService;
-import org.hippoecm.repository.HippoStdNodeType;
-import org.hippoecm.repository.api.HippoNodeType;
-import org.hippoecm.repository.api.StringCodecFactory;
->>>>>>> 1e0c0c8b
 
 public class TranslatorUtils {
 
@@ -83,37 +73,6 @@
         }
     }
 
-<<<<<<< HEAD
-=======
-    public static IModel getTranslatedModel(final IPluginConfig translations, final Map<String, String> criteria) {
-        if (translations == null || criteria == null){
-            return null;
-        }
-
-        final String key = criteria.get(HippoNodeType.HIPPO_KEY);
-        if (key == null) {
-            return null;
-        }
-
-        // encode the key because it is used as node name
-        final String encodedKey = new StringCodecFactory.NameEncoding().encode(key);
-        final IPluginConfig keyConfig = translations.getPluginConfig(encodedKey);
-        if (keyConfig == null) {
-            return null;
-        }
-
-        Set<IPluginConfig> candidates = keyConfig.getPluginConfigSet();
-        Set<ConfigWrapper> list = new HashSet<>((int) candidates.size());
-        for (IPluginConfig candidate : candidates) {
-            if (candidate.getString(HippoNodeType.HIPPO_LANGUAGE, "").equals(criteria.get(HippoNodeType.HIPPO_LANGUAGE))) {
-                list.add(new ConfigWrapper(candidate, criteria));
-            }
-        }
-        return new TranslationSelectionStrategy<>(criteria.keySet()).select(list).getModel();
-    }
-
-
->>>>>>> 1e0c0c8b
     /**
      * Create a model containing the translated message for the given exception and its parameters. The message will be
      * loaded from the resource properties files of either component or exception class with following syntax:
