/*
<<<<<<< HEAD
 *  Copyright 2008-2022 Bloomreach (https://www.bloomreach.com)
=======
 *  Copyright 2008-2022 Hippo B.V. (http://www.onehippo.com)
>>>>>>> 3cb8b2bb
 *
 *  Licensed under the Apache License, Version 2.0 (the "License");
 *  you may not use this file except in compliance with the License.
 *  You may obtain a copy of the License at
 *
 *       http://www.apache.org/licenses/LICENSE-2.0
 *
 *  Unless required by applicable law or agreed to in writing, software
 *  distributed under the License is distributed on an "AS IS" BASIS,
 *  WITHOUT WARRANTIES OR CONDITIONS OF ANY KIND, either express or implied.
 *  See the License for the specific language governing permissions and
 *  limitations under the License.
 */
package org.hippoecm.frontend.dialog;

import java.io.Serializable;
import java.util.LinkedList;
import java.util.List;
import java.util.Optional;

import org.apache.commons.lang3.StringUtils;
import org.apache.wicket.Component;
import org.apache.wicket.MarkupContainer;
import org.apache.wicket.WicketRuntimeException;
import org.apache.wicket.ajax.AjaxChannel;
import org.apache.wicket.ajax.AjaxRequestTarget;
import org.apache.wicket.ajax.IAjaxIndicatorAware;
import org.apache.wicket.ajax.attributes.AjaxRequestAttributes;
import org.apache.wicket.ajax.markup.html.form.AjaxButton;
import org.apache.wicket.event.IEvent;
import org.apache.wicket.extensions.ajax.markup.html.AjaxIndicatorAppender;
import org.apache.wicket.feedback.ContainerFeedbackMessageFilter;
import org.apache.wicket.feedback.FeedbackMessage;
import org.apache.wicket.feedback.FeedbackMessagesModel;
import org.apache.wicket.feedback.IFeedbackMessageFilter;
import org.apache.wicket.markup.DefaultMarkupCacheKeyProvider;
import org.apache.wicket.markup.DefaultMarkupResourceStreamProvider;
import org.apache.wicket.markup.IMarkupCacheKeyProvider;
import org.apache.wicket.markup.IMarkupResourceStreamProvider;
import org.apache.wicket.markup.Markup;
import org.apache.wicket.markup.MarkupException;
import org.apache.wicket.markup.MarkupFactory;
import org.apache.wicket.markup.MarkupNotFoundException;
import org.apache.wicket.markup.html.basic.Label;
import org.apache.wicket.markup.html.form.Button;
import org.apache.wicket.markup.html.form.Form;
import org.apache.wicket.markup.html.form.IFormSubmitter;
import org.apache.wicket.markup.html.link.Link;
import org.apache.wicket.markup.html.list.ListItem;
import org.apache.wicket.markup.html.list.ListView;
import org.apache.wicket.markup.html.panel.FeedbackPanel;
import org.apache.wicket.markup.html.panel.Panel;
import org.apache.wicket.model.IModel;
import org.apache.wicket.model.Model;
import org.apache.wicket.model.ResourceModel;
import org.apache.wicket.request.cycle.RequestCycle;
import org.apache.wicket.request.handler.resource.ResourceReferenceRequestHandler;
import org.apache.wicket.util.resource.IResourceStream;
import org.apache.wicket.util.value.IValueMap;
import org.hippoecm.frontend.PluginRequestTarget;
import org.hippoecm.frontend.attributes.ClassAttribute;
import org.hippoecm.frontend.buttons.ButtonStyle;
import org.hippoecm.frontend.buttons.ButtonType;
import org.hippoecm.frontend.form.PostOnlyForm;
import org.hippoecm.frontend.i18n.TranslatorUtils;
import org.hippoecm.frontend.session.UserSession;
import org.hippoecm.frontend.widgets.AjaxUpdatingWidget;
import org.slf4j.Logger;
import org.slf4j.LoggerFactory;

import wicket.contrib.input.events.key.KeyType;

/**
 * Utility class for implementing the {@link IDialogService.Dialog} interface. Provides OK and Cancel buttons by
 * default, and has support for fullscreen mode which is enabled by overriding {@code isFullscreenEnabled}.
 */
public abstract class AbstractDialog<T> extends PostOnlyForm<T> implements IDialogService.Dialog, IAjaxIndicatorAware {

    private static final Logger log = LoggerFactory.getLogger(AbstractDialog.class);

    private static final IMarkupCacheKeyProvider cacheKeyProvider = new DefaultMarkupCacheKeyProvider();
    private static final IMarkupResourceStreamProvider streamProvider = new DefaultMarkupResourceStreamProvider();

    private boolean fullscreen = false;
    private String buttonCssClass;
    private AjaxChannel ajaxChannel;
    private boolean handleSubmitEnabled = true;

    public enum ButtonPosition {
        FIRST,
        LAST
    }

    protected static class PersistentFeedbackMessagesModel extends FeedbackMessagesModel {

        private List<FeedbackMessage> messages;

        private PersistentFeedbackMessagesModel(final Component component) {
            super(component);
        }

        protected void reset() {
            messages = null;
        }

        @Override
        protected List<FeedbackMessage> processMessages(final List<FeedbackMessage> messages) {
            if (this.messages == null) {
                this.messages = messages;
            }
            return this.messages;
        }
    }

    private class Container extends Panel implements IMarkupCacheKeyProvider, IMarkupResourceStreamProvider {

        public Container(final String id) {
            super(id);
        }

        @Override
        public String getCacheKey(final MarkupContainer container, final Class containerClass) {
            return cacheKeyProvider.getCacheKey(AbstractDialog.this, AbstractDialog.this.getClass());
        }

        // implement IMarkupResourceStreamProvider.
        @Override
        public IResourceStream getMarkupResourceStream(final MarkupContainer container, final Class containerClass) {
            return streamProvider.getMarkupResourceStream(AbstractDialog.this, AbstractDialog.this.getClass());
        }

        // used for markup inheritance (<wicket:extend />)
        @Override
        public Markup getAssociatedMarkup() {
            try {
                final Markup markup = MarkupFactory.get().getMarkup(AbstractDialog.this, false);

                // If we found markup for this container
                if (markup != null && markup != Markup.NO_MARKUP) {
                    return markup;
                }

                return null;
            } catch (final MarkupException | MarkupNotFoundException ex) {
                // Re-throw it. The exception already contains all the information required.
                throw ex;
            } catch (final WicketRuntimeException ex) {
                // throw exception since there is no associated markup
                throw new MarkupNotFoundException(
                        exceptionMessage("Markup of type '" + getMarkupType().getExtension() + "' for component '" +
                                getClass().getName() + "' not found. Enable debug messages for " +
                                "org.apache.wicket.util.resource to get a list of all filenames tried"),
                        ex);
            }
        }
    }

    protected class ExceptionFeedbackPanel extends FeedbackPanel {

        /**
         * Create a feedback panel and display only messages of children components.
         */
        protected ExceptionFeedbackPanel(final String id) {
            this(id, new ContainerFeedbackMessageFilter(AbstractDialog.this));
        }

        /**
         * Create a feedback panel and apply a <code>filter</code> so that only messages accepted by the filter are
         * visible.
         */
        protected ExceptionFeedbackPanel(final String id, final IFeedbackMessageFilter filter) {
            super(id, filter);
            setOutputMarkupId(true);

            add(ClassAttribute.append(() -> hasFeedbackMessage() ? "feedback-enabled" : "feedback-disabled"));
        }

        protected class ExceptionLabel extends Panel {

            protected ExceptionLabel(final String id, final IModel<String> model, final Exception ex,
                                     final boolean escape) {
                super(id);
                setOutputMarkupId(true);

                final Link<String> link = new Link<>("message") {
                    @Override
                    public void onClick() {
                        RequestCycle.get().scheduleRequestHandlerAfterCurrent(new ErrorDownloadRequestTarget(ex));
                    }
                };
                final Label label = new Label("label", model);
                label.setEscapeModelStrings(escape);
                link.add(label);
                add(link);
            }
        }

        @Override
        protected Component newMessageDisplayComponent(final String id, final FeedbackMessage message) {
            final Serializable serializable = message.getMessage();
            if (serializable instanceof Exception) {
                final Exception ex = (Exception) message.getMessage();
                final IModel<String> exceptionModel = getExceptionTranslation(ex);
                return new ExceptionLabel(id, exceptionModel, ex,
                        ExceptionFeedbackPanel.this.getEscapeModelStrings());
            } else {
                final Label label = new Label(id);
                label.setDefaultModel(new Model<>(serializable == null ? "" : serializable.toString()));
                label.setEscapeModelStrings(ExceptionFeedbackPanel.this.getEscapeModelStrings());
                return label;
            }
        }

        @Override
        protected FeedbackMessagesModel newFeedbackMessagesModel() {
            return AbstractDialog.this.getFeedbackMessagesModel();
        }
    }

    protected IModel<String> getExceptionTranslation(final Throwable t, final Object... parameters) {
        return TranslatorUtils.getExceptionTranslation(AbstractDialog.this, t, parameters);
    }

    protected PersistentFeedbackMessagesModel feedbackMessages;
    protected FeedbackPanel feedback;
    private Component focusComponent;

    private final LinkedList<ButtonWrapper> buttons;
    private final ButtonWrapper ok;
    private final ButtonWrapper cancel;
    private final Panel container;

    private IDialogService dialogService;
    private AjaxIndicatorAppender indicator;

    private boolean isRemoved = false;
    protected boolean cancelled = false;

    public AbstractDialog() {
        this(null);
    }

    public AbstractDialog(final IModel<T> model) {
        super("form", model);

        container = new Container(IDialogService.DIALOG_WICKET_ID);
        container.add(this);

        feedback = newFeedbackPanel("feedback");
        final IFeedbackMessageFilter filter = feedback.getFilter();

        if (filter == null) {
            // make sure the feedback filters out messages unrelated to this dialog
            feedback.setFilter(new ContainerFeedbackMessageFilter(this));
        } else if (!(filter instanceof ContainerFeedbackMessageFilter)) {
            log.warn("The dialog '{}' uses a feedback panel with a filter that does not extend " +
                    "ContainerFeedbackMessageFilter. As a result, this dialog may show unrelated feedback messages.",
                    getClass());
        }

        feedback.setOutputMarkupId(true);
        add(feedback);

        buttons = new LinkedList<>();
        final ListView<ButtonWrapper> buttonsView = new ListView<>("buttons", buttons) {
            @Override
            protected void populateItem(final ListItem<ButtonWrapper> item) {
                final Button button = item.getModelObject().getButton();
                if (StringUtils.isNotEmpty(buttonCssClass)) {
                    button.add(ClassAttribute.append(buttonCssClass));
                }
                item.add(button);
            }
        };
        buttonsView.setReuseItems(true);
        buttonsView.setOutputMarkupId(true);
        add(buttonsView);

        ok = new ButtonWrapper(new ResourceModel("ok")) {

            @Override
            protected Button decorate(final Button button) {
                button.add(ClassAttribute.append("qa-dialog-btn-ok"));
                return super.decorate(button);
            }

            @Override
            protected void onSubmit() {
                if (handleSubmitEnabled){
                    handleSubmit();
                }
            }

            @Override
            protected void onUpdateAjaxAttributes(final AjaxRequestAttributes attributes) {
                attributes.setChannel(ajaxChannel);
            }
        };
        ok.setKeyType(KeyType.Enter);
        ok.setStyle(ButtonStyle.PRIMARY);
        ok.setType(ButtonType.SUBMIT);

        cancel = new ButtonWrapper(new ResourceModel("cancel")) {

            @Override
            protected Button decorate(final Button button) {
                button.setDefaultFormProcessing(false);
                button.add(ClassAttribute.append("qa-dialog-btn-cancel"));
                return super.decorate(button);
            }

            @Override
            protected void onSubmit() {
                cancelled = true;
                onCancel();
                closeDialog();
            }
        };
        cancel.setKeyType(KeyType.Escape);

        buttons.add(cancel);
        buttons.add(ok);

        if (isFullscreenEnabled()) {
            final AjaxButton goFullscreen = new AjaxButton(
                    DialogConstants.BUTTON,
                    () -> getString(fullscreen ? "exit-fullscreen" : "fullscreen")
            ) {
                @Override
                protected void onSubmit(final AjaxRequestTarget target) {
                    target.appendJavaScript(getFullscreenScript());
                    target.add(this); //update button label
                    fullscreen = !fullscreen;
                }
            };
            goFullscreen.add(ClassAttribute.append(ButtonStyle.SECONDARY.getCssClass()));
            addButton(goFullscreen);
        }

        if (addAjaxIndicator()) {
            add(indicator = new AjaxIndicatorAppender() {
                @Override
                protected CharSequence getIndicatorUrl() {
                    return RequestCycle.get()
                            .urlFor(new ResourceReferenceRequestHandler(DialogConstants.AJAX_LOADER_GIF));
                }
            });
        }
    }

    @Override
    public void onEvent(IEvent<?> event) {
        if (event.getPayload() instanceof HandleSubmitEnabledPayload){
            HandleSubmitEnabledPayload payload = (HandleSubmitEnabledPayload) event.getPayload();
            handleSubmitEnabled = payload.isHandleSubmitEnabled();
        }
    }

    protected boolean addAjaxIndicator() {
        return true;
    }

    /**
     * Construct javascript that looks up the latest dialog and executes the toggleFullscreen function. Additional
     * javascript can be added by overriding <code>getAdditionalFullscreenScript</code>
     *
     * @return Javascript that toggles the dialog between fullscreen and initial size
     */
    protected String getFullscreenScript() {
        final StringBuilder script = new StringBuilder();
        script.append("(function() {");
        script.append("var wDialog = Wicket.Window.get();");
        script.append("if (typeof wDialog !== 'undefined') {");
        script.append("    var fullscreen = wDialog.toggleFullscreen();");
        final String additional = getAdditionalFullscreenScript(fullscreen);
        if (additional != null) {
            script.append(additional);
        }
        script.append("}");
        script.append("})();");
        return script.toString();
    }

    /**
     * Add custom javascript to be executed after the dialog has gone fullscreen or returned to it's initial size.
     *
     * @param isFullscreen flag indicating the current fullscreen state
     * @return Custom javascript that is executed after the dialog changed fullscreen state
     */
    @SuppressWarnings("unused")
    protected String getAdditionalFullscreenScript(final boolean isFullscreen) {
        return null;
    }

    /**
     * If this method returns true a fullscreen button will be added to the dialog which toggle's the between fullscreen
     * and initial size.
     *
     * @return true to enable fullscreen support
     */
    protected boolean isFullscreenEnabled() {
        return false;
    }

    @Override
    public UserSession getSession() {
        return UserSession.get();
    }

    @Override
    protected void onDetach() {
        if (feedbackMessages != null) {
            feedbackMessages.detach();
        }
        super.onDetach();
    }

    /**
     * Create a feedback panel and display only messages from children components.
     */
    protected FeedbackPanel newFeedbackPanel(final String id) {
        return new ExceptionFeedbackPanel(id);
    }

    protected final FeedbackMessagesModel getFeedbackMessagesModel() {
        if (feedbackMessages == null) {
            feedbackMessages = new PersistentFeedbackMessagesModel(this);
        }
        return feedbackMessages;
    }

    /**
     * Implement {@link IAjaxIndicatorAware}, to let ajax components in the dialog trigger the ajax indicator when they
     * trigger an ajax request.
     *
     * @return the markup id of the ajax indicator
     */
    @Override
    public String getAjaxIndicatorMarkupId() {
        if (indicator != null) {
            return indicator.getMarkupId();
        }
        return null;
    }

    protected final void closeDialog() {
        dialogService.close();
    }

    // button manipulation routines
    public void setNonAjaxSubmit() {
        ok.setAjax(false);
    }

    public void setAjaxChannel(final AjaxChannel ajaxChannel) {
        this.ajaxChannel = ajaxChannel;
    }

    protected void setOkEnabled(final boolean isset) {
        ok.setEnabled(isset);
    }

    protected void setOkVisible(final boolean isset) {
        ok.setVisible(isset);
    }

    protected void setOkLabel(final String label) {
        setOkLabel(Model.of(label));
    }

    protected void setOkLabel(final IModel<String> label) {
        ok.setLabel(label);
    }

    protected void setFocusOnOk() {
        setFocus(ok.getButton());
    }

    protected void setCancelEnabled(final boolean isset) {
        cancel.setEnabled(isset);
    }

    protected void setCancelVisible(final boolean isset) {
        cancel.setVisible(isset);
    }

    protected void setCancelLabel(final String label) {
        setCancelLabel(Model.of(label));
    }

    protected void setCancelLabel(final IModel<String> label) {
        cancel.setLabel(label);
    }

    protected void setFocusOnCancel() {
        setFocus(cancel.getButton());
    }

    protected void setOkKeyType(final KeyType keyType) {
        ok.setKeyType(keyType);
    }

    protected void setCancelKeyType(final KeyType keyType) {
        cancel.setKeyType(keyType);
    }

    /**
     * {@inheritDoc}
     */
    @Override
    public void setDialogService(final IDialogService dialogService) {
        this.dialogService = dialogService;
    }

    /**
     * Add a {@link Button} to the button bar. The id of the button must equal "button". The button will be added to the
     * left of the default buttons.
     */
    protected void addButton(final Button button) {
        addButton(button, ButtonPosition.FIRST);
    }

    /**
     * Add a {@link Button} to the button bar. The id of the button must equal "button".
     *
     * @param button         the button to add
     * @param buttonPosition to position the button left or right of the default buttons
     */
    protected void addButton(final Button button, final ButtonPosition buttonPosition) {
        if (DialogConstants.BUTTON.equals(button.getId())) {
            switch (buttonPosition) {
                case FIRST:
                    buttons.addFirst(new ButtonWrapper(button));
                    break;
                case LAST:
                    buttons.addLast(new ButtonWrapper(button));
            }
        } else {
            log.error("Failed to add button: component id is not '{}'", DialogConstants.BUTTON);
        }
    }

    /**
     * Remove a button from the button bar.
     */
    protected void removeButton(final Button button) {
        for (final ButtonWrapper bw : buttons) {
            if (bw.getButton().equals(button)) {
                buttons.remove(bw);
                break;
            }
        }
    }

    /**
     * Set a specific class that is added to all the buttons in the dialog
     */
    protected void setButtonCssClass(final String buttonCssClass) {
        this.buttonCssClass = buttonCssClass;
    }

    /**
     * Method that handles the submit to a form.
     */
    protected void handleSubmit() {
        onOk();
        if (!hasError()) {
            closeDialog();
        }
    }

    @Override
    protected void delegateSubmit(final IFormSubmitter submittingComponent) {
        super.delegateSubmit(submittingComponent);

        if (submittingComponent == null) {
            handleSubmit();
        }
    }

    @Override
    protected final void onSubmit() {
        tryResetFeedbackModel();
    }

    @Override
    protected final void onError() {
        tryResetFeedbackModel();
    }

    private void tryResetFeedbackModel() {
        if (!isRemoved && feedbackMessages != null) {
            feedbackMessages.reset();
        }
    }

    /**
     * Callback method invoked when the user clicks the 'OK' button. When no errors are reported, this will cause the
     * dialog to be closed.
     */
    protected void onOk() {
    }

    /**
     * Callback method invoked when the user clicks the 'Cancel' button.
     */
    protected void onCancel() {
    }

    @Override
    public void onCancelFromCloseButton() {
        cancelled = true;
    }

    /**
     * {@inheritDoc}
     */
    @Override
    public Component getComponent() {
        return container;
    }

    @Override
    protected void onRemove() {
        super.onRemove();
        this.isRemoved = true;
    }

    /**
     * {@inheritDoc}
     */
    @Override
    public void render(final PluginRequestTarget target) {
        if (target != null) {
            if (!isRemoved) {
                target.add(feedback);
                for (final ButtonWrapper bw : buttons) {
                    if (bw.hasChanges()) {
                        target.add(bw.getButton());
                        bw.rendered();
                    }
                }
            }

            if (focusComponent != null) {
                target.focusComponent(focusComponent);
                focusComponent = null;
            }
        }
    }

    /**
     * Implement onClose callback, invoked when the dialog is closed.  Make sure the keyboard shortcuts are cleaned up
     * correctly.  Subclasses overriding this method should also invoke super#onClose();
     */
    @Override
    public void onClose() {
        final Optional<AjaxRequestTarget> target = RequestCycle.get().find(AjaxRequestTarget.class);
        target.ifPresent(ajaxRequestTarget -> {
            for (final ButtonWrapper bw : buttons) {
                if (bw.getKeyType() != null) {
                    // the input behavior does not support removal, so we need to do this manually
                    final String script = String.format("if (window['shortcut']) { shortcut.remove('%s'); }\n", bw.getKeyType());
                    ajaxRequestTarget.prependJavaScript(script);
                }
            }
        });
    }

    /**
     * {@inheritDoc}
     */
    @Override
    public IValueMap getProperties() {
        return DialogConstants.LARGE;
    }

    public Component setFocus(final Component c) {
        if (focusComponent != null) {
            return c;
        }

        if (!c.getOutputMarkupId()) {
            c.setOutputMarkupId(true);
        }
        return focusComponent = c;
    }

    public AjaxUpdatingWidget<?> setFocus(final AjaxUpdatingWidget<?> widget) {
        setFocus(widget.getFocusComponent());
        return widget;
    }

    @Override
    public void process(final IFormSubmitter submittingComponent) {
        /*
         * Manually clear old feedback generated by CMS validation prior processing because
         * {@link org.hippoecm.frontend.plugins.cms.root.RootPlugin#RootPlugin(IPluginContext, IPluginConfig)}
         * configures to keep all feedback messages after each request cycle.
         */
        if (hasFeedbackMessage()) {
            getFeedbackMessages().clear();
        }

        super.process(submittingComponent);
    }
}<|MERGE_RESOLUTION|>--- conflicted
+++ resolved
@@ -1,9 +1,5 @@
 /*
-<<<<<<< HEAD
  *  Copyright 2008-2022 Bloomreach (https://www.bloomreach.com)
-=======
- *  Copyright 2008-2022 Hippo B.V. (http://www.onehippo.com)
->>>>>>> 3cb8b2bb
  *
  *  Licensed under the Apache License, Version 2.0 (the "License");
  *  you may not use this file except in compliance with the License.
