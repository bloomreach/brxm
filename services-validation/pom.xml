--- conflicted
+++ resolved
@@ -23,21 +23,13 @@
   <parent>
     <groupId>org.onehippo.cms7</groupId>
     <artifactId>hippo-cms7-project</artifactId>
-<<<<<<< HEAD
-    <version>15.3.0-SNAPSHOT</version>
-=======
     <version>15.2.2-SNAPSHOT</version>
->>>>>>> 26fca18b
     <relativePath>../project/pom.xml</relativePath>
   </parent>
 
   <name>Hippo CMS7 Services - validation</name>
   <artifactId>hippo-services-validation</artifactId>
-<<<<<<< HEAD
-  <version>15.3.0-SNAPSHOT</version>
-=======
   <version>15.2.2-SNAPSHOT</version>
->>>>>>> 26fca18b
 
   <inceptionYear>2019</inceptionYear>
 
