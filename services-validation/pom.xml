<?xml version="1.0" encoding="UTF-8"?>
<!--
  Copyright 2019-2021 Bloomreach

  Licensed under the Apache License, Version 2.0 (the  "License");
  you may not use this file except in compliance with the License.
  You may obtain a copy of the License at

  http://www.apache.org/licenses/LICENSE-2.0

  Unless required by applicable law or agreed to in writing, software
  distributed under the License is distributed on an "AS IS"
  BASIS, WITHOUT WARRANTIES OR CONDITIONS OF ANY KIND, either express or implied.
  See the License for the specific language governing permissions and
  limitations under the License.
-->
<project xmlns="http://maven.apache.org/POM/4.0.0"
         xmlns:xsi="http://www.w3.org/2001/XMLSchema-instance"
         xsi:schemaLocation="http://maven.apache.org/POM/4.0.0 http://maven.apache.org/xsd/maven-4.0.0.xsd">

  <modelVersion>4.0.0</modelVersion>

  <parent>
    <groupId>org.onehippo.cms7</groupId>
    <artifactId>hippo-cms7-project</artifactId>
<<<<<<< HEAD
    <version>15.3.0-SNAPSHOT</version>
=======
    <version>15.2.2-SNAPSHOT</version>
>>>>>>> e5213432
    <relativePath>../project/pom.xml</relativePath>
  </parent>

  <name>Hippo CMS7 Services - validation</name>
  <artifactId>hippo-services-validation</artifactId>
<<<<<<< HEAD
  <version>15.3.0-SNAPSHOT</version>
=======
  <version>15.2.2-SNAPSHOT</version>
>>>>>>> e5213432

  <inceptionYear>2019</inceptionYear>

  <properties>
    <!-- use root project name for all project modules NOTICE files, should be the same as in the root NOTICE file -->
    <notice.project.name>Hippo CMS7 Services - validation</notice.project.name>

    <!-- runtime dependencies -->
    <hippo.repository.version>${hippo.release.version}</hippo.repository.version>
    <hippo.services.version>${hippo.release.version}</hippo.services.version>

    <!-- test dependencies -->
    <junit.version>4.13.1</junit.version>
    <easymock.version>4.3</easymock.version>
    <powermock.version>2.0.9</powermock.version>
  </properties>

  <repositories>
    <repository>
      <id>hippo</id>
      <name>Hippo Maven 2</name>
      <url>https://maven.bloomreach.com/repository/maven2/</url>
      <snapshots>
        <enabled>false</enabled>
      </snapshots>
      <releases>
        <updatePolicy>never</updatePolicy>
      </releases>
    </repository>
  </repositories>

  <dependencies>

    <dependency>
      <groupId>org.onehippo.cms7</groupId>
      <artifactId>hippo-repository-api</artifactId>
      <version>${hippo.repository.version}</version>
      <scope>provided</scope>
    </dependency>

    <dependency>
      <groupId>org.onehippo.cms7</groupId>
      <artifactId>hippo-repository-utilities</artifactId>
      <version>${hippo.repository.version}</version>
      <scope>provided</scope>
    </dependency>

    <dependency>
      <groupId>org.onehippo.cms7</groupId>
      <artifactId>hippo-services</artifactId>
      <version>${hippo.services.version}</version>
      <scope>provided</scope>
    </dependency>

    <dependency>
      <groupId>commons-lang</groupId>
      <artifactId>commons-lang</artifactId>
    </dependency>

    <dependency>
      <groupId>commons-validator</groupId>
      <artifactId>commons-validator</artifactId>
    </dependency>

    <!-- test dependencies -->
    <dependency>
      <groupId>junit</groupId>
      <artifactId>junit</artifactId>
      <version>${junit.version}</version>
      <scope>test</scope>
    </dependency>

    <dependency>
      <groupId>org.easymock</groupId>
      <artifactId>easymock</artifactId>
      <version>${easymock.version}</version>
      <scope>test</scope>
    </dependency>

    <dependency>
      <groupId>org.powermock</groupId>
      <artifactId>powermock-api-easymock</artifactId>
      <version>${powermock.version}</version>
      <scope>test</scope>
    </dependency>

    <dependency>
      <groupId>org.powermock</groupId>
      <artifactId>powermock-module-junit4</artifactId>
      <version>${powermock.version}</version>
      <scope>test</scope>
    </dependency>

    <dependency>
      <groupId>org.onehippo.cms7</groupId>
      <artifactId>hippo-repository-testutils</artifactId>
      <version>${hippo.repository.version}</version>
      <scope>test</scope>
    </dependency>

  </dependencies>

  <profiles>
    <profile>
      <id>pedantic</id>
      <build>
        <plugins>
          <plugin>
            <groupId>org.apache.rat</groupId>
            <artifactId>apache-rat-plugin</artifactId>
            <inherited>false</inherited>
            <configuration>
              <excludes combine.children="append">
              </excludes>
            </configuration>
          </plugin>
        </plugins>
      </build>
    </profile>
  </profiles>

</project><|MERGE_RESOLUTION|>--- conflicted
+++ resolved
@@ -23,21 +23,13 @@
   <parent>
     <groupId>org.onehippo.cms7</groupId>
     <artifactId>hippo-cms7-project</artifactId>
-<<<<<<< HEAD
-    <version>15.3.0-SNAPSHOT</version>
-=======
     <version>15.2.2-SNAPSHOT</version>
->>>>>>> e5213432
     <relativePath>../project/pom.xml</relativePath>
   </parent>
 
   <name>Hippo CMS7 Services - validation</name>
   <artifactId>hippo-services-validation</artifactId>
-<<<<<<< HEAD
-  <version>15.3.0-SNAPSHOT</version>
-=======
   <version>15.2.2-SNAPSHOT</version>
->>>>>>> e5213432
 
   <inceptionYear>2019</inceptionYear>
 
